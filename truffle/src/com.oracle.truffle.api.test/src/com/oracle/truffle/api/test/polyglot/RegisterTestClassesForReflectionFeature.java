/*
 * Copyright (c) 2019, 2022, Oracle and/or its affiliates. All rights reserved.
 * DO NOT ALTER OR REMOVE COPYRIGHT NOTICES OR THIS FILE HEADER.
 *
 * The Universal Permissive License (UPL), Version 1.0
 *
 * Subject to the condition set forth below, permission is hereby granted to any
 * person obtaining a copy of this software, associated documentation and/or
 * data (collectively the "Software"), free of charge and under any and all
 * copyright rights in the Software, and any and all patent rights owned or
 * freely licensable by each licensor hereunder covering either (i) the
 * unmodified Software as contributed to or provided by such licensor, or (ii)
 * the Larger Works (as defined below), to deal in both
 *
 * (a) the Software, and
 *
 * (b) any piece of software and/or hardware listed in the lrgrwrks.txt file if
 * one is included with the Software each a "Larger Work" to which the Software
 * is contributed by such licensors),
 *
 * without restriction, including without limitation the rights to copy, create
 * derivative works of, display, perform, and distribute the Software and make,
 * use, sell, offer for sale, import, export, have made, and have sold the
 * Software and the Larger Work(s), and to sublicense the foregoing rights on
 * either these or other terms.
 *
 * This license is subject to the following condition:
 *
 * The above copyright notice and either this complete permission notice or at a
 * minimum a reference to the UPL must be included in all copies or substantial
 * portions of the Software.
 *
 * THE SOFTWARE IS PROVIDED "AS IS", WITHOUT WARRANTY OF ANY KIND, EXPRESS OR
 * IMPLIED, INCLUDING BUT NOT LIMITED TO THE WARRANTIES OF MERCHANTABILITY,
 * FITNESS FOR A PARTICULAR PURPOSE AND NONINFRINGEMENT. IN NO EVENT SHALL THE
 * AUTHORS OR COPYRIGHT HOLDERS BE LIABLE FOR ANY CLAIM, DAMAGES OR OTHER
 * LIABILITY, WHETHER IN AN ACTION OF CONTRACT, TORT OR OTHERWISE, ARISING FROM,
 * OUT OF OR IN CONNECTION WITH THE SOFTWARE OR THE USE OR OTHER DEALINGS IN THE
 * SOFTWARE.
 */
package com.oracle.truffle.api.test.polyglot;

import java.util.List;

import org.graalvm.nativeimage.hosted.Feature;
import org.graalvm.nativeimage.hosted.RuntimeReflection;

import com.oracle.truffle.tck.tests.ValueAssert;

/**
 * Register all <i>named</i> inner classes under {@link #TEST_CLASSES} for reflection, so that they
 * do not need to be listed in {@code reflection.json}. Anonymous inner classes however must be
 * listed in {@code reflection.json}, as Java provides no way to list those.
 */
public class RegisterTestClassesForReflectionFeature implements Feature {

    private static final List<Class<?>> TEST_CLASSES = List.of(
                    ValueHostInteropTest.class,
                    ValueHostConversionTest.class,
                    ValueAssert.class,
                    ValueAPITest.class,
                    ValueScopingTest.class,
                    PolyglotExceptionTest.class,
                    LanguageSPIHostInteropTest.class,
                    HostAccessTest.class,
                    ExposeToGuestTest.class,
                    ContextAPITest.class,
<<<<<<< HEAD
                    GR40903Outer.class,
                    GR40903Outer.Inner.class);
=======
                    HostObjectToStringTest.class);
>>>>>>> a457e00a

    protected static void registerClass(Class<?> clazz) {
        RuntimeReflection.register(clazz);
        RuntimeReflection.register(clazz.getConstructors());
        RuntimeReflection.register(clazz.getDeclaredConstructors());
        RuntimeReflection.register(clazz.getMethods());
        RuntimeReflection.register(clazz.getDeclaredMethods());
        RuntimeReflection.register(clazz.getFields());
        RuntimeReflection.register(clazz.getDeclaredFields());
    }

    public void beforeAnalysis(BeforeAnalysisAccess access) {
        for (Class<?> testClass : TEST_CLASSES) {
            for (Class<?> innerClass : testClass.getDeclaredClasses()) {
                registerClass(innerClass);
            }
        }
    }

}<|MERGE_RESOLUTION|>--- conflicted
+++ resolved
@@ -65,12 +65,9 @@
                     HostAccessTest.class,
                     ExposeToGuestTest.class,
                     ContextAPITest.class,
-<<<<<<< HEAD
                     GR40903Outer.class,
-                    GR40903Outer.Inner.class);
-=======
+                    GR40903Outer.Inner.class,
                     HostObjectToStringTest.class);
->>>>>>> a457e00a
 
     protected static void registerClass(Class<?> clazz) {
         RuntimeReflection.register(clazz);
