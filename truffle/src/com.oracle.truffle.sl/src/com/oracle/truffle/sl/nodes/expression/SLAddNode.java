--- conflicted
+++ resolved
@@ -117,12 +117,8 @@
      */
     @Specialization(guards = "isString(left, right)")
     @TruffleBoundary
-<<<<<<< HEAD
-    public static TruffleString add(Object left, Object right,
-=======
     protected static TruffleString add(Object left, Object right,
                     @Bind("this") Node node,
->>>>>>> 4ac9f623
                     @Cached SLToTruffleStringNode toTruffleStringNodeLeft,
                     @Cached SLToTruffleStringNode toTruffleStringNodeRight,
                     @Cached TruffleString.ConcatNode concatNode) {
