--- conflicted
+++ resolved
@@ -171,9 +171,6 @@
         }
     }
 
-<<<<<<< HEAD
-    // @Test
-=======
     @Test
     public void testHostValueMetadata() {
         Source source = slCode("function main(){\n" +
@@ -221,7 +218,6 @@
     }
 
     @Test
->>>>>>> 4ac9f623
     public void testBreakpoint() throws Throwable {
         /*
          * Wrappers need to remain inserted for recursive functions to work for debugging. Like in
