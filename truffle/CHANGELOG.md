# Truffle Changelog

This changelog summarizes major changes between Truffle versions relevant to languages implementors building upon the Truffle framework. The main focus is on APIs exported by Truffle.

## Version 21.1.0
* Added methods into `Instrumenter` that create bindings to be attached later on. Added `EventBinding.attach()` method.
* Added `TruffleContext.isCancelling()` to check whether a truffle context is being cancelled.
* Added `TruffleInstrument.Env.calculateContextHeapSize(TruffleContext, long, AtomicBoolean)` to calculate the heap size retained by a a context.
* Added `ContextsListener.onLanguageContextCreate`, `ContextsListener.onLanguageContextCreateFailed`, `ContextsListener.onLanguageContextInitialize`, and `ContextsListener.onLanguageContextInitializeFailed`  to allow instruments to listen to language context creation start events, language context creation failure events, language context initialization start events, and language context initialization failure events, respectively.
* Added `CompilerDirectives.isExact(Object, Class)` to check whether a value is of an exact type. This method should be used instead of the `value != null && value.getClass() == exactClass` pattern.
* Added `Frame.clear(FrameSlot)`. This allows the compiler to reason about the liveness of local variables. Languages are recommended to use it when applicable.
* Added `@GenerateAOT` to support preparation for AOT specializing nodes. Read the (AOT tutorial)[https://github.com/oracle/graal/blob/master/truffle/docs/AOT.md] to get started with Truffle and AOT compilation.
* Profiles now can be disabled using `Profile.disable()` and reset using `Profile.reset()`.
* Added `--engine.CompileAOTOnCreate` option to trigger AOT compilation on call target create.
* Added new messages to `InteropLibrary` for interacting with buffer-like objects:
    * Added `hasBufferElements(Object)` that returns  `true` if this object supports buffer messages.
    * Added `isBufferWritable(Object)` that returns `true` if this object supports writing buffer elements.
    * Added `getBufferSize(Object)` to return the size of this buffer.
    * Added `readBufferByte(Object, long)`, `readBufferShort(Object, ByteOrder, long)`, `readBufferInt(Object, ByteOrder, long)`, `readBufferLong(Object, ByteOrder, long)`, `readBufferFloat(Object, ByteOrder, long)`  and `readBufferDouble(Object, ByteOrder, long)` to read a primitive from this buffer at the given index.
    * Added `writeBufferByte(Object, long, byte)`, `writeBufferShort(Object, ByteOrder, long, short)`, `writeBufferInt(Object, ByteOrder, long, int)`, `writeBufferLong(Object, ByteOrder, long, long)`, `writeBufferFloat(Object, ByteOrder, long, float)`  and `writeBufferDouble(Object, ByteOrder, long, double)` to write a primitive in this buffer at the given index (supported only if `isBufferWritable(Object)` returns `true`).
* Added `Shape.getLayoutClass()` as a replacement for `Shape.getLayout().getType()`. Returns the DynamicObject subclass provided to `Shape.Builder.layout`.
* Changed the default value of `--engine.MultiTier` from `false` to `true`. This should significantly improve the warmup time of Truffle interpreters.
* The native image build fails if a method known as not suitable for partial evaluation is reachable for runtime compilation. The check can be disabled by the `-H:-TruffleCheckBlackListedMethods` native image option.
* Added `ExactMath.truncate(float)` and `ExactMath.truncate(double)` methods to remove the decimal part (round toward zero) of a float or of a double respectively. These methods are intrinsified.
* Added `SuspendedEvent.prepareUnwindFrame(DebugStackFrame, Object)` to support forced early return values from a debugger.
* Added `DebugScope.convertRawValue(Class<? extends TruffleLanguage<?>>, Object)` to enable wrapping a raw guest language object into a DebugValue.
* Added new messages to the `InteropLibrary` to support iterables and iterators:
	* Added `hasIterator(Object)` that allows to specify that the receiver is an iterable.
    * Added `getIterator(Object)` to return the iterator for an interable receiver.
    * Added `isIterator(Object)` that allows to specify that the receiver is an iterator.
    * Added `hasIteratorNextElement(Object)`  that allows to specify that the iterator receiver has element(s) to return by calling the `getIteratorNextElement(Object)` method.
    * Added `getIteratorNextElement(Object)` to return the current iterator element.
<<<<<<< HEAD
* Added `TruffleContext.leaveAndEnter(Node, Supplier)` to wait for another thread without triggering multithreading.
=======
* Removed deprecated `TruffleLanguage.Env.getTruffleFile(String)`, `TruffleLanguage.Env.getTruffleFile(URI)` methods.
>>>>>>> 21f5325f

## Version 21.0.0
* If an `AbstractTruffleException` is thrown from the `ContextLocalFactory`, `ContextThreadLocalFactory` or event listener, which is called during the context enter, the exception interop messages are executed without a context being entered. The event listeners called during the context enter are:
    * `ThreadsActivationListener.onEnterThread(TruffleContext)`
    * `ThreadsListener.onThreadInitialized(TruffleContext, Thread)`
    * `TruffleInstrument.onCreate(Env)`
    * `TruffleLanguage.isThreadAccessAllowed(Thread, boolean)`
    * `TruffleLanguage.initializeMultiThreading(Object)`
    * `TruffleLanguage.initializeThread(Object, Thread)`
* Added `HostCompilerDirectives` for directives that guide the host compilations of Truffle interpreters.
    * `HostCompilerDirectives.BytecodeInterpreterSwitch` - to denote methods that contain the instruction-dispatch switch in bytecode interpreters
    * `HostCompilerDirectives.BytecodeInterpreterSwitchBoundary` - to denote methods that do not need to be inlined into the bytecode interpreter switch
* Truffle DSL generated nodes are no longer limited to 64 state bits. Use these state bits responsibly.
* Added support for explicitly selecting a host method overload using the signature in the form of comma-separated fully qualified parameter type names enclosed by parentheses (e.g. `methodName(f.q.TypeName,java.lang.String,int,int[])`).

## Version 20.3.0
* Added `RepeatingNode.initialLoopStatus` and `RepeatingNode.shouldContinue` to allow defining a custom loop continuation condition.
* Added new specialization utility to print detailed statistics about specialization instances and execution count. See [Specialization Statistics Tutorial](https://github.com/oracle/graal/blob/master/truffle/docs/SpecializationHistogram.md) for details on how to use it.
* Added new specialization compilation mode that ignores "fast path" specializations and generates calls only to "slow path" specializations. This mode is intended for testing purposes to increase tests coverage. See [Specialization testing documentation](https://github.com/oracle/graal/blob/master/truffle/docs/SpecializationTesting.md) for more details.
* Added [TruffleFile.readSymbolicLink](https://www.graalvm.org/truffle/javadoc/com/oracle/truffle/api/TruffleFile.html#readSymbolicLink--) method to read the symbolic link target.
* Added [ReportPolymorphism.Megamorphic](http://www.graalvm.org/truffle/javadoc/com/oracle/truffle/api/dsl/ReportPolymorphism.Megamorphic.html) annotation for expressing the "report only megamorphic specializations" use case when reporting polymorphism.
* Added new flags to inspect expansion during partial evaluation: `--engine.TraceMethodExpansion=truffleTier`, `--engine.TraceNodeExpansion=truffleTier`, `--engine.MethodExpansionStatistics=truffleTier` and `--engine.NodeExpansionStatistics=truffleTier`. Language implementations are encouraged to run with these flags enabled and investigate their output for unexpected results. See [Optimizing.md](https://github.com/oracle/graal/blob/master/truffle/docs/Optimizing.md) for details.
* Enabled by default the elastic allocation of Truffle compiler threads depending on the number of available processors, in both JVM and native modes. The old behavior, 1 or 2 compiler threads, can be explicitly enabled with `--engine.CompilerThreads=0`.
* Added `ThreadsActivationListener` to listen to thread enter and leave events in instruments.
* Added `TruffleInstrument.Env.getOptions(TruffleContext)` to retrieve context specific options for an instrument and `TruffleInstrument.getContextOptions()` to describe them. This is useful if an instrument wants to be configured per context. 
* Added `TruffleContext.isClosed()` to check whether a  truffle context is already closed. This is useful for instruments.
* Added `TruffleContext.closeCancelled` and `TruffleContext.closeResourceExhausted`  to allow instruments and language that create inner contexts to cancel the execution of a context.
* Added `TruffleContext.isActive` in addition to `TruffleContext.isEntered` and improved their documentation to indicate the difference.
* Added `ContextsListener.onContextResetLimit` to allow instruments to listen to context limit reset events from the polyglot API.
* All instances of `TruffleContext` accessible from instruments can now be closed by the instrument. Previously this was only possible for creators of the TruffleContext instance.
* Added the ability to create context and context thread locals in languages and instruments. See [ContextLocal](https://www.graalvm.org/truffle/javadoc/com/oracle/truffle/api/ContextLocal.html) and [ContextThreadLocal](https://www.graalvm.org/truffle/javadoc/com/oracle/truffle/api/ContextThreadLocal.html) for details.
* Removed the hard "maximum node count" splitting limit controlled by `TruffleSplittingMaxNumberOfSplitNodes` as well as the option itself.
* Removed polymorphism reporting from `DynamicObjectLibrary`. If the language wants to report polymorphism for a property access, it should do so manually using a cached specialization.
* The `iterations` for `LoopNode.reportLoopCount(source, iterations)` must now be >= 0.
* Added [NodeLibrary](https://www.graalvm.org/truffle/javadoc/com/oracle/truffle/api/interop/NodeLibrary.html), which provides guest language information associated with a particular Node location, local scope mainly and [TruffleLanguage.getScope](https://www.graalvm.org/truffle/javadoc/com/oracle/truffle/api/TruffleLanguage.html#getScope-C-) and [TruffleInstrument.Env.getScope](https://www.graalvm.org/truffle/javadoc/com/oracle/truffle/api/instrumentation/TruffleInstrument.Env.html#getScope-com.oracle.truffle.api.nodes.LanguageInfo-), which provides top scope object of a guest language.
* Deprecated com.oracle.truffle.api.Scope class and methods in TruffleLanguage and TruffleInstrument.Env, which provide the scope information through that class.
* Added scope information into InteropLibrary: [InteropLibrary.isScope](https://www.graalvm.org/truffle/javadoc/com/oracle/truffle/api/interop/InteropLibrary.html#isScope-java.lang.Object-), [InteropLibrary.hasScopeParent](https://www.graalvm.org/truffle/javadoc/com/oracle/truffle/api/interop/InteropLibrary.html#hasScopeParent-java.lang.Object-) and [InteropLibrary.getScopeParent](https://www.graalvm.org/truffle/javadoc/com/oracle/truffle/api/interop/InteropLibrary.html#getScopeParent-java.lang.Object-)
* Added utility method to find an instrumentable parent node [InstrumentableNode.findInstrumentableParent](https://www.graalvm.org/truffle/javadoc/com/oracle/truffle/api/instrumentation/InstrumentableNode.html#findInstrumentableParent-com.oracle.truffle.api.nodes.Node-).
* Deprecated `DebugScope.getArguments()` without replacement. This API was added without use-case.
* Added the [RootNode.isTrivial](https://www.graalvm.org/truffle/javadoc/com/oracle/truffle/api/nodes/RootNode.html#isTrivial) method, for specifying root nodes that are always more efficient to inline than not to.
* Added [ByteArraySupport](https://www.graalvm.org/truffle/javadoc/com/oracle/truffle/api/memory/ByteArraySupport.html): a helper class providing safe multi-byte primitive type accesses from byte arrays.
* Added a new base class for Truffle exceptions, see [AbstractTruffleException](https://www.graalvm.org/truffle/javadoc/com/oracle/truffle/api/exception/AbstractTruffleException.html). The original `TruffleException` has been deprecated. Added new interop messages for exception handling replacing the deprecated `TruffleException` methods.
* Added new messages to `InteropLibrary` related to exception handling:
    * Added `getExceptionType(Object)` that allows to specify the type of an exception, e.g. PARSE_ERROR. 
    * Added `isExceptionIncompleteSource(Object)` allows to specify whether the parse error contained unclosed brackets.
    * Added `getExceptionExitStatus(Object)` allows to specify the exit status of an exception of type EXIT.
    * Added `hasExceptionCause(Object)` and `getExceptionCause(Object)` to return the cause of this error
    * Added `hasExceptionStackTrace(Object)` and `getExceptionStackTrace(Object)` to return the guest stack this of this error. 
    * Added `hasExceptionMessage(Object)` and `getExceptionMessage(Object)` to provide an error message of the error.
    * Added `hasExecutableName(Object)` and `getExecutableName(Object)` to provide a method name similar to what was provided in `RootNode.getName()` but for executable objects.
    * Added `hasDeclaringMetaObject(Object)` and `getDeclaringMetaObject(Object)` to provide the meta object of the function. 
* Language implementations are recommended to perform the following steps to upgrade their exception implementation:
    * Convert non-internal guest language exceptions to `AbstractTruffleException`, internal errors should be refactored to no longer implement `TruffleException`.
    * Export new interop messages directly on the `AbstractTruffleException` subclass if necessary. Consider exporting `getExceptionType(Object)`, `getExceptionExitStatus(Object)` and `isExceptionIncompleteSource(Object)`. For other interop messages the default implementation should be sufficient for most use-cases. Consider using `@ExportLibrary(delegateTo=...)` to forward to a guest object stored inside of the exception.
    * Rewrite interop capable guest language try-catch nodes to the new interop pattern for handling exceptions. See `InteropLibrary#isException(Object)` for more information. 
    * Implement the new method `RootNode.translateStackTraceElement` which allows guest languages to transform stack trace elements to accessible guest objects for other languages.
    * Consider making executable interop objects of the guest language implement `InteropLibrary.hasExecutableName(Object)` and `InteropLibrary.hasDeclaringMetaObject(Object)`.
    * Make exception printing in the guest language use `InteropLibrary.getExceptionMessage(Object)`, `InteropLibrary.getExceptionCause(Object)` and `InteropLibrary.getExceptionStackTrace(Object)` for foreign exceptions to print them in the style of the language.
    * Make all exports of `InteropLibrary.throwException(Object)` throw an instance of `AbstractTruffleException`. This contract will be enforced in future versions when `TruffleException` will be removed.
    * Attention: Since [AbstractTruffleException](https://www.graalvm.org/truffle/javadoc/com/oracle/truffle/api/exception/AbstractTruffleException.html) is an abstract base class, not an interface, the exceptions the Truffle NFI throws do not extend UnsatisfiedLinkError anymore. This is an incompatible change for guest languages that relied on the exact exception class. The recommended fix is to catch AbstractTruffleException instead of UnsatisfiedLinkError.
* Added [TruffleInstrument.Env.getEnteredContext](https://www.graalvm.org/truffle/javadoc/com/oracle/truffle/api/instrumentation/TruffleInstrument.Env.html#getEnteredContext--) returning the entered `TruffleContext`.
* Added [DebuggerSession.setShowHostStackFrames](https://www.graalvm.org/truffle/javadoc/com/oracle/truffle/api/debug/DebuggerSession.html#setShowHostStackFrames-boolean-) and host `DebugStackFrame` and `DebugStackTraceElement`. This is useful for debugging of applications that use host interop.
* All Truffle Graal runtime options (-Dgraal.) which were deprecated in GraalVM 20.1 are removed. The Truffle runtime options are no longer specified as Graal options (-Dgraal.). The Graal options must be replaced by corresponding engine options specified using [polyglot API](https://www.graalvm.org/truffle/javadoc/org/graalvm/polyglot/Engine.Builder.html#option-java.lang.String-java.lang.String-).
* Deprecated the `com.oracle.truffle.api.object.dsl` API without replacement. The migration path is to use `DynamicObject` subclasses with the `com.oracle.truffle.api.object` API.
* A node parameter now needs to be provided to TruffleContext.enter() and TruffleContext.leave(Object). The overloads without node parameter are deprecated. This is useful to allow the runtime to compile the enter and leave code better if a node is passed as argument. 
* Added [DebuggerSession.suspendHere](https://www.graalvm.org/truffle/javadoc/com/oracle/truffle/api/debug/DebuggerSession.html#suspendHere-com.oracle.truffle.api.nodes.Node-) to suspend immediately at the current location of the current execution thread.
* Added [RootNode.prepareForAOT](https://www.graalvm.org/truffle/javadoc/com/oracle/truffle/api/nodes/RootNode.html#prepareForAOT) that allows to initialize root nodes for compilation that were not yet executed.
* Removed deprecation for `RootNode.getLanguage(Class<?>)`, it is still useful to efficiently access the associated language of a root node.
* Block node partial compilation is no longer eagerly triggered but only when the `--engine.MaximumGraalNodeCount` limit was reached once for a call target.
* Lifted the restriction that the dynamic type of a `DynamicObject` needs to be an instance of `ObjectType`, allowing any non-null object. Deprecated `Shape.getObjectType()` that has been replaced by `Shape.getDynamicType()`.
* Added [TruffleLanguage.Env.createHostAdapterClass](https://www.graalvm.org/truffle/javadoc/com/oracle/truffle/api/TruffleLanguage.Env.html#createHostAdapterClass-java.lang.Class:A-) to allow extending a host class and/or interfaces with a guest object via a generated host adapter class (JVM only).
* Deprecated the old truffle-node-count based inlining heuristic and related options (namely InliningNodeBudget and LanguageAgnosticInlining).
* Added `@GenerateLibrary.pushEncapsulatingNode()` that allows to configure whether encapsulating nodes are pushed or popped.

## Version 20.2.0
* Added new internal engine option `ShowInternalStackFrames` to show internal frames specific to the language implementation in stack traces.
* Added new identity APIs to `InteropLibrary`:
    * `hasIdentity(Object receiver)` to find out whether an object specifies identity
	* `isIdentical(Object receiver, Object other, InteropLibrary otherLib)` to compare the identity of two object
	* `isIdenticalOrUndefined(Object receiver, Object other)` export to specify the identity of an object.
	* `identityHashCode(Object receiver)` useful to implement maps that depend on identity.
* Added `TriState` utility class represents three states TRUE, FALSE and UNDEFINED.
* Added `InteropLibrary.getUncached()` and `InteropLibrary.getUncached(Object)` short-cut methods for convenience.
* Enabled by default the new inlining heuristic in which inlining budgets are based on Graal IR node counts and not Truffle Node counts.
* Added `ConditionProfile#create()` as an alias of `createBinaryProfile()` so it can be used like `@Cached ConditionProfile myProfile`. 
* Improved `AssumedValue` utility class: Code that reads the value but can not constant fold it does not need to deopt when the value changes.
* A `TruffleFile` for an empty path is no more resolved to the current working directory.
* Added [`SourceBuilder.canonicalizePath(boolean)`](https://www.graalvm.org/truffle/javadoc/com/oracle/truffle/api/source/Source.SourceBuilder.html) to control whether the `Source#getPath()` should be canonicalized.
* Deprecated and renamed `TruffleFile.getMimeType` to [TruffleFile.detectMimeType](https://www.graalvm.org/truffle/javadoc/com/oracle/truffle/api/TruffleFile.html#detectMimeType--). The new method no longer throws `IOException` but returns `null` instead.
* The languages are responsible for stopping and joining the stopped `Thread`s in the [TruffleLanguage.finalizeContext](https://www.graalvm.org/truffle/javadoc/com/oracle/truffle/api/TruffleLanguage.html#finalizeContext-C-).
* Added Truffle DSL `@Bind` annotation to common out expression for use in guards and specialization methods.
* Added the ability to disable adoption for DSL cached expressions with type node using `@Cached(value ="...", weak = true)`.
* Added an option not to adopt the parameter annotated by @Cached, using `@Cached(value ="...", adopt = false)`.
* Added `TruffleWeakReference` utility to be used on partial evaluated code paths instead of the default JDK `WeakReference`.
* Removed deprecated API in `com.oracle.truffle.api.source.Source`. The APIs were deprecated in 19.0.
* Added `CompilerDirectives.shouldNotReachHere()` as a short-cut for languages to indicate that a path should not be reachable neither in compiled nor interpreted code paths.
* All subclasses of `InteropException` do no longer provide a Java stack trace. They are intended to be thrown, immediately caught by the caller and not re-thrown. As a result they can now be allocated on compiled code paths and do no longer require a `@TruffleBoundary` or `transferToInterpreterAndInvalidate()` before use. Languages are encouraged to remove `@TruffleBoundary` annotations or leading `transferToInterpreterAndInvalidate()` method calls before interop exceptions are thrown. 
* All `InteropException` subclasses now offer a new `create` factory method to provide a cause. This cause should only be used if user provided guest application code caused the problem.
* The use of `InteropException.initCause` is now deprecated for performance reasons. Instead pass the cause when the `InteropException` is constructed. The method `initCause` will throw `UnsupportedOperationException` in future versions. Please validate all calls to `Throwable.initCause` for language or tool implementation code.
* Added [TruffleFile.isSameFile](https://www.graalvm.org/truffle/javadoc/com/oracle/truffle/api/TruffleFile.html#isSameFile-com.oracle.truffle.api.TruffleFile-java.nio.file.LinkOption...-) method to test if two `TruffleFile`s refer to the same physical file.
* Added new `EncapsulatingNodeReference` class to lookup read and write the current encapsulating node. Deprecated encapsulating node methods in `NodeUtil`.
* Added support for subclassing `DynamicObject` so that guest languages can directly base their object class hierarchy on it, add fields, and use `@ExportLibrary` on subclasses. Guest language object classes should implement `TruffleObject`.
* Added new [DynamicObjectLibrary](https://www.graalvm.org/truffle/javadoc/com/oracle/truffle/api/object/DynamicObjectLibrary.html) API for accessing and mutating properties and the shape of `DynamicObject` instances. This is the recommended API from now on. Other, low-level property access APIs will be deprecated and removed in a future release.

## Version 20.1.0
* Added `@GenerateLibrary(dynamicDispatchEnabled = false)` that allows to disable dynamic dispatch semantics for a library. The default is `true`.
* Added ability to load external default exports for libraries using a service provider. See `GenerateLibrary(defaultExportLookupEnabled = true)`.
* The use of `@NodeField` is now permitted in combination with `@GenerateUncached`, but it throws UnsupportedOperationException when it is used.
* It is now possible to specify a setter with `@NodeField`. The generated field then will be mutable.
* Removed deprecated interoperability APIs that were deprecated in 19.0.0. 
* Removed deprecated instrumentation APIs that were deprecated in 0.33
* The `PerformanceWarningsAreFatal` and `TracePerformanceWarnings` engine options take a comma separated list of performance warning types. Allowed warning types are `call` to enable virtual call warnings, `instanceof` to enable virtual instance of warnings and `store` to enables virtual store warnings. There are also `all` and `none` types to enable (disable) all performance warnings.
* Added [DebugValue#getRawValue()](https://www.graalvm.org/truffle/javadoc/com/oracle/truffle/api/debug/DebugValue.html) for raw guest language object lookup from same language.
* Added [DebugStackFrame#getRawNode()](https://www.graalvm.org/truffle/javadoc/com/oracle/truffle/api/debug/DebugStackFrame.html) for root node lookup from same language.
* Added [DebugException#getRawException()](https://www.graalvm.org/truffle/javadoc/com/oracle/truffle/api/debug/DebugException.html) for raw guest language exception lookup from same language.
* Added [DebugStackFrame#getRawFrame()](https://www.graalvm.org/truffle/javadoc/com/oracle/truffle/api/debug/DebugStackFrame.html) for underlying frame lookup from same language.
* Added `TruffleInstrument.Env.getPolyglotBindings()` that replaces now deprecated `TruffleInstrument.Env.getExportedSymbols()`.
* Added `@ExportLibrary(transitionLimit="3")` that allows the accepts condition of exported libraries to transition from true to false for a library created for a receiver instance. This is for example useful to export messages for array strategies. 
* Added `CompilationFailureAction` engine option which deprecates `CompilationExceptionsArePrinted `, `CompilationExceptionsAreThrown`, `CompilationExceptionsAreFatal` and `PerformanceWarningsAreFatal` options.
* Added `TreatPerformanceWarningsAsErrors` engine option which deprecates the `PerformanceWarningsAreFatal` option. To replace the `PerformanceWarningsAreFatal` option use the `TreatPerformanceWarningsAsErrors` with `CompilationFailureAction` set to `ExitVM`.
* Added `bailout` into performance warning kinds used by `TracePerformanceWarnings`, `PerformanceWarningsAreFatal` and `CompilationExceptionsAreFatal` options.
* Added [Option.deprecationMessage](https://www.graalvm.org/truffle/javadoc/com/oracle/truffle/api/Option.html#deprecationMessage--) to set the option deprecation reason.
* `engine.Mode` is now a supported option and no longer experimental.
* Added new meta-data APIs to `InteropLibrary`:
	* `has/getLanguage(Object receiver)` to access the original language of an object.
	* `has/getSourceLocation(Object receiver)` to access the source location of an object (e.g. of function or classes).
	* `toDisplayString(Object receiver, boolean allowsSideEffect)` to produce a human readable string.
	* `has/getMetaObject(Object receiver)` to access the meta-object of an object.
	* `isMetaObject(Object receiver)` to find out whether an object is a meta-object (e.g. Java class)
	* `getMetaQualifiedName(Object receiver)` to get the qualified name of the meta-object
	* `getMetaSimpleName(Object receiver)` to get the simple name of a the meta-object
	* `isMetaInstance(Object receiver, Object instance)` to check whether an object is an instance of a meta-object.
* Added `TruffleLanguage.getLanguageView` that allows to wrap values to add language specific information for primitive and foreign values.
* Added `TruffleLanguage.getScopedView` that allows to wrap values to add scoping and visibility to language values.
* Added `TruffleInstrument.Env.getScopedView` and `TruffleInstrument.Env.getLanguageView` to access language and scoped views from instruments.
* Added `TruffleInstrument.Env.getLanguageInfo` to convert language classes to `LanguageInfo`.
* Deprecated `TruffleLanguage.findMetaObject`, `TruffleLanguage.findSourceLocation`, `TruffleLanguage.toString` and `TruffleLanguage.isObjectOfLanguage`. Use the new interop APIs and language views as replacement.
* Added support for the value conversions of [DebugValue](https://www.graalvm.org/truffle/javadoc/com/oracle/truffle/api/debug/DebugValue.html) that provide the same functionality as value conversions on [Value](https://www.graalvm.org/sdk/javadoc/org/graalvm/polyglot/Value.html).
* Added [DebugValue#toDisplayString](https://www.graalvm.org/truffle/javadoc/com/oracle/truffle/api/debug/DebugValue.html#toDisplayString--) to convert the value to a language-specific string representation.
* Deprecated `DebugValue#as`, other conversion methods should be used instead.
* Clarify [InteropLibrary](https://www.graalvm.org/truffle/javadoc/com/oracle/truffle/api/interop/InteropLibrary.html) javadoc documentation of message exceptions. [UnsupportedMessageException](https://www.graalvm.org/truffle/javadoc/com/oracle/truffle/api/interop/UnsupportedMessageException.html) is thrown when the operation is never supported for the given receiver type. In other cases [UnknownIdentifierException](https://www.graalvm.org/truffle/javadoc/com/oracle/truffle/api/interop/UnknownIdentifierException.html) or [InvalidArrayIndexException](https://www.graalvm.org/truffle/javadoc/com/oracle/truffle/api/interop/InvalidArrayIndexException.html) are thrown.
* Added [TruffleLanguage.Env.initializeLanguage](https://www.graalvm.org/truffle/javadoc/com/oracle/truffle/api/TruffleLanguage.Env.html#initializeLanguage-com.oracle.truffle.api.nodes.LanguageInfo-) method to force language initialization.
* Values of `NAME` properties of [ReadVariableTag](https://www.graalvm.org/truffle/javadoc/com/oracle/truffle/api/instrumentation/StandardTags.ReadVariableTag.html#NAME) and [WriteVariableTag](https://www.graalvm.org/truffle/javadoc/com/oracle/truffle/api/instrumentation/StandardTags.WriteVariableTag.html#NAME) extended to allow an object or an array of objects with name and source location.
* Added support for asynchronous stack traces: [TruffleLanguage.Env.getAsynchronousStackDepth()](https://www.graalvm.org/truffle/javadoc/com/oracle/truffle/api/TruffleLanguage.Env.html#getAsynchronousStackDepth--), [RootNode.findAsynchronousFrames()](https://www.graalvm.org/truffle/javadoc/com/oracle/truffle/api/nodes/RootNode.html#findAsynchronousFrames-com.oracle.truffle.api.frame.Frame-), [TruffleInstrument.Env.setAsynchronousStackDepth()](https://www.graalvm.org/truffle/javadoc/com/oracle/truffle/api/instrumentation/TruffleInstrument.Env.html#setAsynchronousStackDepth-int-), [TruffleStackTrace.getAsynchronousStackTrace()](https://www.graalvm.org/truffle/javadoc/com/oracle/truffle/api/TruffleStackTrace.html#getAsynchronousStackTrace-com.oracle.truffle.api.CallTarget-com.oracle.truffle.api.frame.Frame-), [DebuggerSession.setAsynchronousStackDepth()](https://www.graalvm.org/truffle/javadoc/com/oracle/truffle/api/debug/DebuggerSession.html#setAsynchronousStackDepth-int-), [SuspendedEvent.getAsynchronousStacks()](https://www.graalvm.org/truffle/javadoc/com/oracle/truffle/api/debug/SuspendedEvent.html#getAsynchronousStacks--), [DebugException.getDebugAsynchronousStacks()](https://www.graalvm.org/truffle/javadoc/com/oracle/truffle/api/debug/DebugException.html#getDebugAsynchronousStacks--).

## Version 20.0.0
* Add [Layout#dispatch()](https://www.graalvm.org/truffle/javadoc/com/oracle/truffle/api/object/dsl/Layout.html#dispatch--) to be able to generate override of `ObjectType#dispatch()` method in the generated inner \*Type class.
* Deprecated engine options engine.InvalidationReprofileCount and engine.ReplaceReprofileCount. They no longer have any effect. There is no longer reprofiling after compilation. 
* Added [DebuggerSession.{suspend(), suspendAll,resume()}](https://www.graalvm.org/truffle/javadoc/com/oracle/truffle/api/debug/DebuggerSession.html) to allow suspending and resuming threads.
* Add new loop explosion mode [LoopExplosionKind#FULL_UNROLL_UNTIL_RETURN](https://www.graalvm.org/truffle/javadoc/com/oracle/truffle/api/nodes/ExplodeLoop.LoopExplosionKind.html#FULL_UNROLL_UNTIL_RETURN), which can be used to duplicate loop exits during unrolling until function returns.
* The default [LoopExplosionKind](https://www.graalvm.org/truffle/javadoc/com/oracle/truffle/api/nodes/ExplodeLoop.LoopExplosionKind.html) for `@ExplodeLoop` changed from `FULL_UNROLL` to `FULL_UNROLL_UNTIL_RETURN`, which we believe is more intuitive. We recommend reviewing your usages of `@ExplodeLoop`, especially those with `return`, `break` and `try/catch` in the loop body as those might duplicate more code than before.
* The `TruffleCheckNeverPartOfCompilation` option when building a native image is now enabled by default, ensuring `neverPartOfCompilation()` is not reachable for runtime compilation. Use `CompilerDirectives.bailout()` if you want to test when a compilation fails, otherwise avoid `neverPartOfCompilation()` in code reachable for runtime compilation (e.g., by using `@TruffleBoundary`).
* The `DirectoryStream` created by a relative `TruffleFile` passes relative `TruffleFile`s into the `FileVisitor`, even when an explicit [current working directory was set](https://www.graalvm.org/truffle/javadoc/com/oracle/truffle/api/TruffleLanguage.Env.html#setCurrentWorkingDirectory-com.oracle.truffle.api.TruffleFile-).
* Added `DebuggerTester.startExecute()` that allows to execute an arbitrary sequence of commands on the background thread.
* Time specification in `InteropLibrary` relaxed to allow a fixed timezone when no date is present.
* `TruffleLogger.getLogger` throws an `IllegalArgumentException` when given `id` is not a valid language or instrument id.
* [Node#getEncapsulatingSourceSection()](https://www.graalvm.org/truffle/javadoc/com/oracle/truffle/api/nodes/Node.html#getEncapsulatingSourceSection--) is no longer a fast-path method, because `getSourceSection()` is not fast-path.
* The algorithm used to generate a unique [URI](https://www.graalvm.org/truffle/javadoc/com/oracle/truffle/api/source/Source.html#getURI--) for a `Source` built without an `URI` was changed to SHA-256.
* Added [ExportLibrary.delegateTo](https://www.graalvm.org/truffle/javadoc/com/oracle/truffle/api/library/ExportLibrary.html#delegateTo--) attribute that allows to delegate all messages of a library to value of a final delegate field. This can be used in combination with `ReflectionLibrary` to improve the ability to build wrappers.
* `ReadVariableTag` and `WriteVariableTag` added to [StandardTags](https://www.graalvm.org/truffle/javadoc/com/oracle/truffle/api/instrumentation/StandardTags.html).

* Truffle TCK now checks that instrumentable nodes are not used in the context of a Library.
* Getter to check whether [TruffleContext](https://www.graalvm.org/truffle/javadoc/com/oracle/truffle/api/TruffleContext.html#isEntered--) is activated or not.
* All Truffle Graal runtime options (-Dgraal.) will be deprecated with 20.1. The Truffle runtime options are no longer specified as Graal options (-Dgraal.). The Graal options must be replaced by corresponding engine options specified using [polyglot API](https://www.graalvm.org/truffle/javadoc/org/graalvm/polyglot/Engine.Builder.html#option-java.lang.String-java.lang.String-). The `TRUFFLE_STRICT_OPTION_DEPRECATION` environment variable can be used to detect usages of deprecated Graal options. When the `TRUFFLE_STRICT_OPTION_DEPRECATION` is set to `true` and the deprecated Graal option is used the Truffle runtime throws an exception listing the used deprecated options and corresponding replacements.


## Version 19.3.0
* Added ability to obtain an [Internal Truffle File](https://www.graalvm.org/truffle/javadoc/com/oracle/truffle/api/TruffleLanguage.Env.html#getInternalTruffleFile-java.lang.String-). The internal file is located in the language home directories and it's readable even when IO is not allowed by the Context.
* Deprecated `TruffleLanguage.Env.getTruffleFile` use [getInternalTruffleFile](https://www.graalvm.org/truffle/javadoc/com/oracle/truffle/api/TruffleLanguage.Env.html#getInternalTruffleFile-java.lang.String-) for language standard library files located in language home or [getPublicTruffleFile](https://www.graalvm.org/truffle/javadoc/com/oracle/truffle/api/TruffleLanguage.Env.html#getPublicTruffleFile-java.lang.String-) for user files.
* Added primitive specializations to `CompilerAsserts.partialEvaluationConstant()`.
* Added the new `execute` method to `LoopNode`, which allows loops to return values.
* Added support for temporary [files](https://www.graalvm.org/truffle/javadoc/com/oracle/truffle/api/TruffleLanguage.Env.html#createTempFile-com.oracle.truffle.api.TruffleFile-java.lang.String-java.lang.String-java.nio.file.attribute.FileAttribute...-) and [directories](https://www.graalvm.org/truffle/javadoc/com/oracle/truffle/api/TruffleLanguage.Env.html#createTempDirectory-com.oracle.truffle.api.TruffleFile-java.lang.String-java.nio.file.attribute.FileAttribute...-).
* Threads created by the embedder may now be collected by the GC before they can be [disposed](https://www.graalvm.org/truffle/javadoc/com/oracle/truffle/api/TruffleLanguage.html#disposeThread-C-java.lang.Thread-). If languages hold onto thread objects exposed via `initializeThread` they now need to do so with `WeakReference` to avoid leaking thread instances.
* Support boolean literals in DSL expressions used in [@Specialization](https://www.graalvm.org/truffle/javadoc/com/oracle/truffle/api/dsl/Specialization) and [@Cached](https://www.graalvm.org/truffle/javadoc/com/oracle/truffle/api/dsl/Cached) fields.
* Added standard [block node](https://www.graalvm.org/truffle/javadoc/com/oracle/truffle/api/nodes/BlockNode.html) for language implementations. Using the block node allows the optimizing runtime to split big blocks into multiple compilation units. This optimization may be enabled using `--engine.PartialBlockCompilation` (on by default) and configured using `--engine.PartialBlockCompilationSize` (default 3000).
* Added new experimental inlining heuristic in which inlining budgets are based on Graal IR node counts and not Truffle Node counts. Enable with `-Dgraal.TruffleLanguageAgnosticInlining=true`.
* Deprecated `DynamicObject#isEmpty()`, `DynamicObject#size()`; use `Shape#getPropertyCount()` instead.
* Deprecated `Shape#getPropertyList(Pred)`, `Shape#getKeyList(Pred)`, `Shape#hasTransitionWithKey(Object)`, `Shape.Allocator#locationForValue(Object, EnumSet)` without replacement.
* Added [Scope.Builder#rootInstance(Object)](https://www.graalvm.org/truffle/javadoc/com/oracle/truffle/api/Scope.Builder.html#rootInstance-java.lang.Object-), [Scope#getRootInstance()](https://www.graalvm.org/truffle/javadoc/com/oracle/truffle/api/Scope.html#getRootInstance--) and [DebugScope#getRootInstance()](https://www.graalvm.org/truffle/javadoc/com/oracle/truffle/api/debug/DebugScope.html#getRootInstance--) to provide an instance of guest language representation of the root node (e.g. a guest language function).
* Debugger breakpoints can be restricted to a particular root instance via [Breakpoint.Builder#rootInstance(DebugValue)](https://www.graalvm.org/truffle/javadoc/com/oracle/truffle/api/debug/Breakpoint.Builder.html#rootInstance-com.oracle.truffle.api.debug.DebugValue-) and found later on via [DebugValue#getRootInstanceBreakpoints()](https://www.graalvm.org/truffle/javadoc/com/oracle/truffle/api/debug/DebugValue.html#getRootInstanceBreakpoints--).
* Deprecated `TruffleLanguage.getContextReference()` as this method is inefficient in many situations. The most efficient context lookup can be achieved knowing the current AST in which it is used by calling `Node.lookupContextReference(Class)`.
* Truffle languages and instruments no longer create `META-INF/truffle` files, but generate service implementations for [TruffleLanguage.Provider](https://www.graalvm.org/truffle/javadoc/com/oracle/truffle/api/TruffleLanguage.Provider.html) and [TruffleInstrument.Provider](https://www.graalvm.org/truffle/javadoc/com/oracle/truffle/api/instrumentation/TruffleInstrument.Provider.html) automatically. Recompiling the TruffleLanguage using the Truffle annotation processor automatically migrates the language.
* The Truffle DSL processor jar no longer requires the Truffle API or Graal SDK as a dependency. 
* Added interop messages for guest language exception objects: [InteropLibrary#isException(Object)](https://www.graalvm.org/truffle/javadoc/com/oracle/truffle/api/interop/InteropLibrary.html#isException-java.lang.Object-) and [InteropLibrary#throwException(Object)](https://www.graalvm.org/truffle/javadoc/com/oracle/truffle/api/interop/InteropLibrary.html#throwException-java.lang.Object-).
* [TruffleLanguage.patchContext](https://www.graalvm.org/truffle/javadoc/com/oracle/truffle/api/TruffleLanguage.html#patchContext-C-com.oracle.truffle.api.TruffleLanguage.Env-) is invoked for all languages whose contexts were created during context pre-initialization. Originally the `patchContext`  was invoked only for languages with initialized contexts.

## Version 19.2.0
* Added sub-process output (error output) [redirection into OutputStream](https://www.graalvm.org/truffle/javadoc/org/graalvm/polyglot/io/ProcessHandler.Redirect.html#stream-java.io.OutputStream-).
* Added `RootNode.getQualifiedName()` for a better distinction when printing stack traces. Languages are encouraged to implement it, in case it differs from the root name.
* Added methods to identify date, time, timezone, instant and duration values in `InteropLibrary` and TCK `TypeDescriptor`.
* Added ability to read the default time zone from the language Environment with `Env.getTimeZone()`.
* Deprecated `Env.parse` and added replacement APIs `Env.parseInternal` and `Env.parsePublic`. The new API requires to differentiate between parse calls that were invoked by the guest language user and those which are part of the internal language semantics. The separation avoids accidentally exposing access to internal languages. 
* Deprecated `Env.getLanguages()` and added replacement APIs `Env.getInternalLanguages()` and `Env.getPublicLanguages()`. 
* Added [Source.newBuilder(Source)](https://www.graalvm.org/truffle/javadoc/com/oracle/truffle/api/source/Source.html#newBuilder-com.oracle.truffle.api.source.Source-) that inherits Source properties from an existing Source.
* Added [RootBodyTag](https://www.graalvm.org/truffle/javadoc/com/oracle/truffle/api/instrumentation/StandardTags.RootBodyTag.html).

## Version 19.1.0
* `@GenerateUncached` is now inherited by subclasses.
* `NodeFactory` now supports `getUncachedInstance` that returns the uncached singleton.  
* Introduced Truffle process sandboxing. Added a [TruffleLanguage.Env.newProcessBuilder](https://www.graalvm.org/truffle/javadoc/com/oracle/truffle/api/TruffleLanguage.Env.html#newProcessBuilder-java.lang.String...-) method creating a new [TruffleProcessBuilder](https://www.graalvm.org/truffle/javadoc/com/oracle/truffle/api/io/TruffleProcessBuilder.html) to configure and start a new sub-process.
* Added support for reading environment variables, use [TruffleLanguage.Env.getEnvironment](https://www.graalvm.org/truffle/javadoc/com/oracle/truffle/api/TruffleLanguage.Env.html#getEnvironment--) to obtain process environment variables.
* `NodeFactory` now supports `getUncachedInstance` that returns the uncached singleton. 
* `@GenerateUncached` can now be used in combination with `@NodeChild` if execute signatures for all arguments are present.
* Removed deprecated automatic registration of the language class as a service.
* The [LanguageProvider](https://www.graalvm.org/truffle/javadoc/org/graalvm/polyglot/tck/LanguageProvider.html#createIdentityFunctionSnippet-org.graalvm.polyglot.Context-) can override the default verfication of the TCK `IdentityFunctionTest`.
* Removed deprecated and misspelled method `TruffleStackTrace#getStacktrace`.
* Removed deprecated methods`TruffleStackTraceElement#getStackTrace` and `TruffleStackTraceElement#fillIn` (use methods of `TruffleStackTrace` instead).
* `SlowPathException#fillInStackTrace` is now `final`.
* Added an ability to read a [path separator](https://www.graalvm.org/truffle/javadoc/com/oracle/truffle/api/TruffleLanguage.Env.html#getPathSeparator--) used to separate filenames in a path list.
* `@TruffleBoundary` methods that throw but are not annotated with `@TruffleBoundary(transferToInterpreterOnException=false)` will now transfer to the interpreter only once per `CallTarget` (compilation root).
* Added [TruffleFile.setAttribute](https://www.graalvm.org/truffle/javadoc/com/oracle/truffle/api/TruffleFile.html#setAttribute-com.oracle.truffle.api.TruffleFile.AttributeDescriptor-T-java.nio.file.LinkOption...-) to allow languages to set file attributes.

## Version 19.0.0
* Renamed version 1.0.0 to 19.0.0

## Version 1.0.0 RC15
* This version includes a major revision of the Truffle Interoperability APIs. Most existing APIs for Truffle Interoperability were deprecated. The compatiblity layer may cause significant performance reduction for interoperability calls. 
	* Please see the [Interop Migration Guide](https://github.com/oracle/graal/blob/master/truffle/docs/InteropMigration.md) for an overview and individual `@deprecated` javadoc tags for guidance.
	* Deprecated classes `ForeignAccess`, `Message`, `MessageResolution`, `Resolve` and `KeyInfo`. 
	* The following methods got deprecated:
		* `InteropException.raise`, with libraries there should be no need to convert checked exceptions to runtime exceptions.
		* `TruffleObject.getForeignAccess()`.
	* Introduced new classes: `InteropLibrary` and `InvalidArrayIndexException`.
	* Added `ObjectType.dispatch` to configure the dynamic dispatch and deprecated `ObjectType.getForeignAccessFactory`.
* Added Truffle Library API that allows language implementations to use polymorphic dispatch for receiver types with support for implementation specific caching/profiling with support for uncached dispatch. 
	* Please see the [Truffle Library Tutorial](https://github.com/oracle/graal/blob/master/truffle/docs/TruffleLibraries.md) for further details.
	* Introduced new package: `com.oracle.truffle.api.library`.
* Added `@GenerateUncached` to allow the generation of uncached Truffle DSL nodes accessible via the new static generated method`getUncached()`.
	* Set the default value for @Cached to `"create()"`. This allows `@Cached` to be used without attribute.
	* Added `@Cached(uncached="")` to specify the expression to use for the uncached node.
	* Added `@Cached(allowUncached=true)` to allow the cached expression to be reused as uncached expression. Only necessary if the cached expression is not trivial or there is no `getUncached()` static method in the node.
	* Added `@Cached#parameters` to allow to share the parameter specification for the cached and uncached version of a node.
	* Added `getUncached()` method to the following classes:
        - BranchProfile 
        - ByteValueProfile
        - ConditionProfile
        - DoubleValueProfile
        - FloatValueProfile
        - IntValueProfile 
        - LongValueProfile
        - LoopConditionProfile
        - PrimitiveValueProfile
        - ValueProfile
        - IndirectCallNode
* Truffle DSL can now properly handle checked exceptions in execute methods and specializations.
* Truffle DSL now guarantees to adopt nodes before they are executed in guards. Previously, nodes used in guards were only adopted for their second cached invocation.
* Added `@Cached.Shared` to allow sharing of cached values between specialization and exported Truffle Library methods.
* Added `Node.isAdoptable()` that allows `Node.getParent()` to always remain `null` even if the node is adopted by a parent. This allows to share nodes statically and avoid the memory leak for the parent reference.
* Added `NodeUtil.getCurrentEncapsulatingNode` to access the current encapsulating node in nodes that are not adoptable.
* Added the `Assumption.isValidAssumption` method that allows for simpler checking of assumptions in generated code. 
* Added Truffle DSL option `-Dtruffle.dsl.ignoreCompilerWarnings=true|false`, to ignore Truffle DSL compiler warnings. This is useful and recommended to be used for downstream testing.
* Added `@CachedContext` and `@CachedLanguage` for convenient language and context lookup in specializations or exported methods.
* Added `Node.lookupContextReference(Class)` and `Node.lookupLanguageReference(Class)` that allows for a more convenient lookup.
* Deprecated `RootNode.getLanguage(Class)`, the new language references should be used instead.
* Added `TruffleFile` aware file type detector
    - Added [TruffleFile.FileTypeDetector SPI](https://www.graalvm.org/truffle/javadoc/com/oracle/truffle/api/TruffleFile.FileTypeDetector.html) to detect a file MIME type and a file encoding. A language registering `FileTypeDetector` has to support all the MIME types recognized by the registered detector.
    - Added [TruffleFile.getMimeType method](https://www.graalvm.org/truffle/javadoc/com/oracle/truffle/api/TruffleFile.html#getMimeType--) to obtain a `TruffleFile` MIME type.
    - Added a possibility to set an [encoding in SourceBuilder](https://www.graalvm.org/truffle/javadoc/com/oracle/truffle/api/source/Source.SourceBuilder.html#encoding-java.nio.charset.Charset-)
    - The [Source builders](https://www.graalvm.org/truffle/javadoc/com/oracle/truffle/api/source/Source.html) are sandboxed for files and file URLs.
    - Removed usage of NIO `FileTypeDetector` for MIME type detection, language implementations have to migrate to `TruffleFile.FileTypeDetector`.
* TruffleFile's paths from image building time are translated in image execution time into new paths using Context's FileSystem. The absolute paths pointing to files in language homes in image generation time are resolved using image execution time language homes.
* Added [Env.isPolylgotAccessAllowed()](https://www.graalvm.org/truffle/javadoc/com/oracle/truffle/api/TruffleLanguage.Env.html#isPolyglotAccessAllowed--) to check whether polyglot access (e.g. access to polyglot builtins) is allowed.
* The methods `Env.getPolyglotBindings()` and `Env.importSymbol` and `Env.exportSymbol` now throw a `SecurityException` if polyglot access not allowed.
* Added `DebugValue.isNull()` to check for null values, `DebugValue.execute()` to be able to execute values and `DebugValue.asString()` to get the String from String values.
* Added the [TruffleFile.getAttribute](https://www.graalvm.org/truffle/javadoc/com/oracle/truffle/api/TruffleFile.html#getAttribute-com.oracle.truffle.api.TruffleFile.AttributeDescriptor-java.nio.file.LinkOption...-) method to read a single file's attribute and [TruffleFile.getAttributes] (https://www.graalvm.org/truffle/javadoc/com/oracle/truffle/api/TruffleFile.html#getAttributes-java.util.Collection-java.nio.file.LinkOption...-) method to read file's attributes as a bulk operation.

## Version 1.0.0 RC14
* Removed some deprecated elements:
    - EventBinding.getFilter
    - TruffleLanguage ParsingRequest.getFrame and ParsingRequest.getLocation
    - LoopCountReceiver
    - EventContext.parseInContext
    - NativeLibraryDescriptor.getBindings
    - Instrumenter.attachFactory and Instrumenter.attachListener
    - SuppressFBWarnings
    - TruffleBoundary.throwsControlFlowException
    - DebuggerTester.startEval
    - ExactMath.exact methods
    - TruffleInstrument.toString
    - TruffleInstrument.findMetaObject
    - TruffleInstrument.findSourceLocation
    - constructor of JSONStringBuilder
    - constructor of JSONHelper
    - constructor of CompilerDirectives
    - constructor of ExactMath
    - constructor of Truffle
    - constructor of NodeUtil
    - TruffleException.isTimeout
    - TruffleGraphBuilderPlugins.registerUnsafeLoadStorePlugins
    - TypedObject
    - Node.getLanguage
    - TVMCI.findLanguageClass
    - ExecutionContext and RootNode.getExecutionContext
    - FrameAccess.NONE
    - RootNode.setCalltarget
    - DirectCallNode.call and IndirectCallNode.call
    - FrameInstance.getFrame
    - Node.getAtomicLock
    - ExplodeLoop.merge
    - AcceptMessage
    - RootNode.reportLoopCount
    - GraalTruffleRuntime.getQueuedCallTargets
    - PrimitiveValueProfile.exactCompare
    - BranchProfile.isVisited
    - DebugStackFrame.iterator and DebugStackFrame.getValue
* The [@Option](http://www.graalvm.org/truffle/javadoc/com/oracle/truffle/api/Option.html) annotation can now specify the [stability](https://www.graalvm.org/truffle/javadoc/org/graalvm/options/OptionStability.html) of an option.
* Fixed the case of the method [`TruffleStackTrace.getStacktrace`](https://www.graalvm.org/truffle/javadoc/com/oracle/truffle/api/TruffleStackTrace.html#getStacktrace-java.lang.Throwable-) to `TruffleStackTrace.getStackTrace`.
* Added a getter for [name separator](https://www.graalvm.org/truffle/javadoc/com/oracle/truffle/api/TruffleLanguage.Env.html#getFileNameSeparator--) used by `TruffleFile`'s paths.
* Added support for receiver object in a frame's Scope: [Scope.Builder receiver(String, Object)](https://www.graalvm.org/truffle/javadoc/com/oracle/truffle/api/Scope.Builder.html#receiver-java.lang.String-java.lang.Object-), [Scope.getReceiver()](https://www.graalvm.org/truffle/javadoc/com/oracle/truffle/api/Scope.html#getReceiver--), [Scope.getReceiverName()](https://www.graalvm.org/truffle/javadoc/com/oracle/truffle/api/Scope.html#getReceiverName--) and [DebugScope.getReceiver()](https://www.graalvm.org/truffle/javadoc/com/oracle/truffle/api/debug/DebugScope.html#getReceiver--).
* Added [engine bound TruffleLogger for instruments](file:///Users/tom/Projects/graal/tzezula/graal/truffle/javadoc/com/oracle/truffle/api/instrumentation/TruffleInstrument.Env.html#getLogger-java.lang.String-). The engine bound logger can be used by threads executing without any context.

## Version 1.0.0 RC13
* Added [Debugger.getSessionCount()](https://www.graalvm.org/truffle/javadoc/com/oracle/truffle/api/debug/Debugger.html#getSessionCount--) to return the number of active debugger sessions.
* The [TruffleFile.getName()](https://www.graalvm.org/truffle/javadoc/com/oracle/truffle/api/TruffleFile.html#getName--) returns `null` for root directory.
* `TruffleLanguage` can [register additional services](https://www.graalvm.org/truffle/javadoc/com/oracle/truffle/api/TruffleLanguage.Env.html#registerService-java.lang.Object-). This change also deprecates the automatic registration of the language class as a service.
* Enabled the [experimental monomorphization heuristic](https://github.com/oracle/graal/blob/master/truffle/docs/splitting/) as default. Old heuristic still available as legacy, but will be removed soon.
* Added [TypeDescriptor.instantiable(instanceType, vararg, parameterTypes)](https://www.graalvm.org/truffle/javadoc/org/graalvm/polyglot/tck/TypeDescriptor.html#instantiable-org.graalvm.polyglot.tck.TypeDescriptor-boolean-org.graalvm.polyglot.tck.TypeDescriptor...-) into TCK to support instantiable types.
* The name of an [@Option](http://www.graalvm.org/truffle/javadoc/com/oracle/truffle/api/Option.html) can now start with a lowercase letter.
* Allowed navigation from host class to host symbol (companion object for static members) via the synthetic member `"static"`.
* Moved `getStackTrace` and `fillIn` from [TruffleStackTraceElement](https://www.graalvm.org/truffle/javadoc/com/oracle/truffle/api/TruffleStackTraceElement.html) to [TruffleStackTrace](https://www.graalvm.org/truffle/javadoc/com/oracle/truffle/api/TruffleStackTrace.html).




## Version 1.0.0 RC12
* Fixed: [Env.asHostException()](https://www.graalvm.org/truffle/javadoc/com/oracle/truffle/api/TruffleLanguage.Env.html#asHostException-java.lang.Throwable-) should throw an `IllegalArgumentException` if the provided value is not a host exception.
* Changed host exceptions' [getExceptionObject()](https://www.graalvm.org/truffle/javadoc/com/oracle/truffle/api/TruffleException.html#getExceptionObject--) to return the original host exception object.

## Version 1.0.0 RC11
* `Source` can be created from a relative `TruffleFile`.
* `Source` can be created without content using `Source.CONTENT_NONE` constant.
* `SourceSection` can be created from line/column information by [Source.createSection(startLine,startColumn,endLine,endColumn)](http://www.graalvm.org/truffle/javadoc/com/oracle/truffle/api/source/Source.html#createSection-int-int-int-int-).
* Added [SourceSection.hasLines()](http://www.graalvm.org/truffle/javadoc/com/oracle/truffle/api/source/SourceSection.html#hasLines--), [SourceSection.hasColumns()](http://www.graalvm.org/truffle/javadoc/com/oracle/truffle/api/source/SourceSection.html#hasColumns--) and [SourceSection.hasCharIndex()](http://www.graalvm.org/truffle/javadoc/com/oracle/truffle/api/source/SourceSection.html#hasCharIndex--) to distinguish which positions are defined and which are not.
* `DebuggerSession` [accepts source-path](http://www.graalvm.org/truffle/javadoc/com/oracle/truffle/api/debug/DebuggerSession.html#setSourcePath-java.lang.Iterable-) for source [resolution](http://www.graalvm.org/truffle/javadoc/com/oracle/truffle/api/debug/DebuggerSession.html#resolveSource-com.oracle.truffle.api.source.Source-).
* Added Java interop support for string to primitive type conversion.

## Version 1.0.0 RC10
* Added support for setting current working directory for TruffleFiles, see [Env.setCurrentWorkingDirectory](http://www.graalvm.org/truffle/javadoc/com/oracle/truffle/api/TruffleLanguage.Env.html#setCurrentWorkingDirectory-com.oracle.truffle.api.TruffleFile-)
* Removed deprecated `TruffleLanguage.Env.newSourceBuilder`.
* Added `TruffleLanguage.Env.isPreInitialization` method to determine whether the context is being pre-initialized.
* Added `ArrayUtils` API providing additional array and/or string operations that may be intrinsified by the compiler.
* Added a possibility to obtain a [relative URI](http://www.graalvm.org/truffle/javadoc/com/oracle/truffle/api/TruffleFile.html#toRelativeUri--) for a relative `TruffleFile`.
* Added `ForeignAccess.createAccess` method taking a [supplier of language check node](http://www.graalvm.org/truffle/javadoc/com/oracle/truffle/api/interop/ForeignAccess.html#createAccess-com.oracle.truffle.api.interop.ForeignAccess.StandardFactory-java.util.function.Supplier-), deprecated the `ForeignAccess.create` method with languageCheck `RootNode` parameter.

## Version 1.0.0 RC9

* Added support for setting the `ThreadGroup` and `stackSize` on truffle thread creation in `TruffleLanguage.Env.createThread`.
* Added `Instrumenter.lookupExecutionEventNode()` to find an execution event node inserted at the node's location by an event binding.
* Added `SourceElement.ROOT` and `StepConfig.suspendAnchors()` to tune debugger stepping.
* Added `KeyInfo.READ_SIDE_EFFECTS` and `KeyInfo.WRITE_SIDE_EFFECTS` to inform about side-effects of READ/WRITE messages.
* Added `DebugValue.hasReadSideEffects()` and `DebugValue.hasWriteSideEffects()` to test for side-effects of reading or writing the value.

## Version 1.0.0 RC8

* Added `SuspendedEvent.setReturnValue` to change the return value of the currently executed source location.
* Deprecated `FrameSlot#getIndex` without replacement.
* Added `TruffleInstrument.Env.startServer()` to get a virtual message-based server provided via `MessageTransport` service.
* Added `TruffleFile.relativize`, `TruffleFile.startsWith`, `TruffleFile.endsWith`, `TruffleFile.createLink`,  `TruffleFile.createSymbolicLink`, `TruffleFile.getOwner`, `TruffleFile.getGroup`, `TruffleFile.newDirectoryStream`, `TruffleFile.visit`, `TruffleFile.copy` methods.

## Version 1.0.0 RC7

* Truffle was relicensed from GPLv2 with CPE to Universal Permissive License (UPL).
* Made all Truffle DSL annotations retention policy CLASS instead of RUNTIME. Reflecting DSL annotations at runtime is no longer possible. It is recommended to use `@Introspectable` instead.

* Removed deprecated FrameDescriptor#shallowCopy (deprecated since 1.0.0 RC3).
* Removed deprecated FrameSlot#getFrameDescriptor (deprecated since 1.0.0 RC3).

## Version 1.0.0 RC6

* Added support for byte based sources:
	* Byte based sources may be constructed using a `ByteSequence` or from a `TruffleFile` or `URL`. Whether sources are interpreted as character or byte based sources depends on the specified language.
	* `Source.hasBytes()` and `Source.hasCharacters()` may be used to find out whether a source is character or byte based.
	* Added `Source.getBytes()` to access the contents of byte based sources.
	* `TruffleLanguage.Registration.mimeType` is now deprecated in favor of `TruffleLanguage.Registration.byteMimeTypes` and `TruffleLanguage.Registration.characterMimeTypes`.
	* Added `TruffleLanguage.Registration.defaultMimeType` to define a default MIME type. This is mandatory if a language specifies more than one MIME type.
* `TruffleLanguage.Registration.id()` is now mandatory for all languages and reserved language ids will now be checked by the annotation processor.
* Deprecated Source builders and aligned them with polyglot source builders.
	* e.g. `Source.newBuilder("chars").name("name").language("language").build()` can be translated to `Source.newBuilder("language", "chars", "name").build()`
	* This is a preparation step for removing Truffle source APIs in favor of polyglot Source APIs in a future release.
* Deprecated `Source.getInputStream()`. Use `Source.getCharacters()` or `Source.getBytes()` instead.
* Deprecated `TruffleLanguage.Env.newSourceBuilder(String, TruffleFile)`. Use  `Source.newBuilder(String, TruffleFile)` instead.
* Added `Source.findLanguage` and `Source.findMimeType` to resolve languages and MIME types.
* The method `Source.getMimeType()` might now return `null`. Source builders now support `null` values for `mimeType(String)`.
* A `null` source name will no longer lead to an error but will be translated to `Unnamed`.
* Added `TruffleFile.normalize` to allow explicit normalization of `TruffleFile` paths. `TruffleFile` is no longer normalized by default.
* Added `Message#EXECUTE`, `Message#INVOKE`, `Message#NEW`.
* Deprecated `Message#createExecute(int)`, `Message#createInvoke(int)`, `Message#createNew(int)` as the arity argument is no longer needed. Jackpot rules available (run `mx jackpot --apply`).
* Removed APIs for deprecated packages: `com.oracle.truffle.api.vm`, `com.oracle.truffle.api.metadata`, `com.oracle.truffle.api.interop.java`
* Removed deprecated class `TruffleTCK`.
* Debugger API methods now throw [DebugException](http://www.graalvm.org/truffle/javadoc/com/oracle/truffle/api/debug/DebugException.html) on language failures.
* Deprecated API methods that use `java.beans` package in [AllocationReporter](http://www.graalvm.org/truffle/javadoc/com/oracle/truffle/api/instrumentation/AllocationReporter.html) and [Debugger](http://www.graalvm.org/truffle/javadoc/com/oracle/truffle/api/debug/Debugger.html). New add/remove listener methods were introduced as a replacement.
* [FrameDescriptor](http://www.graalvm.org/truffle/javadoc/com/oracle/truffle/api/frame/FrameDescriptor.html) no longer shares a lock with a RootNode.

## Version 1.0.0 RC5

* Added `TruffleLanguage.Env.isHostFunction`.
* Added Java interop support for converting executable values to legacy functional interfaces without a `@FunctionalInterface` annotation.
* Added `TruffleLogger.getLogger(String)` to obtain the root loger of a language or instrument.
* Introduced per language [context policy](http://www.graalvm.org/truffle/javadoc/com/oracle/truffle/api/TruffleLanguage.ContextPolicy.html). Languages are encouraged to configure the most permissive policy that they can support.
* Added `TruffleLanguage.areOptionsCompatible` to allow customization of the context policy based on options.
* Changed default context policy from SHARED to EXCLUSIVE, i.e. there is one exclusive language instance per polyglot or inner context by default. This can be configured by the language
using the [context policy](http://www.graalvm.org/truffle/javadoc/com/oracle/truffle/api/TruffleLanguage.ContextPolicy.html).
* TruffleInstrument.Env.lookup(LanguagInfo, Class) now requires to be entered in a context for the current thread.
* Removed deprecated FindContextNode (deprecated since 0.25).
* All languages now need to have a public zero argument constructor. Using a static singleton field is no longer supported.
* Renamed and changed the return value of the method for TruffleLanguage.initializeMultiContext to TruffleLanguage.initializeMultipleContexts. The original method remains but is now deprecated.
* Added [SourceSectionFilter#includes](http://www.graalvm.org/truffle/javadoc/com/oracle/truffle/api/instrumentation/SourceSectionFilter.html#includes-com.oracle.truffle.api.nodes.Node-)
* Deprecating `FrameSlot#getKind` and `FrameSlot#setKind` in favor of `FrameDescriptor#getFrameSlotKind` and `FrameDescriptor#setFrameSlotKind`.
* The `FrameDescriptor` is now thread-safe from the moment it is first passed to a RootNode constructor.
  * The list returned by [FrameDescriptor#getSlots](http://www.graalvm.org/truffle/javadoc/com/oracle/truffle/api/frame/FrameDescriptor.html#getSlots--) no longer reflects future changes in the FrameDescriptor. This is an incompatible change.
  * The set returned by [FrameDescriptor#getIdentifiers](http://www.graalvm.org/truffle/javadoc/com/oracle/truffle/api/frame/FrameDescriptor.html#getIdentifiers--) no longer reflects future changes in the FrameDescriptor. This is an incompatible change.
* Added [LanguageInfo#isInteractive](http://www.graalvm.org/truffle/javadoc/com/oracle/truffle/api/nodes/LanguageInfo.html#isInteractive--)
* Added [DebugStackFrame#getLanguage](http://www.graalvm.org/truffle/javadoc/com/oracle/truffle/api/debug/DebugStackFrame.html#getLanguage--)

## Version 1.0.0 RC3

* Removed deprecated ResultVerifier.getDefaultResultVerfier.
* Deprecated `com.oracle.truffle.api.frame.FrameDescriptor.shallowCopy` and `com.oracle.truffle.api.frame.FrameSlot.getFrameDescriptor`
* Added [DebugValue#set](http://www.graalvm.org/truffle/javadoc/com/oracle/truffle/api/debug/DebugValue.html#set-java.lang.Object-) to set primitive values to a debug value.
* Added support for [logging](http://www.graalvm.org/truffle/javadoc/com/oracle/truffle/api/TruffleLogger.html) in Truffle languages and instruments.

## Version 1.0.0 RC2

* Added notification when [multiple language contexts](http://www.graalvm.org/truffle/javadoc/com/oracle/truffle/api/TruffleLanguage.html#initializeMultiContext--) were created for a language instance. Allows languages to invalidate assumptions only valid with a single context. Returning true also allows to enable caching of ASTs per language and not only per context.
* Added [asBoxedGuestValue](http://www.graalvm.org/truffle/javadoc/com/oracle/truffle/api/TruffleLanguage.Env.html#asBoxedGuestValue-java.lang.Object-) method that allows to expose host members for primitive interop values.
* Added default value `"inherit"` to [TruffleLanguage.Registration#version](http://www.graalvm.org/truffle/javadoc/com/oracle/truffle/api/TruffleLanguage.Registration.html#version--) which makes the language to inherit version from [Engine#getVersion](http://www.graalvm.org/truffle/javadoc/org/graalvm/polyglot/Engine.html#getVersion--).
* Changed default value of [TruffleInstrument.Registration#version](http://www.graalvm.org/truffle/javadoc/com/oracle/truffle/api/TruffleInstrument.Registration.html#version--) from `""` to `"inherit"` which makes the instrument to inherit version from [Engine#getVersion](http://www.graalvm.org/truffle/javadoc/org/graalvm/polyglot/Engine.html#getVersion--). An instrument previously not specifying any version will newly get version from Engine.
* Added new annotation @IncomingConverter and @OutgoingConverter to declare methods for [generated wrappers](http://www.graalvm.org/truffle/javadoc/com/oracle/truffle/api/instrumentation/GenerateWrapper.html) that allow to convert values when they are exposed to or introduced by the instrumentation framework.
* The documentation of [FrameDescriptor#getSize](http://www.graalvm.org/truffle/javadoc/com/oracle/truffle/api/frame/FrameDescriptor.html#getSize--) clarifies that it returns the size of an array which is needed for storing all the slots in it using their `FrameSlot#getIndex()` as a position in the array. (The number may be bigger than the number of slots, if some slots are removed.)
* Added an `InstrumentExceptionsAreThrown` engine option to propagate exceptions thrown by instruments.
* Added [Instrumenter.visitLoadedSourceSections](http://www.graalvm.org/truffle/javadoc/com/oracle/truffle/api/instrumentation/Instrumenter.html#visitLoadedSourceSections-com.oracle.truffle.api.instrumentation.SourceSectionFilter-com.oracle.truffle.api.instrumentation.LoadSourceSectionListener-) to be notified about loaded source sections that corresponds to a filter.
* Added [DebugValue#canExecute](http://www.graalvm.org/truffle/javadoc/com/oracle/truffle/api/debug/DebugValue.html#canExecute--) to distinguish executable values and [DebugValue#getProperty](http://www.graalvm.org/truffle/javadoc/com/oracle/truffle/api/debug/DebugValue.html#getProperty-java.lang.String-) to get a property value by its name.
* Removed deprecated `TruffleLanguage.Env.lookupSymbol` method.
* All Truffle source objects are now automatically weakly internalized when created using the source builder. The source builder will now return the same instance for every source where it was previously just equal.
* Added `Source.Builder.cached(boolean)` and `Source.isCached()` to configure caching behavior by source.
* Removed deprecated `Source.getCode()` and `SourceSection.getCode`.

## Version 1.0.0 RC1

* As announced in 0.27 all classes in package com.oracle.truffle.api.vm are now deprecated.
	* Deprecated all classes in com.oracle.truffle.api.vm. Replacements can be found in the org.graalvm.polyglot package.
	* Deprecated all classes in com.oracle.truffle.api.interop.java. Replacements for embedders can be found in org.graalvm.polyglot. Replacements for language implementations can be found in TruffleLanguage.Env. See deprecated documentation on the individual methods for details.
	* Deprecated TruffleTCK. Use the [new TCK](https://github.com/oracle/graal/blob/master/truffle/docs/TCK.md) instead.
	* Deprecated Debugger#find(PolyglotEngine)
	* Added Debugger#find(TruffleInstrument.Env) and Debugger#find(Engine)
* Added [FileSystem](http://www.graalvm.org/truffle/javadoc/org/graalvm/polyglot/io/FileSystem.html) SPI to allow embedder to virtualize TruffleLanguage Input/Output operations.
* Added [EventContext.lookupExecutionEventNodes](http://www.graalvm.org/truffle/javadoc/com/oracle/truffle/api/instrumentation/EventContext.html#lookupExecutionEventNodes-java.util.Collection-) to lookup all execution event nodes created by the bindings at the source location.
* Added `TruffleLanguage#getLanguageHome` to return the language directory in the GraalVM distribution or the location of the language Jar file.
* Added [TryBlockTag](http://www.graalvm.org/truffle/javadoc/com/oracle/truffle/api/instrumentation/StandardTags.TryBlockTag.html) as a new standard tag to mark program locations to be considered as try blocks, that are followed by a catch.
* Added [DebugException](http://www.graalvm.org/truffle/javadoc/com/oracle/truffle/api/debug/DebugException.html), debugger methods that execute guest language code throws that exception and it's possible to [create exception breakpoints](http://www.graalvm.org/truffle/javadoc/com/oracle/truffle/api/debug/Breakpoint.html#newExceptionBuilder-boolean-boolean-) that suspend when guest language exception occurs.
* Added [DebugStackTraceElement](http://www.graalvm.org/truffle/javadoc/com/oracle/truffle/api/debug/DebugStackTraceElement.html) as a representation of exception stack trace.
* Added [Breakpoint.Kind](http://www.graalvm.org/truffle/javadoc/com/oracle/truffle/api/debug/Breakpoint.Kind.html) to distinguish different breakpoint kinds.
* Added [ResultVerifier.getDefaultResultVerifier](http://www.graalvm.org/truffle/javadoc/org/graalvm/polyglot/tck/ResultVerifier.html#getDefaultResultVerifier--).
* Added [addToHostClassPath](http://www.graalvm.org/truffle/javadoc/com/oracle/truffle/api/TruffleLanguage.Env.html#addToHostClassPath-com.oracle.truffle.api.TruffleFile-) method that can be used to allow guest language users to add to the host class path.
* Added new permission TruffleLanguage.Env#isNativeAccessAllowed to control access to the Truffle NFI.
* Changed default permissions in language launchers to full access. The embedding API still defaults to restricted access.
* Added [TruffleInstrument.onFinalize](http://www.graalvm.org/truffle/javadoc/com/oracle/truffle/api/instrumentation/TruffleInstrument.html#onFinalize-com.oracle.truffle.api.instrumentation.TruffleInstrument.Env-) that can be overridden to be notified about closing of Engine, while still having access to other instruments.
* Deprecated `TraceASTJSON` option and related APIs.

## Version 0.33

* This release contains major changes to the instrumentation framework.
	* Deprecated @[Instrumentable](http://www.graalvm.org/truffle/javadoc/com/oracle/truffle/api/instrumentation/Instrumentable.html) and replaced it with [InstrumentableNode](http://www.graalvm.org/truffle/javadoc/com/oracle/truffle/api/instrumentation/InstrumentableNode.html). Please see [InstrumentableNode](http://www.graalvm.org/truffle/javadoc/com/oracle/truffle/api/instrumentation/InstrumentableNode.html) on how to specify instrumentable nodes in 0.32.
	* Added @[GenerateWrapper](http://www.graalvm.org/truffle/javadoc/com/oracle/truffle/api/instrumentation/GenerateWrapper.html) for automatic wrapper generation.
	* Added a [standard expression tag](http://www.graalvm.org/truffle/javadoc/com/oracle/truffle/api/instrumentation/StandardTags.ExpressionTag.html), that allows languages to expose expressions for tools to use.
	* Added the ability to listen to [input values](http://www.graalvm.org/truffle/javadoc/com/oracle/truffle/api/instrumentation/ExecutionEventNode.html#onInputValue-com.oracle.truffle.api.frame.VirtualFrame-com.oracle.truffle.api.instrumentation.EventContext-int-java.lang.Object-) of instrumentable child nodes by specifying [input filters](http://www.graalvm.org/truffle/javadoc/com/oracle/truffle/api/instrumentation/Instrumenter.html#attachExecutionEventFactory-com.oracle.truffle.api.instrumentation.SourceSectionFilter-com.oracle.truffle.api.instrumentation.SourceSectionFilter-T-).
	* Added the the ability to [save](http://www.graalvm.org/truffle/javadoc/com/oracle/truffle/api/instrumentation/ExecutionEventNode.html#saveInputValue-com.oracle.truffle.api.frame.VirtualFrame-int-java.lang.Object-) and [load](http://www.graalvm.org/truffle/javadoc/com/oracle/truffle/api/instrumentation/ExecutionEventNode.html#getSavedInputValues-com.oracle.truffle.api.frame.VirtualFrame-) instrumentable child input values in ExecutionEventNode subclasses.
	* Renamed Instrumenter#attachListener/Factory to Instrumenter#attachExecutionEventListener/Factory. (jackpot rule available)
	* Automatic instrumentation [wrapper generation](http://www.graalvm.org/truffle/javadoc/com/oracle/truffle/api/instrumentation/GenerateWrpper.html) now delegates non execute abstract methods to the delegate node.
	* Added a [Tag](http://www.graalvm.org/truffle/javadoc/com/oracle/truffle/api/instrumentation/Tag.html) base class now required to be used by all tags.
	* Added [tag identifiers](http://www.graalvm.org/truffle/javadoc/com/oracle/truffle/api/instrumentation/Tag.Identifier.html) to allow the [lookup](http://www.graalvm.org/truffle/javadoc/com/oracle/truffle/api/instrumentation/Tag.html#findProvidedTag-com.oracle.truffle.api.nodes.LanguageInfo-java.lang.String-) of language specific tags in tools without compile time dependency to the languguage.
	* Added assertions to verify that instrumentable nodes that are annotated with a standard tag return a source section if their root node returns a source section.
	* Added assertions to verify that execution events always return interop values.
	* Added the ability for instrumentable nodes to a expose a [node object](http://www.graalvm.org/truffle/javadoc/com/oracle/truffle/api//instrumentation/InstrumentableNode.html#getNodeObject--). This object is intended to contain language specific properties of the node.
* Added expression-stepping into debugger APIs. To support debugging of both statements and expressions, following changes were made:
	* Added [SourceElement](http://www.graalvm.org/truffle/javadoc/com/oracle/truffle/api/debug/SourceElement.html) enum to provide a list of source syntax elements known to the debugger.
	* Added [StepConfig](http://www.graalvm.org/truffle/javadoc/com/oracle/truffle/api/debug/StepConfig.html) class to represent a debugger step configuration.
	* Added [Debugger.startSession()](http://www.graalvm.org/truffle/javadoc/com/oracle/truffle/api/debug/Debugger.html#startSession-com.oracle.truffle.api.debug.SuspendedCallback-com.oracle.truffle.api.debug.SourceElement...-) accepting a list of source elments to enable stepping on them.
	* Added [Breakpoint.Builder.sourceElements](http://www.graalvm.org/truffle/javadoc/com/oracle/truffle/api/debug/Breakpoint.Builder.html#sourceElements-com.oracle.truffle.api.debug.SourceElement...-) to specify which source elements will the breakpoint adhere to.
	* Added [SuspendedEvent.getInputValues](http://www.graalvm.org/truffle/javadoc/com/oracle/truffle/api/debug/SuspendedEvent.html#getInputValues--) to get possible input values of the current source element.
	* Removed deprecated methods on [SuspendedEvent](http://www.graalvm.org/truffle/javadoc/com/oracle/truffle/api/debug/SuspendedEvent.html).
* Added column filters on [SourceSectionFilter.Builder](http://www.graalvm.org/truffle/javadoc/com/oracle/truffle/api/instrumentation/SourceSectionFilter.Builder.html) and [Breakpoint.Builder](http://www.graalvm.org/truffle/javadoc/com/oracle/truffle/api/debug/Breakpoint.Builder.html).
* Added [Instrumenter.attachExecuteSourceListener](http://www.graalvm.org/truffle/javadoc/com/oracle/truffle/api/instrumentation/Instrumenter.html#attachExecuteSourceListener-com.oracle.truffle.api.instrumentation.SourceFilter-T-boolean-) to be able to [listen](http://www.graalvm.org/truffle/javadoc/com/oracle/truffle/api/instrumentation/ExecuteSourceListener.html) on [source execution events](http://www.graalvm.org/truffle/javadoc/javadoc/com/oracle/truffle/api/instrumentation/ExecuteSourceEvent.html).
* Added [InstrumentableNode.findNearestNodeAt](http://www.graalvm.org/truffle/javadoc/com/oracle/truffle/api/instrumentation/InstrumentableNode.html#findNearestNodeAt-int-java.util.Set-) to be able to find the nearest tagged node to the given source character index. This is used to auto-correct breakpoint locations.
* Added [Breakpoint.ResolveListener](http://www.graalvm.org/truffle/javadoc/com/oracle/truffle/api/debug/Breakpoint.ResolveListener.html) to listen on breakpoint location resolution. Breakpoints are now resolved after the source is to be executed for the first time and breakpoint location is adjusted to match the nearest instrumentable node.
* Added new DSL annotation @[Executed](http://www.graalvm.org/truffle/javadoc/com/oracle/truffle/api/dsl/Executed.html) that allows to manually specify executed node fields.
* The Truffle Node traversal order was slightly changed to always respect field declaration order (super class before sub class).
* The [Assumption](http://www.graalvm.org/truffle/javadoc/com/oracle/truffle/api/Assumption.html) interface has an additional override for the `invalidate` method to provide a message for debugging purposes.
* Deprecated `KeyInfo.Builder`. Use bitwise constants in the KeyInfo class instead. Introduced new flag KeyInfo.INSERTABLE to indicate that a key can be inserted at a particular location, but it does not yet exist.
* Deprecated `TruffleLanguage#getLanguageGlobal`, implement [top scopes](http://www.graalvm.org/truffle/javadoc/com/oracle/truffle/api/instrumentation/TruffleInstrument.Env.html#findTopScopes-java.lang.String-) instead.
* Deprecated `TruffleLanguage#findExportedSymbol`, use the [polyglot bindings](http://www.graalvm.org/truffle/javadoc/com/oracle/truffle/api/TruffleLanguage.Env.html#getPolyglotBindings--) TruffleLanguage.Env for exporting symbols into the polyglot scope explicitely. The polyglot scope no longer supports implicit exports, they should be exposed using [top scopes](http://www.graalvm.org/truffle/javadoc/com/oracle/truffle/api/instrumentation/TruffleInstrument.Env.html#findTopScopes-java.lang.String-) instead.
* Remove deprecated `TruffleInstrument#describeOptions` and TruffleLanguage#describeOptions
* Remove deprecated `TruffleLanguage.Env#lookupSymbol` without replacement.
* Remove deprecated `TruffleLanguage.Env#importSymbols`, use the polyglot bindings instead.
* Removed deprecated APIs and public debug classes in truffle.api.object and truffle.object packages, respectively.
* Removed internal truffle.object package from javadoc.
* Added the compiler directive [castExact](http://www.graalvm.org/truffle/javadoc/com/oracle/truffle/api/CompilerDirectives.html#castExact-java.lang.Object-java.lang.Class-).
* Added skipped exception types: `IndexOutOfBoundsException`, `BufferOverflowException`, and `BufferUnderflowException`.
* Introduced support for the experimental automated monomorphization feature:
    * The [Node.reportPolymorphicSpecialize](http://www.graalvm.org/truffle/javadoc/com/oracle/truffle/api/nodes/Node.html#reportPolymorphicSpecialize) method which notifies the runtime that a node has specialized to a more polymorphic state.
    * The [ReportPolymorphism](http://www.graalvm.org/truffle/javadoc/com/oracle/truffle/api/dsl/ReportPolymorphism.html) and [ReportPolymorphism.Exclude](http://www.graalvm.org/truffle/javadoc/com/oracle/truffle/api/dsl/ReportPolymorphism.Exclude.html) annotations which the DSL uses to generate (or not generate) calls to [Node.reportPolymorphicSpecialize](http://www.graalvm.org/truffle/javadoc/com/oracle/truffle/api/nodes/Node.html#reportPolymorphicSpecialize--).
* Added `TruffleException.getSourceLocation()` for syntax errors which don't have a `Node`.
* Changed member lookup on `Class` host objects (as obtained by e.g. `obj.getClass()`) to expose `Class` instance members, while `TruffleLanguage.Env.lookupHostSymbol(String)` returns a companion object providing the static members of the class and serving as a constructor.



## Version 0.32

* Added [SuspendAnchor](http://www.graalvm.org/truffle/javadoc/com/oracle/truffle/api/debug/SuspendAnchor.html) enum class that describes where, within a guest language source section, the suspend position is and [Breakpoint.Builder.suspendAnchor()](http://www.graalvm.org/truffle/javadoc/com/oracle/truffle/api/debug/Breakpoint.Builder.html#suspendAnchor-com.oracle.truffle.api.debug.SuspendAnchor-) to be able to break before or after the source section.
* Deprecated `SuspendedEvent.isHaltedBefore()`, [SuspendedEvent.getSuspendAnchor()](http://www.graalvm.org/truffle/javadoc/com/oracle/truffle/api/debug/SuspendedEvent.html#getSuspendAnchor--) is to be used instead.
* Added new interop message [REMOVE](http://www.graalvm.org/truffle/javadoc/com/oracle/truffle/api/interop/Message.html#REMOVE) with the appropriate foreign access methods [ForeignAccess.sendRemove](http://www.graalvm.org/truffle/javadoc/com/oracle/truffle/api/interop/ForeignAccess.html#sendRemove-com.oracle.truffle.api.nodes.Node-com.oracle.truffle.api.interop.TruffleObject-java.lang.Object-) and [KeyInfo.isRemovable flag](http://www.graalvm.org/truffle/javadoc/com/oracle/truffle/api/interop/KeyInfo.html#isRemovable-int-).
* Added [SourceFilter](http://www.graalvm.org/truffle/javadoc/com/oracle/truffle/api/instrumentation/SourceFilter.html) for source-only based filtering in instrumentation.
* Changed semantics of [UnexpectedResultException](http://www.graalvm.org/truffle/javadoc/com/oracle/truffle/api/nodes/UnexpectedResultException.html) when used in [Specialization#rewriteOn](http://www.graalvm.org/truffle/javadoc/com/oracle/truffle/api/dsl/Specialization.html#rewriteOn--) to indicate that a result is already available and no other specialization methods need to be invoked in Truffle DSL.

## Version 0.31

* Removed deprecated `com.oracle.truffle.api.source.LineLocation` class.
* Added `RootNode#isCaptureFramesForTrace()` to allow subclasses to configure capturing of frames in `TruffleException` instances and `TruffleStackTraceElement#getFrame()` to access the captured frames.
* [MaterializedFrame](http://www.graalvm.org/truffle/javadoc/com/oracle/truffle/api/frame/MaterializedFrame.html) changed to extend [VirtualFrame](http://www.graalvm.org/truffle/javadoc/com/oracle/truffle/api/frame/VirtualFrame.html), to be able to call methods taking `VirtualFrame` from behind Truffle boundary.
* Added [ExecutableNode](http://www.graalvm.org/truffle/javadoc/com/oracle/truffle/api/nodes/ExecutableNode.html), [TruffleLanguage.parse(InlineParsingRequest)](http://www.graalvm.org/truffle/javadoc/com/oracle/truffle/api/TruffleLanguage.html#parse-com.oracle.truffle.api.TruffleLanguage.InlineParsingRequest-) and [TruffleInstrument.Env.parseInline](http://www.graalvm.org/truffle/javadoc/com/oracle/truffle/api/instrumentation/TruffleInstrument.Env.html#parseInline-com.oracle.truffle.api.source.Source-com.oracle.truffle.api.nodes.Node-com.oracle.truffle.api.frame.MaterializedFrame-) to parse an inline code snippet at the provided location and produce an AST fragment that can be executed using frames valid at the provided location. `ParsingRequest.getLocation()` and `ParsingRequest.getFrame()` methods were deprecated in favor of `InlineParsingRequest`, `EventContext.parseInContext()` was deprecated in favor of `TruffleInstrument.Env.parseInline()`.
* [RootNode](http://www.graalvm.org/truffle/javadoc/com/oracle/truffle/api/nodes/RootNode.html) now extends [ExecutableNode](http://www.graalvm.org/truffle/javadoc/com/oracle/truffle/api/nodes/ExecutableNode.html).
* Removed deprecated methods `TruffleLanguage.parse(Source, Node, String...)` and `TruffleLanguage.evalInContext(Source, Node, MaterializedFrame)` and constructor `RootNode(Class, SourceSection, FrameDescriptor)`.
* Java Interop now wraps exceptions thrown by Java method invocations in host exceptions.
* Added [JavaInterop.isHostException](http://www.graalvm.org/truffle/javadoc/com/oracle/truffle/api/interop/java/JavaInterop.html#isHostException-java.lang.Throwable-) and [JavaInterop.asHostException](http://www.graalvm.org/truffle/javadoc/com/oracle/truffle/api/interop/java/JavaInterop.html#asHostException-java.lang.Throwable-) to identify and unwrap host exceptions, respectively.
* Added support for `TruffleLanguage` context pre-initialization in the native image. To support context pre-initialization a language has to implement the [patchContext](http://www.graalvm.org/truffle/javadoc/com/oracle/truffle/api/TruffleLanguage#patchContext-C-com.oracle.truffle.api.TruffleLanguage.Env-) method.
* The profiler infrastructure (`CPUSampler`, `CPUTracer` and `MemoryTracer`) moved to a new tools suite.
* Added [LanguageInfo.isInternal](http://www.graalvm.org/truffle/javadoc/com/oracle/truffle/api/nodes/LanguageInfo.html#isInternal--)
* Removed special Java interop support for `java.util.Map`.
* Added a mechanism to unwind execution nodes in instrumentation by [EventContext.createUnwind](http://www.graalvm.org/truffle/javadoc/com/oracle/truffle/api/instrumentation/EventContext.html#createUnwind-java.lang.Object-), [ExecutionEventListener.onUnwind](http://www.graalvm.org/truffle/javadoc/com/oracle/truffle/api/instrumentation/ExecutionEventListener.html#onUnwind-com.oracle.truffle.api.instrumentation.EventContext-com.oracle.truffle.api.frame.VirtualFrame-java.lang.Object-), [ExecutionEventNode.onUnwind](http://www.graalvm.org/truffle/javadoc/com/oracle/truffle/api/instrumentation/ExecutionEventNode.html#onUnwind-com.oracle.truffle.api.frame.VirtualFrame-java.lang.Object-) and [ProbeNode.onReturnExceptionalOrUnwind](http://www.graalvm.org/truffle/javadoc/com/oracle/truffle/api/instrumentation/ProbeNode.html#onReturnExceptionalOrUnwind-com.oracle.truffle.api.frame.VirtualFrame-java.lang.Throwable-boolean-). [ProbeNode.UNWIND_ACTION_REENTER](http://www.graalvm.org/truffle/javadoc/com/oracle/truffle/api/instrumentation/ProbeNode.html#UNWIND_ACTION_REENTER) constant added.
* Deprecated `ProbeNode.onReturnExceptional()` in favor of `ProbeNode.onReturnExceptionalOrUnwind()`.
* The wrapper node specification has changed, see [ProbeNode](http://www.graalvm.org/truffle/javadoc/com/oracle/truffle/api/instrumentation/ProbeNode.html). If the annotation processor is used (`@Instrumentable` annotation) then just a recompile is required. Manually written wrappers need to be updated.
* Added [SuspendedEvent.prepareUnwindFrame](http://www.graalvm.org/truffle/javadoc/com/oracle/truffle/api/debug/SuspendedEvent.html#prepareUnwindFrame-com.oracle.truffle.api.debug.DebugStackFrame-) to unwind frame(s) during debugging.
* Added [DebuggerTester](http://www.graalvm.org/truffle/javadoc/com/oracle/truffle/api/debug/DebuggerTester.html#DebuggerTester-org.graalvm.polyglot.Context.Builder-) constructor that takes `Context.Builder`.
* Removed deprecated [DebuggerTester](http://www.graalvm.org/truffle/javadoc/com/oracle/truffle/api/debug/DebuggerTester.html) constructor that takes the legacy `PolyglotEngine.Builder`.
* Removed deprecated methods in `JavaInterop`: `isNull`, `isArray`, `isBoxed`, `unbox`, `getKeyInfo`.
* Disallowed `null` as `FrameSlot` identifier.
* Removed deprecated `FrameSlot` constructor and `FrameDescriptor.create` methods.
* Changed the behavior of exception handling (TruffleException) to capture stack frames lazily

## Version 0.30

* Truffle languages are being [finalized](http://www.graalvm.org/truffle/javadoc/com/oracle/truffle/api/TruffleLanguage##finalizeContext-C-) before disposal. This allows languages to run code with all languages still in a valid state. It is no longer allowed to access other languages during language disposal.
* Truffle languages can now declare dependent languages. This allows to take influence on the disposal order.
* All classes of the [com.oracle.truffle.api.metadata](http://www.graalvm.org/truffle/javadoc/com/oracle/truffle/api/metadata/package-summary.html) package were deprecated. As a replacement use [Scope](http://www.graalvm.org/truffle/javadoc/com/oracle/truffle/api/Scope.html), [TruffleLanguage.findLocalScopes](http://www.graalvm.org/truffle/javadoc/com/oracle/truffle/api/TruffleLanguage.html#findLocalScopes-C-com.oracle.truffle.api.nodes.Node-com.oracle.truffle.api.frame.Frame-) and [TruffleInstrument.Env.findLocalScopes](http://www.graalvm.org/truffle/javadoc/com/oracle/truffle/api/instrumentation/TruffleInstrument.Env.html#findLocalScopes-com.oracle.truffle.api.nodes.Node-com.oracle.truffle.api.frame.Frame-) instead.
* Added the ability to access [top scopes](http://www.graalvm.org/truffle/javadoc/com/oracle/truffle/api/instrumentation/TruffleInstrument.Env.html#findTopScopes-java.lang.String-) of languages and [exported symbols](http://www.graalvm.org/truffle/javadoc/com/oracle/truffle/api/instrumentation/TruffleInstrument.Env.html#getExportedSymbols--) of the polyglot scope using the instrumentation API.
* Added the ability to access [top scopes](http://www.graalvm.org/truffle/javadoc/com/oracle/truffle/api/debug/DebuggerSession.html#getTopScope-java.lang.String-) and [exported symbols](http://www.graalvm.org/truffle/javadoc/com/oracle/truffle/api/debug/DebuggerSession.html#getExportedSymbols--) using the debugger API.
* Added the [and](graal/truffle/javadoc/com/oracle/truffle/api/instrumentation/SourceSectionFilter.Builder.html#and-com.oracle.truffle.api.instrumentation.SourceSectionFilter-) method to the [SourceSectionFilter Builder](http://www.graalvm.org/truffle/javadoc/com/oracle/truffle/api/instrumentation/SourceSectionFilter.Builder.html) which allows composing filters.
* Added the new profiler infrastructure, including the [CPU sampler](http://www.graalvm.org/truffle/javadoc/com/oracle/truffle/tools/profiler/CPUSampler.html), [CPU tracer](http://www.graalvm.org/truffle/javadoc/com/oracle/truffle/tools/profiler/CPUTracer.html) and an experimental [Memory tracer](http://www.graalvm.org/truffle/javadoc/com/oracle/truffle/tools/profiler/MemoryTracer.html).
* Added a new [TCK SPI](https://github.com/graalvm/graal/blob/master/truffle/docs/TCK.md) based on the org.graalvm.polyglot API to test a language inter-operability. To test the language inter-operability implement the [LanguageProvider](http://www.graalvm.org/truffle/javadoc/org/graalvm/polyglot/tck/LanguageProvider.html).
* Removed all deprecated API in com.oracle.truffle.api.dsl.
* New interop messages [HAS_KEYS](http://www.graalvm.org/truffle/javadoc/com/oracle/truffle/api/interop/Message.html#HAS_KEYS) and [IS_INSTANTIABLE](http://www.graalvm.org/truffle/javadoc/com/oracle/truffle/api/interop/Message.html#IS_INSTANTIABLE) added, with the appropriate foreign access methods [ForeignAccess.sendHasKeys](http://www.graalvm.org/truffle/javadoc/com/oracle/truffle/api/interop/ForeignAccess.html#sendHasKeys-com.oracle.truffle.api.nodes.Node-com.oracle.truffle.api.interop.TruffleObject-) and [ForeignAccess.sendIsInstantiable](http://www.graalvm.org/truffle/javadoc/com/oracle/truffle/api/interop/ForeignAccess.html#sendIsInstantiable-com.oracle.truffle.api.nodes.Node-com.oracle.truffle.api.interop.TruffleObject-).
* New interop foreign access factory [ForeignAccess.StandardFactory](http://www.graalvm.org/truffle/javadoc/com/oracle/truffle/api/interop/ForeignAccess.StandardFactory.html) replaces the version-specific factories, the deprecated ForeignAccess.Factory10 and ForeignAccess.Factory18 were removed, ForeignAccess.Factory26 was deprecated.
* [@MessageResolution](http://www.graalvm.org/truffle/javadoc/com/oracle/truffle/api/interop/MessageResolution.html) automatically applies default value to boolean HAS/IS messages depending on presence of message handlers of corresponding messages.
* Added instrumentation API for listening on contexts and threads changes: [Instrumenter.attachContextsListener](http://www.graalvm.org/truffle/javadoc/com/oracle/truffle/api/instrumentation/Instrumenter.html#attachContextsListener-T-boolean-), [ContextsListener](http://www.graalvm.org/truffle/javadoc/com/oracle/truffle/api/instrumentation/ContextsListener.html), [Instrumenter.attachThreadsListener](http://www.graalvm.org/truffle/javadoc/com/oracle/truffle/api/instrumentation/Instrumenter.html#attachThreadsListener-T-boolean-) and [ThreadsListener](http://www.graalvm.org/truffle/javadoc/com/oracle/truffle/api/instrumentation/ThreadsListener.html).
* Added debugger representation of a context [DebugContext](http://www.graalvm.org/truffle/javadoc/com/oracle/truffle/api/debug/DebugContext.html) and API for listening on contexts and threads changes: [DebuggerSession.setContextsListener](http://www.graalvm.org/truffle/javadoc/com/oracle/truffle/api/debug/DebuggerSession.html#setContextsListener-com.oracle.truffle.api.debug.DebugContextsListener-boolean-), [DebugContextsListener](http://www.graalvm.org/truffle/javadoc/com/oracle/truffle/api/debug/DebugContextsListener.html), [DebuggerSession.setThreadsListener](http://www.graalvm.org/truffle/javadoc/com/oracle/truffle/api/debug/DebuggerSession.html#setThreadsListener-com.oracle.truffle.api.debug.DebugThreadsListener-boolean-) and [DebugThreadsListener](http://www.graalvm.org/truffle/javadoc/com/oracle/truffle/api/debug/DebugThreadsListener.html).
* Added [TruffleContext.getParent](http://www.graalvm.org/truffle/javadoc/com/oracle/truffle/api/TruffleContext.html#getParent--) to provide the hierarchy of inner contexts.
* Added [TruffleLanguage.Env.getContext](http://www.graalvm.org/truffle/javadoc/com/oracle/truffle/api/TruffleLanguage.Env.html#getContext--) for use by language implementations to obtain the environment's polyglot context.

## Version 0.29

* [SourceSectionFilter.Builder.includeInternal](http://www.graalvm.org/truffle/javadoc/com/oracle/truffle/api/instrumentation/SourceSectionFilter.Builder.html#includeInternal-boolean-) added to be able to exclude internal code from instrumentation.
* Debugger step filtering is extended with [include of internal code](http://www.graalvm.org/truffle/javadoc/com/oracle/truffle/api/debug/SuspensionFilter.Builder.html#includeInternal-boolean-) and [source filter](http://www.graalvm.org/truffle/javadoc/com/oracle/truffle/api/debug/SuspensionFilter.Builder.html#sourceIs-java.util.function.Predicate-). By default, debugger now does not step into internal code, unless a step filter that is set to include internal code is applied.
* [DebugScope.getSourceSection](http://www.graalvm.org/truffle/javadoc/com/oracle/truffle/api/debug/DebugScope.html#getSourceSection--) added to provide source section of a scope.

## Version 0.28
4-Oct-2017

* Truffle languages may support [access](http://www.graalvm.org/truffle/javadoc/com/oracle/truffle/api/TruffleLanguage.html#isThreadAccessAllowed-java.lang.Thread-boolean-) to contexts from multiple threads at the same time. By default the language supports only single-threaded access.
* Languages now need to use the language environment to [create](http://www.graalvm.org/truffle/javadoc/com/oracle/truffle/api/TruffleLanguage.Env.html#createThread-java.lang.Runnable-) new threads for a context. Creating Threads using the java.lang.Thread constructor is no longer allowed and will be blocked in the next release.
* Added `JavaInterop.isJavaObject(Object)` method overload.
* Deprecated helper methods in `JavaInterop`: `isNull`, `isArray`, `isBoxed`, `unbox`, `getKeyInfo`. [ForeignAccess](http://www.graalvm.org/truffle/javadoc/com/oracle/truffle/api/interop/ForeignAccess.html) already provides equivalent methods: `sendIsNull`, `sendIsArray`, `sendIsBoxed`, `sendUnbox`, `sendKeyInfo`, respectively.
* Deprecated all String based API in Source and SourceSection and replaced it with CharSequence based APIs. Automated migration with Jackpot rules is available (run `mx jackpot --apply`).
* Added [Source.Builder.language](http://www.graalvm.org/truffle/javadoc/com/oracle/truffle/api/source/Source.Builder.html#language-java.lang.String-) and [Source.getLanguage](http://www.graalvm.org/truffle/javadoc/com/oracle/truffle/api/source/Source.html#getLanguage--) to be able to set/get source langauge in addition to MIME type.
* Added the [inCompilationRoot](http://www.graalvm.org/truffle/javadoc/com/oracle/truffle/api/CompilerDirectives.html#inCompilationRoot--) compiler directive.
* Deprecated TruffleBoundary#throwsControlFlowException and introduced TruffleBoundary#transferToInterpreterOnException.

## Version 0.27
16-Aug-2017

* The Truffle API now depends on the Graal SDK jar to also be on the classpath.
* Added an implementation of org.graalvm.polyglot API in Truffle.
* API classes in com.oracle.truffe.api.vm package will soon be deprecated. Use the org.graalvm.polyglot API instead.
* Added [SourceSectionFilter.Builder](http://www.graalvm.org/truffle/javadoc/com/oracle/truffle/api/instrumentation/SourceSectionFilter.Builderhtml).`rootNameIs(Predicate<String>)` to filter for source sections based on the name of the RootNode.
* Added [AllocationReporter](http://www.graalvm.org/truffle/javadoc/com/oracle/truffle/api/instrumentation/AllocationReporter.html) as a service for guest languages to report allocation of guest language values.
* Added [Instrumenter.attachAllocationListener](http://www.graalvm.org/truffle/javadoc/com/oracle/truffle/api/instrumentation/Instrumenter.html#attachAllocationListener-com.oracle.truffle.api.instrumentation.AllocationEventFilter-T-), [AllocationEventFilter](http://www.graalvm.org/truffle/javadoc/com/oracle/truffle/api/instrumentation/AllocationEventFilter.html), [AllocationListener](http://www.graalvm.org/truffle/javadoc/com/oracle/truffle/api/instrumentation/AllocationListener.html) and [AllocationEvent](http://www.graalvm.org/truffle/javadoc/com/oracle/truffle/api/instrumentation/AllocationEvent.html) for profilers to be able to track creation and size of guest language values.
* Added [RootNode.getCurrentContext](http://www.graalvm.org/truffle/javadoc/com/oracle/truffle/api/nodes/RootNode.html), [TruffleLanguage.getCurrentLanguage(Class)](http://www.graalvm.org/truffle/javadoc/com/oracle/truffle/api/TruffleLanguage.html), [TruffleLanguage.getCurrentContext(Class)](http://www.graalvm.org/truffle/javadoc/com/oracle/truffle/api/TruffleLanguage.html) to allow static lookups of the language and context.
* Added an id property to [TruffleLanguage.Registration](http://www.graalvm.org/truffle/javadoc/com/oracle/truffle/api/TruffleLanguage.Registration#id) to specify a unique identifier for each language. If not specified getName().toLowerCase() will be used. The registration id will be mandatory in future releases.
* Added an internal property to [TruffleLanguage.Registration](http://www.graalvm.org/truffle/javadoc/com/oracle/truffle/api/TruffleLanguage.Registration#internal) to specify whether a language is intended for internal use only. For example the Truffle Native Function Interface is a language that should be used from other languages only.
* Added an internal property to [TruffleInstrument.Registration](http://www.graalvm.org/truffle/javadoc/com/oracle/truffle/api/instrumentation/TruffleInstrument.Registration#internal) to specify whether a internal is intended for internal use by other instruments or languages only.
* Added the ability to describe options for languages and instruments using [TruffleLanguage.getOptionDescriptors()](http://www.graalvm.org/truffle/javadoc/com/oracle/truffle/api/TruffleLanguage.html) and [TruffleInstrument.getOptionDescriptors](http://www.graalvm.org/truffle/javadoc/com/oracle/truffle/api/instrumentation/TruffleInstrument.html). User provided options are available to the language using TruffleLanguage.Env.getOptions() and TruffleInstrument.Env.getOptions().
* Added JavaInterop.isJavaObject(TruffleObject) and JavaInterop.asJavaObject(TruffleObject) to check and convert back to host language object from a TruffleObject.
* Added [TruffleException](http://www.graalvm.org/truffle/javadoc/com/oracle/truffle/api/TruffleException.html) to allow languages to throw standardized error information.
* [Guest language stack traces](http://www.graalvm.org/truffle/javadoc/com/oracle/truffle/api/TruffleStackTraceElement.html) are now collected automatically for each exception thrown and passed through a CallTarget.
* Added RootNode.isInternal to indicate if a RootNode is considered internal and should not be shown to the guest language programmer.
* Added TruffleLanguage.lookupSymbol to be implemented by languages to support language agnostic lookups in the top-most scope.
* Added TruffleLanguage.Env.getApplicationArguments() to access application arguments specified by the user.
* Added [@Option](http://www.graalvm.org/truffle/javadoc/com/oracle/truffle/api/Option.html) annotation to allow simple declaration of options in TruffleLanguage or TruffleInstrument subclasses.
* Added [TruffleLanguage.RunWithPolyglotRule](http://www.graalvm.org/truffle/javadoc/com/oracle/truffle/tck/TruffleRunner.RunWithPolyglotRule.html) JUnit rule to allow running unit tests in the context of a polyglot engine.
* Added implementationName property to [TruffleLanguage.Registration](http://www.graalvm.org/truffle/javadoc/com/oracle/truffle/api/TruffleLanguage.Registration#implementationName) to specify a human readable name of the language implementation name.
* Added TruffleLanguage.Env.lookupSymbol(String) to be used by other languages to support language lookups in their top-most scope.
* Added TruffleLanguage.Env.lookupHostSymbol(String) to be used by other languages to support language lookups from the host language.
* Added TruffleLanguage.Env.isHostLookupAllowed() to find out whether host lookup is generally allowed.
* Added Node#notifyInserted(Node) to notify the instrumentation framework about changes in the AST after the first execution.
* Added TruffleLanguage.Env.newContextBuilder() that allows guest languages to create inner language contexts/environments by returning TruffleContext instances.
* Added a concept of breakpoints shared accross sessions, associated with Debugger instance: [Debugger.install](http://www.graalvm.org/truffle/javadoc/com/oracle/truffle/api/debug/Debugger.html#install-com.oracle.truffle.api.debug.Breakpoint-), [Debugger.getBreakpoints](http://www.graalvm.org/truffle/javadoc/com/oracle/truffle/api/debug/Debugger.html#getBreakpoints--) and a possibility to listen on breakpoints changes: [Debugger.PROPERTY_BREAKPOINTS](http://www.graalvm.org/truffle/javadoc/com/oracle/truffle/api/debug/Debugger.html#PROPERTY_BREAKPOINTS), [Debugger.addPropertyChangeListener](http://www.graalvm.org/truffle/javadoc/com/oracle/truffle/api/debug/Debugger.html#addPropertyChangeListener-java.beans.PropertyChangeListener-) and [Debugger.removePropertyChangeListener](http://www.graalvm.org/truffle/javadoc/com/oracle/truffle/api/debug/Debugger.html#removePropertyChangeListener-java.beans.PropertyChangeListener-). [Breakpoint.isModifiable](http://www.graalvm.org/truffle/javadoc/com/oracle/truffle/api/debug/Breakpoint.html#isModifiable--) added to be able to distinguish the shared read-only copy of installed Breakpoints.
* [TruffleInstrument.Env.getLanguages()](http://www.graalvm.org/truffle/javadoc/com/oracle/truffle/api/instrumentation/TruffleInstrument.Env.html#getLanguages--) returns languages by their IDs instead of MIME types when the new polyglot API is used.
* Deprecated [ExactMath.addExact(int, int)](http://www.graalvm.org/truffle/javadoc/com/oracle/truffle/api/ExactMath.html#addExact-int-int-), [ExactMath.addExact(long, long)](http://www.graalvm.org/truffle/javadoc/com/oracle/truffle/api/ExactMath.html#addExact-long-long-), [ExactMath.subtractExact(int, int)](http://www.graalvm.org/truffle/javadoc/com/oracle/truffle/api/ExactMath.html#subtractExact-int-int-), [ExactMath.subtractExact(long, long)](http://www.graalvm.org/truffle/javadoc/com/oracle/truffle/api/ExactMath.html#subtractExact-long-long-), [ExactMath.multiplyExact(int, int)](http://www.graalvm.org/truffle/javadoc/com/oracle/truffle/api/ExactMath.html#multiplyExact-int-int-), [ExactMath.multiplyExact(long, long)](http://www.graalvm.org/truffle/javadoc/com/oracle/truffle/api/ExactMath.html#multiplyExact-long-long-). Users can replace these with java.lang.Math utilities of same method names.

## Version 0.26
18-May-2017

* Language can provide additional services and instruments can [look them up](http://www.graalvm.org/truffle/javadoc/com/oracle/truffle/api/instrumentation/TruffleInstrument.Env.html#lookup).
* Renamed `DebugValue.isWriteable` to [DebugValue.isWritable](http://www.graalvm.org/truffle/javadoc/com/oracle/truffle/api/debug/DebugValue.html#isWritable--) to fix spelling.
* [Breakpoint.setCondition](http://www.graalvm.org/truffle/javadoc/com/oracle/truffle/api/debug/Breakpoint.html#setCondition-java.lang.String-) does not throw the IOException any more.
* Added new message [Message.KEY_INFO](http://www.graalvm.org/truffle/javadoc/com/oracle/truffle/api/interop/Message.html#KEY_INFO), and an argument to [Message.KEYS](http://www.graalvm.org/truffle/javadoc/com/oracle/truffle/api/interop/Message.html#KEYS) specifying whether internal keys should be provided. The appropriate foreign access [ForeignAccess.sendKeyInfo](http://www.graalvm.org/truffle/javadoc/com/oracle/truffle/api/interop/ForeignAccess.html#sendKeyInfo-com.oracle.truffle.api.nodes.Node-com.oracle.truffle.api.interop.TruffleObject-java.lang.Object-), [ForeignAccess.sendKeys](http://www.graalvm.org/truffle/javadoc/com/oracle/truffle/api/interop/ForeignAccess.html#sendKeys-com.oracle.truffle.api.nodes.Node-com.oracle.truffle.api.interop.TruffleObject-boolean-) and a new factory [ForeignAccess.Factory26](http://www.graalvm.org/truffle/javadoc/com/oracle/truffle/api/interop/ForeignAccess.Factory26.html).
* A new [KeyInfo](http://www.graalvm.org/truffle/javadoc/com/oracle/truffle/api/interop/KeyInfo.html) utility class added to help with dealing with bit flags.
* Added new Java interop utility methods: [JavaInterop.getKeyInfo](http://www.graalvm.org/truffle/javadoc/com/oracle/truffle/api/interop/java/JavaInterop.html#getKeyInfo-com.oracle.truffle.api.interop.TruffleObject-java.lang.Object-) and [JavaInterop.getMapView](http://www.graalvm.org/truffle/javadoc/com/oracle/truffle/api/interop/java/JavaInterop.html#getMapView-java.util.Map-boolean-).
* Added [metadata](http://www.graalvm.org/truffle/javadoc/com/oracle/truffle/api/metadata/package-summary.html) package, intended for APIs related to guest language structure and consumed by tools.
* Added [ScopeProvider](http://www.graalvm.org/truffle/javadoc/com/oracle/truffle/api/metadata/ScopeProvider.html) to provide a hierarchy of scopes enclosing the given node. The scopes are expected to contain variables valid at the associated node.
* Added [Scope](http://www.graalvm.org/truffle/javadoc/com/oracle/truffle/api/metadata/Scope.html) for instruments to get a list of scopes enclosing the given node. The scopes contain variables valid at the provided node.
* Added [DebugScope](http://www.graalvm.org/truffle/javadoc/com/oracle/truffle/api/debug/DebugScope.html), [DebugStackFrame.getScope](http://www.graalvm.org/truffle/javadoc/com/oracle/truffle/api/debug/DebugStackFrame.html#getScope--) and [DebugValue.getScope](http://www.graalvm.org/truffle/javadoc/com/oracle/truffle/api/debug/DebugValue.html#getScope--) to allow debuggers to retrieve the scope information and associated variables.
* Deprecated [DebugStackFrame.iterator](http://www.graalvm.org/truffle/javadoc/com/oracle/truffle/api/debug/DebugStackFrame.html) and [DebugStackFrame.getValue](http://www.graalvm.org/truffle/javadoc/com/oracle/truffle/api/debug/DebugStackFrame.html), [DebugStackFrame.getScope](http://www.graalvm.org/truffle/javadoc/com/oracle/truffle/api/debug/DebugStackFrame.html#getScope--) is to be used instead.
* Added [Cached.dimensions()](http://www.graalvm.org/truffle/javadoc/com/oracle/truffle/api/dsl/Cached.html) to specify compilation finalness of cached arrays.
* [SuspendedEvent.prepareStepOut](http://www.graalvm.org/truffle/javadoc/com/oracle/truffle/api/debug/SuspendedEvent.html#prepareStepOut-int-) has a `stepCount` argument for consistency with other prepare methods. The no-argument method is deprecated.
* Multiple calls to `SuspendedEvent.prepare*()` methods accumulate the requests to create a composed action. This allows creation of debugging meta-actions.
* [JavaInterop.toJavaClass](http://www.graalvm.org/truffle/javadoc/com/oracle/truffle/api/interop/java/JavaInterop.html#toJavaClass) can find proper Java class for a wrapped object
* Added environment methods TruffleLanguage.Env.getLanguages(), TruffleLanguage.Env.getInstruments(), TruffleInstrument.Env.getLanguages(), TruffleInstrument.Env.getInstruments() that allows languages or instruments to inspect some basic information about other installed languages or instruments.
* Added lookup methods TruffleLanguage.Env.lookup(LanguageInfo, Class), TruffleLanguage.Env.lookup(InstrumentInfo, Class), TruffleInstrument.Env.lookup(LanguageInfo, Class) and TruffleInstrument.Env.lookup(InstrumentInfo, Class) that allows the exchange of services between instruments and languages.
* Added [EventContext.isLanguageContextInitialized](http://www.graalvm.org/truffle/javadoc/com/oracle/truffle/api/instrumentation/EventContext.html#isLanguageContextInitialized--) to be able to test language context initialization in instruments.
* Added [SuspensionFilter](http://www.graalvm.org/truffle/javadoc/com/oracle/truffle/api/debug/SuspensionFilter.html) class, [DebuggerSession.setSteppingFilter](http://www.graalvm.org/truffle/javadoc/com/oracle/truffle/api/debug/DebuggerSession.html#setSteppingFilter-com.oracle.truffle.api.debug.SuspensionFilter-) and [SuspendedEvent.isLanguageContextInitialized](http://www.graalvm.org/truffle/javadoc/com/oracle/truffle/api/debug/SuspendedEvent.html#isLanguageContextInitialized--) to be able to ignore language context initialization during debugging.

## Version 0.25
3-Apr-2017

* Added [Instrumenter.attachOutConsumer](http://www.graalvm.org/truffle/javadoc/com/oracle/truffle/api/instrumentation/Instrumenter.html#attachOutConsumer-T-) and [Instrumenter.attachErrConsumer](http://www.graalvm.org/truffle/javadoc/com/oracle/truffle/api/instrumentation/Instrumenter.html#attachErrConsumer-T-) to receive output from executions run in the associated PolyglotEngine.
* [JavaInterop.asTruffleObject](http://www.graalvm.org/truffle/javadoc/com/oracle/truffle/api/interop/java/JavaInterop.html#asTruffleObject-java.lang.Object-) lists methods as keys
* Deprecated `TypedObject` interface
* Added [PolyglotRuntime](http://www.graalvm.org/truffle/javadoc/com/oracle/truffle/api/vm/PolyglotRuntime.html) for global configuration and to allow engines share resources. The runtime of a PolyglotEngine can be configured using [PolyglotEngine](http://www.graalvm.org/truffle/javadoc/com/oracle/truffle/api/vm/PolyglotEngine.html)`.newBuilder().runtime(runtime).build()`.
* The `getInstruments()` method has been moved from the [PolyglotEngine](http://www.graalvm.org/truffle/javadoc/com/oracle/truffle/api/vm/PolyglotEngine.html) to [PolyglotRuntime](http://www.graalvm.org/truffle/javadoc/com/oracle/truffle/api/vm/PolyglotRuntime.html).
* [TruffleLanguage](http://www.graalvm.org/truffle/javadoc/com/oracle/truffle/api/TruffleLanguage.html) now requires a public default constructor instead of a singleton field named INSTANCE.
* [TruffleLanguage](http://www.graalvm.org/truffle/javadoc/com/oracle/truffle/api/TruffleLanguage.html) now requires a public no argument constructor instead of a singleton field named INSTANCE.
* The [TruffleLanguage](http://www.graalvm.org/truffle/javadoc/com/oracle/truffle/api/TruffleLanguage.html) instance can now be used to share code and assumptions between engine instances. See the TruffleLanguage javadoc for details.
* Added a new constructor to [RootNode](http://www.graalvm.org/truffle/javadoc/com/oracle/truffle/api/nodes/RootNode.html) with a [TruffleLanguage](http://www.graalvm.org/truffle/javadoc/com/oracle/truffle/api/TruffleLanguage.html) instance as argument. The current constructor was deprecated.  
* Added [RootNode.getLanguage(Class)](http://www.graalvm.org/truffle/javadoc/com/oracle/truffle/api/nodes/RootNode.html) to access the current language implementation instance.
* Added [RootNode.getLanguageInfo](http://www.graalvm.org/truffle/javadoc/com/oracle/truffle/api/nodes/RootNode.html) to access public information about the associated language.
* Added [TruffleLanguage.ContextReference](http://www.graalvm.org/truffle/javadoc/com/oracle/truffle/api/TruffleLanguage.html) class and [TruffleLanguage.getContextReference](http://www.graalvm.org/truffle/javadoc/com/oracle/truffle/api/TruffleLanguage.html).
* Added [Value.getMetaObject](http://www.graalvm.org/truffle/javadoc/com/oracle/truffle/api/vm/TruffleLanguage.html) and [Value.getSouceLocation](http://www.graalvm.org/truffle/javadoc/com/oracle/truffle/api/vm/TruffleLanguage.html)
* Deprecated [RootNode.getExecutionContext](http://www.graalvm.org/truffle/javadoc/com/oracle/truffle/api/nodes/RootNode.html)
* Deprecated [TruffleLanguage.createFindContextNode](http://www.graalvm.org/truffle/javadoc/com/oracle/truffle/api/TruffleLanguage.html) and [TruffleLanguage.findContext](http://www.graalvm.org/truffle/javadoc/com/oracle/truffle/api/TruffleLanguage.html).
* Deprecated [Node.getLanguage](http://www.graalvm.org/truffle/javadoc/com/oracle/truffle/api/nodes/Node.html).
* Deprecated [MessageResolution.language](http://www.graalvm.org/truffle/javadoc/com/oracle/truffle/api/nodes/Node.html) without replacement. (jackpot rule available)
* Deprecated [ExecutionContext](http://www.graalvm.org/truffle/javadoc/com/oracle/truffle/api/ExecutionContext.html), use RootNode#getCompilerOptions().
* Added [TruffleInstrument.Registration.services()](http://www.graalvm.org/truffle/javadoc/com/oracle/truffle/api/instrumentation/TruffleInstrument.Registration#services) to support declarative registration of services
* Deprecated internal class DSLOptions. Will be removed in the next release.
* Deprecated [Shape.getData()](http://www.graalvm.org/truffle/javadoc/com/oracle/truffle/api/object/Shape.html) and [ObjectType.createShapeData(Shape)](http://www.graalvm.org/truffle/javadoc/com/oracle/truffle/api/object/ObjectType.html) without replacement.
* Added [TruffleRunner](http://www.graalvm.org/truffle/javadoc/com/oracle/truffle/tck/TruffleRunner.html) JUnit runner for unit testing Truffle compilation.

## Version 0.24
1-Mar-2017
* Added possibility to activate/deactivate breakpoints via [DebuggerSession.setBreakpointsActive](http://www.graalvm.org/truffle/javadoc/com/oracle/truffle/api/debug/DebuggerSession.html#setBreakpointsActive-boolean-) and get the active state via [DebuggerSession.isBreakpointsActive](http://www.graalvm.org/truffle/javadoc/com/oracle/truffle/api/debug/DebuggerSession.html#isBreakpointsActive--).
* Deprecated the send methods in [ForeignAccess](http://www.graalvm.org/truffle/javadoc/com/oracle/truffle/api/interop/ForeignAccess.html) and added a a new version that does not require a frame parameter. ([Jackpot](https://bitbucket.org/jlahoda/jackpot30/wiki/Home) rule for automatic migration available)
* Made [@NodeChild](http://www.graalvm.org/truffle/javadoc/com/oracle/truffle/api/dsl/NodeChild.html) and [@NodeField](http://www.graalvm.org/truffle/javadoc/com/oracle/truffle/api/dsl/NodeField.html) annotations repeatable
* Added Truffle Native Function Interface.
* Abstract deprecated methods in [NodeClass](http://www.graalvm.org/truffle/javadoc/com/oracle/truffle/api/nodes/NodeClass.html) have default implementation
* Added [RootNode.cloneUninitialized](http://www.graalvm.org/truffle/javadoc/com/oracle/truffle/api/nodes/RootNode.html) that allows an optimizing runtime to efficiently create uninitialized clones of root nodes on demand.

## Version 0.23
1-Feb-2017
* Incompatible: Removed most of deprecated APIs from the [com.oracle.truffle.api.source package](http://www.graalvm.org/truffle/javadoc/com/oracle/truffle/api/source/package-summary.html).
* Enabled the new flat generated code layout for Truffle DSL as default. To use it just recompile your guest language with latest Truffle annotation processor. The new layout uses a bitset to encode the states of specializations instead of using a node chain for efficiency. The number of specializations per operation is now limited to 127 (with no implicit casts used). All changes in the new layout are expected to be compatible with the old layout. The optimization strategy for implicit casts and fallback handlers changed and might produce different peak performance results.
* Deprecated the frame argument for [IndirectCallNode](http://www.graalvm.org/truffle/javadoc/com/oracle/truffle/api/nodes/IndirectCallNode.html) and [DirectCallNode](http://www.graalvm.org/truffle/javadoc/com/oracle/truffle/api/nodes/DirectCallNode.html). The frame argument is no longer required.
* Deprecated [FrameInstance](http://www.graalvm.org/truffle/javadoc/com/oracle/truffle/api/frame/FrameInstance.html).getFrame(FrameAccess, boolean). Usages need to be replaced by FrameInstance.getFrame(FrameAccess). The slowPath parameter was removed without replacement.
* Deprecated FrameAccess.NONE without replacement.
* [FrameInstance](http://www.graalvm.org/truffle/javadoc/com/oracle/truffle/api/frame/FrameInstance.html).getFrame now throws an AssertionError if a local variable of a frame was written in READ_ONLY frame access mode.

## Version 0.22
13-Jan-2017
* [TruffleLanguage.isVisible](http://www.graalvm.org/truffle/javadoc/com/oracle/truffle/api/TruffleLanguage.html#isVisible-C-java.lang.Object-) allows languages to control printing of values in interactive environments
* [PolyglotEngine](http://www.graalvm.org/truffle/javadoc/com/oracle/truffle/api/vm/PolyglotEngine.html)`.findGlobalSymbols` that returns `Iterable`
* [TruffleLanguage](http://www.graalvm.org/truffle/javadoc/com/oracle/truffle/api/TruffleLanguage.html)`.importSymbols` that returns `Iterable`
* [RootNode.setCallTarget](http://www.graalvm.org/truffle/javadoc/com/oracle/truffle/api/nodes/RootNode.html#setCallTarget-com.oracle.truffle.api.RootCallTarget-) is deprecated
* Generic parsing method [TruffleLanguage](http://www.graalvm.org/truffle/javadoc/com/oracle/truffle/api/TruffleLanguage.html).`parse(`[ParsingRequest](http://www.graalvm.org/truffle/javadoc/com/oracle/truffle/api/TruffleLanguage.ParsingRequest.html) `)` replaces now deprecated multi-argument `parse` method.
* Added [TruffleLanguage.findMetaObject](http://www.graalvm.org/truffle/javadoc/com/oracle/truffle/api/TruffleLanguage.html#findMetaObject-C-java.lang.Object-) and [DebugValue.getMetaObject](http://www.graalvm.org/truffle/javadoc/com/oracle/truffle/api/debug/DebugValue.html#getMetaObject--) to retrieve a meta-object of a value.
* Added [TruffleLanguage.findSourceLocation](http://www.graalvm.org/truffle/javadoc/com/oracle/truffle/api/TruffleLanguage.html#findSourceLocation-C-java.lang.Object-) and [DebugValue.getSourceLocation](http://www.graalvm.org/truffle/javadoc/com/oracle/truffle/api/debug/DebugValue.html#getSourceLocation--) to retrieve a source section where a value is declared.
* Added [TruffleLanguage.Registration.interactive()](http://www.graalvm.org/truffle/javadoc/com/oracle/truffle/api/TruffleLanguage.Registration.html#interactive--) and [PolyglotEngine.Language.isInteractive()](http://www.graalvm.org/truffle/javadoc/com/oracle/truffle/api/vm/PolyglotEngine.Language.html#isInteractive--) to inform about language interactive capability
* Deprecated the @[Specialization](http://www.graalvm.org/truffle/javadoc/com/oracle/truffle/api/dsl/Specialization.html) contains attribute and renamed it to replaces.
* Deprecated @[ShortCircuit](http://www.graalvm.org/truffle/javadoc/com/oracle/truffle/api/dsl/ShortCircuit.html) DSL annotation without replacement. It is recommended to implement short circuit nodes manually without using the DSL.
* Added Truffle DSL [introspection API](http://www.graalvm.org/truffle/javadoc/com/oracle/truffle/api/dsl/Introspection.html) that provides runtime information for specialization activation and cached data.

## Version 0.21
6-Dec-2016
* Added [Source.isInteractive()](http://www.graalvm.org/truffle/javadoc/com/oracle/truffle/api/source/Source.html#isInteractive--) to inform languages of a possibility to use polyglot engine streams during execution.
* Unavailable [SourceSection](http://www.graalvm.org/truffle/javadoc/com/oracle/truffle/api/source/SourceSection.html)s created by different calls to createUnavailableSection() are no longer equals(). This means builtins can share a single Source and call createUnavailableSection() for each builtin to be considered different in instrumentation.

## Version 0.20
23-Nov-2016
* Deprecated [Node.getAtomicLock()](http://www.graalvm.org/truffle/javadoc/com/oracle/truffle/api/nodes/Node.html#getAtomicLock--) and replaced it with Node.getLock() which returns a Lock.
* Switching the source and target levels to 1.8
* Significant improvements in Java/Truffle interop

## Version 0.19
27-Oct-2016
* New helper methods in [JavaInterop](http://www.graalvm.org/truffle/javadoc/com/oracle/truffle/api/interop/java/JavaInterop.html): `isArray`, `isBoxed`, `isNull`, `isPrimitive`, `unbox`, `asTruffleValue`.
* Relaxed the restrictions for calling methods on [SuspendedEvent](http://www.graalvm.org/truffle/javadoc/com/oracle/truffle/api/debug/SuspendedEvent.html) and [DebugStackFrame](http://www.graalvm.org/truffle/javadoc/com/oracle/truffle/api/debug/DebugStackFrame.html) from other threads than the execution thread. Please see the javadoc of the individual methods for details.

## Version 0.18
1-Oct-2016
* Added [Instrumenter](http://www.graalvm.org/truffle/javadoc/com/oracle/truffle/api/instrumentation/Instrumenter.html).querySourceSections(SourceSectionFilter) to get a filtered list of loaded instances.
* Added [SourceSectionFilter](http://www.graalvm.org/truffle/javadoc/com/oracle/truffle/api/instrumentation/SourceSectionFilter.html).ANY, which always matches.
* Added [Message.KEYS](http://www.graalvm.org/truffle/javadoc/com/oracle/truffle/api/interop/Message.html#KEYS) to let languages enumerate properties of its objects
* Deprecated [LineLocation](http://www.graalvm.org/truffle/javadoc/com/oracle/truffle/api/source/LineLocation.html), [SourceSection](http://www.graalvm.org/truffle/javadoc/com/oracle/truffle/api/source/SourceSection.html).getLineLocation(), [Source](http://www.graalvm.org/truffle/javadoc/com/oracle/truffle/api/source/Source.html).createLineLocation(int) without replacement.
* Deprecated [SourceSection](http://www.graalvm.org/truffle/javadoc/com/oracle/truffle/api/source/SourceSection.html).getShortDescription(); users can replace uses with their own formatting code.
* Deprecated [SourceSection](http://www.graalvm.org/truffle/javadoc/com/oracle/truffle/api/source/SourceSection.html).createUnavailable(String, String) and replaced it with.
* Added [Source](http://www.graalvm.org/truffle/javadoc/com/oracle/truffle/api/source/Source.html).createUnavailableSection(), [SourceSection](http://www.graalvm.org/truffle/javadoc/com/oracle/truffle/api/source/SourceSection.html).isAvailable() to find out whether a source section is available.
* [SourceSection](http://www.graalvm.org/truffle/javadoc/com/oracle/truffle/api/source/SourceSection.html).createSourceSection(int,int) now only throws IllegalArgumentExceptions if indices that are out of bounds with the source only when assertions (-ea) are enabled.
* Deprecated [Source](http://www.graalvm.org/truffle/javadoc/com/oracle/truffle/api/source/Source.html).createSection(int, int, int, int)

## Version 0.17
1-Sep-2016

#### Removals, Deprecations and Breaking Changes

* This release removes many deprecated APIs and is thus slightly incompatible
  * Remove deprecated instrumentation API package `com.oracle.truffle.api.instrument` and all its classes.
  * Remove deprecated API method [TruffleLanguage](http://www.graalvm.org/truffle/javadoc/com/oracle/truffle/api/TruffleLanguage.html)`.isInstrumentable(Node)`, `TruffleLanguage.getVisualizer()`, `TruffleLanguage.createWrapperNode()`, `TruffleLanguage.Env.instrumenter()`, `RootNode.applyInstrumentation()`
  * Remove deprecated API [Debugger](http://www.graalvm.org/truffle/javadoc/com/oracle/truffle/api/debug/Debugger.html)`.setTagBreakpoint`
  * Remove deprecated API [RootNode](http://www.graalvm.org/truffle/javadoc/com/oracle/truffle/api/nodes/RootNode.html)`.applyInstrumentation`
  * Remove deprecated tagging API in [SourceSection](http://www.graalvm.org/truffle/javadoc/com/oracle/truffle/api/source/SourceSection.html) and [Source](http://www.graalvm.org/truffle/javadoc/com/oracle/truffle/api/source/Source.html).

* [PolyglotEngine](http://www.graalvm.org/truffle/javadoc/com/oracle/truffle/api/vm/PolyglotEngine.html)
`eval` method and few similar ones no longer declare `throws IOException`.
The I/O now only occurs when operating with [Source](http://www.graalvm.org/truffle/javadoc/com/oracle/truffle/api/source/Source.html).
The evaluation of already loaded sources doesn't need to perform any I/O operations and
thus it makes little sense to require callers to handle the `IOException`.
This change is binary compatible, yet it is source *incompatible* change.
You may need to [adjust your sources](https://github.com/graalvm/fastr/commit/09ab156925d24bd28837907cc2ad336679afc7a2)
to compile.
* Deprecate support for the "identifier" associated with each [SourceSection](http://www.graalvm.org/truffle/javadoc/com/oracle/truffle/api/source/SourceSection.html)
* Deprecated `PolyglotEngine.Builder.onEvent(EventConsumer)` and class `EventConsumer`, debugger events are now dispatched using the `DebuggerSession`.
* [@Fallback](http://www.graalvm.org/truffle/javadoc/com/oracle/truffle/api/dsl/Fallback.html) does not support type specialized arguments anymore.

#### Additions

* All debugging APIs are now thread-safe and can be used from other threads.
* Changed the debugging API to a session based model.
  * Added [Debugger](http://www.graalvm.org/truffle/javadoc/com/oracle/truffle/api/debug/Debugger.html)`.find(TruffleLanguage.Env)` to lookup the debugger when inside a guest language implementation.
  * Added [Debugger](http://www.graalvm.org/truffle/javadoc/com/oracle/truffle/api/debug/Debugger.html)`.startSession(SuspendedCallback)` to start a new debugging session using a SuspendedCallback as replacement for `ExecutionEvent.prepareStepInto()`.
  * Added class [DebuggerSession](http://www.graalvm.org/truffle/javadoc/com/oracle/truffle/api/debug/DebuggerSession.html) which represents a debugger session where breakpoints can be installed and the execution can be suspended and resumed.
  * Added [Breakpoint](http://www.graalvm.org/truffle/javadoc/com/oracle/truffle/api/debug/Breakpoint.html)`.newBuilder` methods to create a new breakpoint using the builder pattern based on Source, URI or SourceSections.
  * Added [Breakpoint](http://www.graalvm.org/truffle/javadoc/com/oracle/truffle/api/debug/Breakpoint.html)`.isResolved()` to find out whether the source location of a breakpoint is loaded by the guest language.
  * Added [Breakpoint](http://www.graalvm.org/truffle/javadoc/com/oracle/truffle/api/debug/Breakpoint.html)`.isDisposed()` to find out whether a breakpoint is disposed.
  * Added [SuspendedEvent](http://www.graalvm.org/truffle/javadoc/com/oracle/truffle/api/debug/SuspendedEvent.html)`.getReturnValue()` to get return values of calls during debugging.
  * Added [SuspendedEvent](http://www.graalvm.org/truffle/javadoc/com/oracle/truffle/api/debug/SuspendedEvent.html)`.getBreakpoints()` to return the breakpoints that hit for a suspended event.
  * Added [SuspendedEvent](http://www.graalvm.org/truffle/javadoc/com/oracle/truffle/api/debug/SuspendedEvent.html)`.getStackFrames()` to return all guest language stack frames.
  * Added [SuspendedEvent](http://www.graalvm.org/truffle/javadoc/com/oracle/truffle/api/debug/SuspendedEvent.html)`.getTopStackFrame()` to return the topmost stack frame.
  * Added [SuspendedEvent](http://www.graalvm.org/truffle/javadoc/com/oracle/truffle/api/debug/SuspendedEvent.html)`.getSourceSection()` to return the current guest language execution location
  * Added [SuspendedEvent](http://www.graalvm.org/truffle/javadoc/com/oracle/truffle/api/debug/SuspendedEvent.html)`.getSourceSections()` to return all guest language execution locations of the current method in the AST.
  * Added class [DebugStackFrame](http://www.graalvm.org/truffle/javadoc/com/oracle/truffle/api/debug/DebugStackFrame.html) which represents a guest language stack frame. Allows to get values from the current stack frame, access stack values and evaluate inline expressions.
  * Added class [DebugValue](http://www.graalvm.org/truffle/javadoc/com/oracle/truffle/api/debug/DebugValue.html) which represents a value on a stack frame or the result of an evaluated expression.
  * Added class [DebuggerTester](http://www.graalvm.org/truffle/javadoc/com/oracle/truffle/api/debug/DebuggerTester.html) which represents a utility for testing guest language debugger support more easily.
  * Deprecated [Breakpoint](http://www.graalvm.org/truffle/javadoc/com/oracle/truffle/api/debug/Breakpoint.html)`.getCondition()` and replaced it with [Breakpoint](http://www.graalvm.org/truffle/javadoc/com/oracle/truffle/api/debug/Breakpoint.html)`.getConditionExpression()` to return a String instead of a Source object.
  * Deprecated [Breakpoint](http://www.graalvm.org/truffle/javadoc/com/oracle/truffle/api/debug/Breakpoint.html)`.setCondition(String)` and replaced it with [Breakpoint](http://www.graalvm.org/truffle/javadoc/com/oracle/truffle/api/debug/Breakpoint.html)`.setConditionExpression(String)` to avoid throwing IOException.
  * Deprecated class `ExecutionEvent` and replaced it with [Debugger](http://www.graalvm.org/truffle/javadoc/com/oracle/truffle/api/debug/Debugger.html)`.startSession(SuspendedCallback)`
  * Deprecated [Debugger](http://www.graalvm.org/truffle/javadoc/com/oracle/truffle/api/debug/Debugger.html) methods setLineBreakpoint, getBreakpoints, pause. Replacements are available in the DebuggerSession class
  * Deprecated [Breakpoint](http://www.graalvm.org/truffle/javadoc/com/oracle/truffle/api/debug/Breakpoint.html)`.getState()` to be replaced with [Breakpoint](http://www.graalvm.org/truffle/javadoc/com/oracle/truffle/api/debug/Breakpoint.html)isResolved(), [Breakpoint](http://www.graalvm.org/truffle/javadoc/com/oracle/truffle/api/debug/Breakpoint.html)isDisposed() and [Breakpoint](http://www.graalvm.org/truffle/javadoc/com/oracle/truffle/api/debug/Breakpoint.html)`.isEnabled()`.
  * Deprecated [SuspendedEvent](http://www.graalvm.org/truffle/javadoc/com/oracle/truffle/api/debug/SuspendedEvent.html)`.getNode()` and [SuspendedEvent](http://www.graalvm.org/truffle/javadoc/com/oracle/truffle/api/debug/SuspendedEvent.html).getFrame() without direct replacement.
  * Deprecated [SuspendedEvent](http://www.graalvm.org/truffle/javadoc/com/oracle/truffle/api/debug/SuspendedEvent.html)`.getRecentWarnings()` and replaced it with [SuspendedEvent](http://www.graalvm.org/truffle/javadoc/com/oracle/truffle/api/debug/SuspendedEvent.html).getBreakpointConditionException(Breakpoint)
  * Deprecated [SuspendedEvent](http://www.graalvm.org/truffle/javadoc/com/oracle/truffle/api/debug/SuspendedEvent.html)`.eval` and replaced it with `DebugStackFrame.eval(String)`
  * Deprecated [SuspendedEvent](http://www.graalvm.org/truffle/javadoc/com/oracle/truffle/api/debug/SuspendedEvent.html)`.getStack()` and replaced it with [SuspendedEvent](http://www.graalvm.org/truffle/javadoc/com/oracle/truffle/api/debug/SuspendedEvent.html).getStackFrames()
  * Deprecated [SuspendedEvent](http://www.graalvm.org/truffle/javadoc/com/oracle/truffle/api/debug/SuspendedEvent.html)`.toString(Object, FrameInstance)` and replaced it with `DebugValue.as(String.class)`.

* [TruffleLanguage.createContext](http://www.graalvm.org/truffle/javadoc/com/oracle/truffle/api/TruffleLanguage.html#createContext-com.oracle.truffle.api.TruffleLanguage.Env-)
supports [post initialization callback](http://www.graalvm.org/truffle/javadoc/com/oracle/truffle/api/TruffleLanguage.html#initializeContext-C-)
* Added [SourceSectionFilter.Builder](http://www.graalvm.org/truffle/javadoc/com/oracle/truffle/api/instrumentation/SourceSectionFilter.Builderhtml).`sourceIs(SourcePredicate)` to filter for source sections with a custom source predicate.
* Added [TruffleInstrument.Env](http://www.graalvm.org/truffle/javadoc/com/oracle/truffle/api/instrumentation/TruffleInstrument.Env.html).`isEngineRoot(RootNode)` to find out where the context of the current evaluation ends when looking up the guest language stack trace with `TruffleRuntime.iterateFrames()`.
* Added [TruffleInstrument.Env](http://www.graalvm.org/truffle/javadoc/com/oracle/truffle/api/instrumentation/TruffleInstrument.Env.html).`toString(Node, Object)` to allow string conversions for objects given a Node to identify the guest language.
* Added [EventContext](http://www.graalvm.org/truffle/javadoc/com/oracle/truffle/api/instrumentation/EventContext.html).`lookupExecutionEventNode(EventBinding)` to lookup other execution event nodes using the binding at a source location.
* Added [Node.getAtomicLock()](http://www.graalvm.org/truffle/javadoc/com/oracle/truffle/api/nodes/Node.html#getAtomicLock--) to allow atomic updates that avoid creating a closure.

## Version 0.16
* [Layout](http://www.graalvm.org/truffle/javadoc/com/oracle/truffle/api/object/dsl/Layout.html)
  now accepts an alternative way to construct an object with the `build` method instead of `create`.
* [TruffleTCK](http://www.graalvm.org/truffle/javadoc/com/oracle/truffle/tck/TruffleTCK.html) tests simple operation on foreign objects. For example, a simple WRITE accesss, a HAS_SIZE access, or an IS_NULL access. It also tests the message resolution of Truffle language objects, which enables using them in other languages.

## Version 0.15
1-Jul-2016
* [Source](http://www.graalvm.org/truffle/javadoc/com/oracle/truffle/api/source/Source.html) shall be
constructed via its `newBuilder` methods. The other ways to construct or modify
source objects are now deprecated.
* [RootNode.getName](http://www.graalvm.org/truffle/javadoc/com/oracle/truffle/api/nodes/RootNode.html#getName--)
to provide name of a method or function it represents.
* Instruments are now [loaded eagerly](https://github.com/graalvm/graal/commit/81018616abb0d4ae68e98b7fcd6fda7c8d0393a2) -
which has been reported as an observable behavioral change.
* The [Instrumenter](http://www.graalvm.org/truffle/javadoc/com/oracle/truffle/api/instrumentation/Instrumenter.html)
now allows one to observe when sources and source sections are being loaded via
[attaching a listener](http://www.graalvm.org/truffle/javadoc/com/oracle/truffle/api/instrumentation/Instrumenter.html#attachLoadSourceListener-com.oracle.truffle.api.instrumentation.SourceSectionFilter-T-boolean-).
* Control the way loops are exploded with a new [LoopExplosionKind](http://www.graalvm.org/truffle/javadoc/com/oracle/truffle/api/nodes/ExplodeLoop.LoopExplosionKind.html)
enum.
* [SuspendedEvent](http://www.graalvm.org/truffle/javadoc/com/oracle/truffle/api/debug/SuspendedEvent.html#toString-java.lang.Object-com.oracle.truffle.api.frame.FrameInstance-)
provides a way to convert any value on stack to its string representation.
* [TruffleTCK](http://www.graalvm.org/truffle/javadoc/com/oracle/truffle/tck/TruffleTCK.html) checks
whether languages properly support being interrupted after a time out
* Language implementations are encouraged to mark their internal sources as
[internal](http://www.graalvm.org/truffle/javadoc/com/oracle/truffle/api/source/Source.html#isInternal--)

## Version 0.14
2-Jun-2016
* [Source](http://www.graalvm.org/truffle/javadoc/com/oracle/truffle/api/source/Source.html) has been
rewritten to be more immutable. Once (part of) content of a source is loaded, it cannot be
changed.
* Methods `fromNamedAppendableText`, `fromNamedText` and `setFileCaching` of
`Source` has been deprecated as useless or not well defined
* New method `Source`.[getURI()](http://www.graalvm.org/truffle/javadoc/com/oracle/truffle/api/source/Source.html#getURI--)
has been introduced and should be used as a persistent identification of `Source` rather than
existing `getName()` & co. methods. Debugger is using the `URI` to
[attach breakpoints](http://www.graalvm.org/truffle/javadoc/com/oracle/truffle/api/debug/Debugger.html#setLineBreakpoint-int-java.net.URI-int-boolean-)
to not yet loaded sources
* Debugger introduces new [halt tag](http://www.graalvm.org/truffle/javadoc/com/oracle/truffle/api/debug/DebuggerTags.AlwaysHalt.html) to
make it easier to simulate concepts like JavaScript's `debugger` statement
* Debugger can be paused via the Debugger.[pause](http://www.graalvm.org/truffle/javadoc/com/oracle/truffle/api/debug/Debugger.html#pause--)
method
* [@CompilationFinal](http://www.graalvm.org/truffle/javadoc/com/oracle/truffle/api/CompilerDirectives.CompilationFinal.html)
annotation can now specify whether the finality applies to array elements as well
* [TruffleTCK](http://www.graalvm.org/truffle/javadoc/com/oracle/truffle/tck/TruffleTCK.html) has been
enhanced to test behavior of languages with respect to foreign array objects


## Version 0.13
22-Apr-2016
* `AcceptMessage` has been deprecated, replaced by
[MessageResolution](http://www.graalvm.org/truffle/javadoc/com/oracle/truffle/api/interop/MessageResolution.html) &
[co](http://www.graalvm.org/truffle/javadoc/com/oracle/truffle/api/interop/Resolve.html). annotations.
Now all message-oriented annotations need to be placed in a single source file.
That simplifies readability as well as improves incremental compilation in certain systems.
* Deprecated `Node.assignSourceSection` removed. This reduces the amount of memory
occupied by [Node](http://www.graalvm.org/truffle/javadoc/com/oracle/truffle/api/nodes/Node.html)
instance.
* `PolyglotEngine.Value.execute` is now as fast as direct `CallTarget.call`.
Using the [PolyglotEngine](http://www.graalvm.org/truffle/javadoc/com/oracle/truffle/api/vm/PolyglotEngine.html)
abstraction now comes with no overhead. Just [JPDA debuggers](http://wiki.apidesign.org/wiki/Truffle#Debugging_from_NetBeans)
need to
[turn debugging on](http://www.graalvm.org/truffle/javadoc/com/oracle/truffle/api/debug/Debugger.html#find-com.oracle.truffle.api.vm.PolyglotEngine-)
explicitly.
* Sharing of efficient code/AST between multiple instances of
[PolyglotEngine](http://www.graalvm.org/truffle/javadoc/com/oracle/truffle/api/vm/PolyglotEngine.html)
is possible. Using more than one `PolyglotEngine` resulted in code de-opt previously.
That isn't the case anymore. Future version of the API will provide explicit control
over the set of engines that share the code.
* Simple language JAR no longer contains test classes. There is a separate simple language tests distribution.

## Version 0.12
* The Instrumentation Framework has been revised and has new APIs that are integrated into the PolyglotEngine.
* Instrumentation support required of language implementations is specified as abstract methods on TruffleLanguage.
* Clients access instrumentation services via an instance of Instrumenter, provided by the Polyglot framework.
* `TruffleRuntime#iterateFrames` now starts at the current frame.

## Version 0.11
28-Jan-2016
* Improved interop API
* PolyglotEngine.Builder.getConfig
* TruffleLanguage.Env.isMimeTypeSupported

## Version 0.10
18-Dec-2015
* Profile API classes moved into its own com.oracle.truffle.api.profiles package

## Version 0.9
21-Oct-2015
* Debugger API

## Version 0.8
17-Jul-2015, [Repository Revision](http://lafo.ssw.uni-linz.ac.at/hg/truffle/shortlog/graal-0.8)
* The Truffle repository no longer contains Graal
* PolyglotEngine is an entry point for creating, building and running multi language Truffle systems
* Implement TruffleLanguage and use @Registration to register your language into the Truffle polyglot system
* Include Truffle TCK (test compatibility kit) into your test cases to verify your language implementation is compliant enough
* Interoperability API polished
* Cleanup of Source related API

## Version 0.7
29-Apr-2015, [Repository Revision](http://hg.openjdk.java.net/graal/graal/shortlog/graal-0.7)
* New, faster partial evaluation (no more TruffleCache).
* If a method is annotated with @ExplodeLoop and contains a loop that can not be exploded, partial evaluation will fail.
* Truffle background compilation is now multi-threaded.
* Experimental merge=true flag for @ExplodeLoop allows building bytecode-based interpreters (see BytecodeInterpreterPartialEvaluationTest).
* Added Node#deepCopy as primary method to copy ASTs.
* Disable inlining across Truffle boundary by default. New option TruffleInlineAcrossTruffleBoundary default false.
* Node.replace(Node) now guards against non-assignable replacement, and Node.isReplacementSafe(Node) checks in advance.
* Instrumentation:  AST "probing" is now safe and implemented by Node.probe(); language implementors need only implement Node.isInstrumentable() and Node.createWrapperNode().
* Instrumentation:  A new framework defines a category of  simple "instrumentation tools" that can be created, configured, and installed, after which they autonomously collect execution data of some kind.
* Instrumentation:  A new example "instrumentation tool" is a language-agnostic collector of code coverage information (CoverageTracker); there are two other examples.
* Removed unsafe compiler directives; use `sun.misc.Unsafe` instead.
* Removed `Node#onAdopt()`.
* Implemented a new generated code layout that reduces the code size.
* Changed all methods enclosed in a @TypeSystem must now be static.
* Changed all methods enclosed in generated type system classes are now static.
* Deprecated the type system constant used in the generated type system classes.
* Changed NodeFactory implementations are no longer generated by default. Use {Node}Gen#create instead of {Node}Factory#create to create new instances of nodes.
* Added @GenerateNodeFactory to generate NodeFactory implementations for this node and its subclasses.
* Deprecated @NodeAssumptions for removal in the next release.
* Deprecated experimental @Implies for removal in the next release.
* Added new package c.o.t.api.dsl.examples to the c.o.t.api.dsl project containing documented and debug-able Truffle-DSL use cases.
* Changed "typed execute methods" are no longer required for use as specialization return type or parameter. It is now sufficient to declare them in the @TypeSystem.
* Added @Cached annotation to express specialization local state.
* Added Specialization#limit to declare a limit expression for the maximum number of specialization instantiations.
* Changed syntax and semantics of Specialization#assumptions and Specialization#guards. They now use a Java like expression syntax.
* Changed guard expressions that do not bind any dynamic parameter are invoked just once per specialization instantiation. They are now asserted to be true on the fast path.
* Renamed @ImportGuards to @ImportStatic.
* Changed declaring a @TypeSystemReference for a node that contains specializations is not mandatory anymore.
* Changed types used in specializations are not restricted on types declared in the type system anymore.
* Changed nodes that declare all execute methods with the same number of evaluated arguments as specialization arguments do not require @NodeChild annotations anymore.
* Changed types used in checks and casts are not mandatory to be declared in the type system.

## Version 0.6
19-Dec-2014, [Repository Revision](http://hg.openjdk.java.net/graal/graal/shortlog/graal-0.6)
* Instrumentation: add Instrumentable API for language implementors, with most details automated (see package `com.oracle.truffle.api.instrument`).
* The BranchProfile constructor is now private. Use BranchProfile#create() instead.
* Renamed @CompilerDirectives.SlowPath to @CompilerDirectives.TruffleBoundary
* Renamed RootNode#isSplittable to RootNode#isCloningAllowed
* Removed RootNode#split. Cloning ASTs for splitting is now an implementation detail of the Truffle runtime implementation.
* Renamed DirectCallNode#isSplittable to DirectCallNode#isCallTargetCloningAllowed
* Renamed DirectCallNode#split to DirectCallNode#cloneCallTarget
* Renamed DirectCallNode#isSplit to DirectCallNode#isCallTargetCloned
* Added PrimitiveValueProfile.
* Added -G:TruffleTimeThreshold=5000 option to defer compilation for call targets
* Added RootNode#getExecutionContext to identify nodes with languages
* Removed `FrameTypeConversion` interface and changed the corresponding `FrameDescriptor` constructor to have a default value parameter instead.
* Removed `CompilerDirectives.unsafeFrameCast` (equivalent to a `(MaterializedFrame)` cast).
* Added `TruffleRuntime#getCapability` API method.
* Added `NodeInterface` and allowed child field to be declared with interfaces that extend it.
* Added `CompilerOptions` and allowed it to be set for `ExecutionContext` and `RootNode`.
* Added experimental object API (see new project `com.oracle.truffle.api.object`).

## Version 0.5
23-Sep-2014, [Repository Revision](http://hg.openjdk.java.net/graal/graal/shortlog/graal-0.5)
* Added `TruffleRuntime#getCallTargets()` to get all call targets that were created and are still referenced.
* Added `NeverValidAssumption` to complement `AlwaysValidAssumption`.
* Fixed a bug in `AssumedValue` that may not invalidate correctly.
* New option, `-G:+/-TruffleCompilationExceptionsAreThrown`, that will throw an `OptimizationFailedException` for compiler errors.

## Version 0.4
19-Aug-2014, [Repository Revision](http://hg.openjdk.java.net/graal/graal/shortlog/graal-0.4)
### Truffle
* Change API for stack walking to a visitor: `TruffleRuntime#iterateFrames` replaces `TruffleRuntime#getStackTrace`
* New flag `-G:+TraceTruffleCompilationCallTree` to print the tree of inlined calls before compilation.
* `truffle.jar`: strip out build-time only dependency into a seperated JAR file (`truffle-dsl-processor.jar`)
* New flag `-G:+TraceTruffleCompilationAST` to print the AST before compilation.
* New experimental `TypedObject` interface added.
* Added `isVisited` method for `BranchProfile`.
* Added new `ConditionProfile`, `BinaryConditionProfile` and `CountingConditionProfile` utility classes to profile if conditions.

## Version 0.3
9-May-2014, [Repository Revision](http://hg.openjdk.java.net/graal/graal/shortlog/graal-0.3)
* The method `CallTarget#call` takes now a variable number of Object arguments.
* Support for collecting stack traces and for accessing the current frame in slow paths (see `TruffleRuntime#getStackTrace`).
* Renamed `CallNode` to `DirectCallNode`.
* Renamed `TruffleRuntime#createCallNode` to `TruffleRuntime#createDirectCallNode`.
* Added `IndirectCallNode` for calls with a changing `CallTarget`.
* Added `TruffleRuntime#createIndirectCallNode` to create an `IndirectCallNode`.
* `DirectCallNode#inline` was renamed to `DirectCallNode#forceInlining()`.
* Removed deprecated `Node#adoptChild`.

## Version 0.2
25-Mar-2014, [Repository Revision](http://hg.openjdk.java.net/graal/graal/shortlog/graal-0.2)
* New API `TruffleRuntime#createCallNode` to create call nodes and to give the runtime system control over its implementation.
* New API `RootNode#getCachedCallNodes` to get a weak set of `CallNode`s that have registered to call the `RootNode`.
* New API to split the AST of a call-site context sensitively. `CallNode#split`, `CallNode#isSplittable`, `CallNode#getSplitCallTarget`, `CallNode#getCurrentCallTarget`, `RootNode#isSplittable`, `RootNode#split`.
* New API to inline a call-site into the call-graph. `CallNode#isInlinable`, `CallNode#inline`, `CallNode#isInlined`.
* New API for the runtime environment to register `CallTarget`s as caller to the `RootNode`. `CallNode#registerCallTarget`.
* Improved API for counting nodes in Truffle ASTs. `NodeUtil#countNodes` can be used with a `NodeFilter`.
* New API to declare the cost of a Node for use in runtime environment specific heuristics. See `NodeCost`, `Node#getCost` and `NodeInfo#cost`.
* Changed `Node#replace` reason parameter type to `CharSequence` (to enable lazy string building)
* New `Node#insert` method for inserting new nodes into the tree (formerly `adoptChild`)
* New `Node#adoptChildren` helper method that adopts all (direct and indirect) children of a node
* New API `Node#atomic` for atomic tree operations
* Made `Node#replace` thread-safe


## Version 0.1
5-Feb-2014, [Repository Revision](http://hg.openjdk.java.net/graal/graal/shortlog/graal-0.1)
* Initial version of a multi-language framework on top of Graal.<|MERGE_RESOLUTION|>--- conflicted
+++ resolved
@@ -30,11 +30,8 @@
     * Added `isIterator(Object)` that allows to specify that the receiver is an iterator.
     * Added `hasIteratorNextElement(Object)`  that allows to specify that the iterator receiver has element(s) to return by calling the `getIteratorNextElement(Object)` method.
     * Added `getIteratorNextElement(Object)` to return the current iterator element.
-<<<<<<< HEAD
 * Added `TruffleContext.leaveAndEnter(Node, Supplier)` to wait for another thread without triggering multithreading.
-=======
 * Removed deprecated `TruffleLanguage.Env.getTruffleFile(String)`, `TruffleLanguage.Env.getTruffleFile(URI)` methods.
->>>>>>> 21f5325f
 
 ## Version 21.0.0
 * If an `AbstractTruffleException` is thrown from the `ContextLocalFactory`, `ContextThreadLocalFactory` or event listener, which is called during the context enter, the exception interop messages are executed without a context being entered. The event listeners called during the context enter are:
