# Truffle Changelog

This changelog summarizes major changes between Truffle versions relevant to languages implementors building upon the Truffle framework. The main focus is on APIs exported by Truffle.

## Version 24.0.0

* GR-45863 Yield and resume events added to the instrumentation:
	* `ExecutionEventListener.onYield()` and `ExecutionEventNode.onYield()` is invoked on a yield of the current thread
	* `ExecutionEventListener.onResume()` and `ExecutionEventNode.onResume()` is invoked on a resume of the execution on the current thread after a yield
	* `ProbeNode.onYield()` and `ProbeNode.onResume()`
	* `GenerateWrapper` has new `yieldExceptions()` and `resumeMethodPrefix()` parameters to automatically call the new `onYield()`/`onResume()` methods from wrapper nodes.
	* `RootNode.isSameFrame()` and `TruffleInstrument.Env.isSameFrame()` added to test if two frames are the same, to match the yielded and resumed execution.
* GR-45863 Adopted onYield() and onResume() instrumentation events in the debugger stepping logic.
<<<<<<< HEAD
* [GR-21361] Remove support for legacy `<language-id>.home` system property. Only `org.graalvm.language.<language-id>.home` will be used.
=======
* GR-41302 Added the `--engine.AssertProbes` option, which asserts that enter and return are always called in pairs on ProbeNode, verifies correct behavior of wrapper nodes. Java asserts need to be turned on for this option to have an effect.
>>>>>>> 87174489

## Version 23.1.0

* GR-45123 Added `GenerateInline#inlineByDefault` to force usage of inlined node variant even when the node has also a cached variant (`@GenerateCached(true)`).
* GR-45036 Improved IGV IR dumping. Dump folders for Truffle now include the compilation tier to differentiate compilations better. Inlined IR graphs are now additionally dumped in separate folders if dump level is >= 2.
* GR-45036 Improved IGV AST dumping. The Truffle AST is now dumped as part of the IR dump folder. The dumped AST tree now shows all inlined ASTS in a single tree. Individual functions can be grouped using the "Cluster nodes" function in IGV (top status bar). Root nodes now display their name e.g. `SLFunctionBody (root add)`. Every AST node now has a property `graalIRNode` that allows to find the corresponding Graal IR constant if there is one. 
* GR-45284 Added Graal debug options `TruffleTrustedNonNullCast` and `TruffleTrustedTypeCast` that allow disabling trusted non-null and type casts in Truffle, respectively. Note that disabling trusted type casts effectively disables non-null casts, too.
* GR-44211 Added `TruffleLanguage.Env#newTruffleThreadBuilder(Runnable)` to create a builder for threads that have access to the appropriate `TruffleContext`. All existing `TruffleLanguage.Env#createThread` methods have been deprecated. On top of what the deprecated methods provided, the builder now allows to specify `beforeEnter` and `afterLeave` callbacks for the created threads.
* GR-44211 Added `TruffleContext#leaveAndEnter(Node, Interrupter, InterruptibleFunction, Object)` to be able to interrupt the function run when the context is not entered. The exisiting API `TruffleContext#leaveAndEnter(Node, Supplier)` is deprecated.
* GR-44211 Removed the deprecated method `TruffleSafepoint#setBlocked(Node, Interrupter, Interruptible, Object, Runnable, Runnable)`.
* GR-44211 Added `TruffleSafepoint#setBlocked(Node, Interrupter, Interruptible, Object, Runnable, Consumer)`. It replaces the method `TruffleSafepoint#setBlockedWithException(Node, Interrupter, Interruptible, Object, Runnable, Consumer)` that is now deprecated.
* GR-44211 Added `TruffleSafepoint#setBlockedFunction(Node, Interrupter, InterruptibleFunction, Object, Runnable, Consumer)` to be able to return an object from the interruptible functional method.
* GR-44211 Added `TruffleSafepoint#setBlockedThreadInterruptibleFunction(Node, InterruptibleFunction, Object)` as a short-cut method to allow setting the blocked status for methods that throw `InterruptedException` and support interrupting using `Thread#interrupt()`.
* GR-44829 TruffleStrings: added specialized TruffleStringBuilder types for better performance on UTF encodings.
* GR-46146 Added `TruffleLanguage#ContextLocalProvider` and `TruffleInstrument#ContextLocalProvider`, and deprecated `TruffleLanguage.createContextLocal`, `TruffleLanguage.createContextThreadLocal`, `TruffleInstrument.createContextLocal` and `TruffleInstrument.createContextThreadLocal`. Starting with JDK 21, the deprecated methods trigger the new this-escape warning. The replacement API avoids the warning.
* GR-44217 In the past, on a GraalVM JDK, languages or instruments could be provided using `-Dtruffle.class.path.append`, but are now loaded from the application module path. The truffle class path is deprecated and should no longer be used, but remains functional. Languages are not picked up from the application class path, so the language first needs to be [migrated](https://github.com/oracle/graal/blob/master/truffle/docs/ModuleMigration.md). Truffle languages or instruments installed as a GraalVM component in the GraalVM JDK are still loaded in an unnamed module. However, GraalVM components will be deprecated, so languages and instruments should be migrated to the module path.
* GR-46181 `truffle-tck.jar` is not included in GraalVM artifacts anymore. It is still available via Maven.
* GR-46181 `truffle-dsl-processor.jar` is not included in GraalVM artifacts anymore. It is still available via Maven.
* GR-44222 Deprecated several experimental engine options and moved them to use the `compiler` prefix instead of the `engine` prefix. You can search for these options with this regexp: `git grep -P '\bengine\.(EncodedGraphCache|ExcludeAssertions|FirstTierInliningPolicy|FirstTierUseEconomy|InlineAcrossTruffleBoundary|InlineOnly|Inlining|InliningExpansionBudget|InliningInliningBudget|InliningPolicy|InliningRecursionDepth|InliningUseSize|InstrumentBoundaries|InstrumentBoundariesPerInlineSite|InstrumentBranches|InstrumentBranchesPerInlineSite|InstrumentFilter|InstrumentationTableSize|IterativePartialEscape|MaximumGraalGraphSize|MethodExpansionStatistics|NodeExpansionStatistics|NodeSourcePositions|ParsePEGraphsWithAssumptions|TraceInlining|TraceInliningDetails|TraceMethodExpansion|TraceNodeExpansion|TracePerformanceWarnings|TraceStackTraceLimit|TreatPerformanceWarningsAsErrors)\b'`.
* GR-44222 The following deprecated debugging options were removed in this release:
	* `engine.InvalidationReprofileCount`: The option no longer has any effect. Remove the usage to migrate.
	* `engine.ReplaceReprofileCount`: The option no longer has any effect. Remove the usage to migrate.
	* `engine.PerformanceWarningsAreFatal`: Use `engine.CompilationFailureAction=ExitVM` and `compiler.TreatPerformanceWarningsAsErrors=<PerformanceWarningKinds>` instead.
	* `engine.PrintExpansionHistogram`: Superseded by `engine.TraceMethodExpansion`.
	* `engine.ForceFrameLivenessAnalysis`: The option no longer has any effect. Remove the usage to migrate.
	* `engine.CompilationExceptionsArePrinted`: Use `engine.CompilationFailureAction=Print` instead.
	* `engine.CompilationExceptionsAreThrown`: Use `engine.CompilationFailureAction=Throw` instead.
	* `engine.CompilationExceptionsAreFatal`: Use `engine.CompilationFailureAction=ExitVM` instead.
* GR-44420 Added `TruffleLanguage.finalizeThread(Object, Thread)` to allow languages run finalization hooks for initialized threads before the context is disposed.
* GR-45923 Added `EventBinding.tryAttach()` to try to attach a binding, if not disposed or attached already.
* GR-20628 Added atomic byte-array operations to `ByteArraySupport` and subclasses.
* GR-39571 Added `TranscodingErrorHandler` to `TruffleString.SwitchEncodingNode`. 
* GR-46345 Added a support for the lazy unpacking of language and instrument resources necessary for execution. This support replaces the concept of language homes for Maven language and tool deployment. For a language or instrument that requires additional files to execute, it needs to follow these steps:
  * Bundle the necessary files into a jar distribution.
  * Implement the `InternalResource` interface for handling the resource file unpacking.
  * Call the `Env#getInternalResource` when the language or instrument needs the bundled resource files. This method ensures that the requested `InternalResource` is unpacked and provides a directory containing the unpacked files. Since unpacking internal resources can be an expensive operation, the implementation ensures that internal resources are cached.

## Version 23.0.0

* GR-38526 Added `TruffleLanguage.Env#isSocketIOAllowed()`. The method returns true if access to network sockets is allowed.
* GR-41634 Added `TruffleLanguage.Env#isFileIOAllowed()`. The method returns true if access to files is allowed.
* Deprecated `TruffleLanguage.Env#isIOAllowed()`. To migrate, use `TruffleLanguage.Env#isFileIOAllowed()`.
* GR-41408 Added `Version.format(String)`, to support formatting the version using a custom format string, e.g. for use in URLs.
* GR-41408 Added `${graalvm-version}` and `${graalvm-website-version}` substitutions for the `website` property of language and instrument registrations.
* GR-41034 Added `TruffleInstrument.Env.getTruffleFile(TruffleContext, ...)` methods to allow reading a truffle file from a specific context without being entered. Deprecated `TruffleInstrument.Env.getTruffleFile(...)` methods that do not take the `TruffleContext`.
* GR-42271 Native image build verifies that the context pre-initialization does not introduce absolute TruffleFiles into the image heap. The check can be disabled using the `-H:-TruffleCheckPreinitializedFiles` native image option.
* GR-41369 The icu4j language initializes charsets while building the native image. Languages depending on the icu4j language can no longer use `--initialize-at-run-time=com.ibm.icu`.
* GR-40274 TruffleStrings: added AsNativeNode and GetStringCompactionLevelNode.
* GR-39189 Added attach methods on the `Instrumenter` class, that take `NearestSectionFilter` as a parameter. The new `NearestSectionFilter` class can be used to instrument or detect nearest locations to a given source line and column. For example, this can be used to implement breakpoints, where the exact line or column is not always precise and the location needs to be updated when new code is loaded.
* GR-39189 Added `InstrumentableNode.findNearestNodeAt(int line, int column, ...)` to find the nearest node to the given source line and column. This is an alternative to the existing method that takes character offset.
* GR-42674 It has been documented that methods `TruffleLanguage.Env#getPublicTruffleFile`, `TruffleLanguage.Env#getInternalTruffleFile`, `TruffleLanguage.Env#getTruffleFileInternal` and `TruffleInstrument.Env#getPublicTruffleFile` can throw `IllegalArgumentException` when the path string cannot be converted to a `Path` or uri preconditions required by the `FileSystem` do not hold.
* GR-31342 Implemented several new features for Truffle DSL and improved its performance:
	* Added an `@GenerateInline` annotation that allows Truffle nodes to be object-inlined automatically. Object-inlined Truffle nodes become singletons and therefore reduce memory footprint. Please see the [tutorial](https://github.com/oracle/graal/blob/master/truffle/docs/DSLNodeObjectInlining.md) for further details.
	* Added an `@GenerateCached` annotation that allows users to control the generation of cached nodes. Use `@GenerateCached(false)` to disable cached node generation when all usages of nodes are object-inlined to save code footprint.
	* Updated Truffle DSL nodes no longer require the node lock during specialization, resulting in improved first execution performance. CAS-style inline cache updates are now used to avoid deadlocks when calling CallTarget.call(...) in guards. Inline caches continue to guarantee no duplicate values and are not affected by race conditions. Language implementations should be aware that the reduced contention may reveal other thread-safety issues in the language.
	* Improved Truffle DSL node memory footprint by merging generated fields for state and exclude bit sets and improving specialization data class generation to consider activation probability. Specializations should be ordered by activation probability for optimal results.
	* Improved memory footprint by automatically inlining cached parameter values of enum types into the state bitset
	* Added `@Cached(neverDefault=true|false)` option to indicate whether the cache initializer will ever return a `null` or primitive default value. Truffle DSL now emits a warning if it is beneficial to set this property. Alternatively, the new `@NeverDefault` annotation may be used on the bound method or variable. The generated code layout can benefit from this information and reduce memory overhead. If never default is set to `true`, then the DSL will now use the default value instead internally as a marker for uninitialized values.
	* `@Shared` cached values may now use primitive values. Also, `@Shared` can now be used for caches contained in specializations with multiple instances. This means that the shared cache will be used across all instances of a specialization.
	* Truffle DSL now generates many more Javadoc comments in the generated code that try to explain the decisions of the code generator. 
	* Added inlined variants for all Truffle profiles in `com.oracle.truffle.api.profiles`. The DSL now emits recommendation warnings when inlined profiles should be used instead of the allocated ones.
	* Truffle DSL now emits many more warnings for recommendations. For example, it emits warnings for inlining opportunities, cached sharing or when a cache initializer should be designated as `@NeverDefault`. To ease migration work, we added several new ways to suppress the warnings temporarily for a Java package. For a list of possible warnings and further usage instructions, see the new [warnings page](https://github.com/oracle/graal/blob/master/truffle/docs/DSLWarnings.md) in the docs.
	* The DSL now produces warnings for specializations with multiple instances but an unspecified limit. The new warning can be resolved by specifying the desired limit (previously, default `"3"` was assumed)
	* Added the capability to unroll specializations with multiple instances. Unrolling in combination with node object inlining may further reduce the memory footprint of a Truffle node. In particular, if all cached states can be encoded into the state bit set of the generated node. See `@Specialization(...unroll=2)` for further details

* GR-31342 Deprecated `ConditionProfile.createBinaryProfile()` and `ConditionProfile.createCountingProfile()`. Use `ConditionProfile.create()` and `CountingConditionProfile.create()` instead.
* GR-31342 Added `ValueProfile.create()` that automatically creates an exact class value profile. This allows its usage in `@Cached` without specifying a cached initializer.
* GR-31342 The node `insert` method is now public instead of protected. This avoids the need to create cumbersome accessor methods when needed in corner-cases.
* GR-43599 Specifying the sharing group in `@Shared` is now optional for cached values. If not specified, the parameter name will be used as sharing group. For example, `@Shared @Cached MyNode sharedNode` will get the sharing group `sharedNode` assigned. It is recommended to use the explicit sharing group still if it improves readability or if the parameter name cannot be changed.
* GR-43492 `LanguageReference#get()` is now always supported inside of `InstrumentableNode#materializeInstrumentableNodes()`.
* GR-43944 Added `HostCompilerDirectives.inInterpreterFastPath()` which allows to mark branches that should only be executed in the interpreter, but also optimized like fast-path code in the host compiler.
* GR-25539 Added `InteropLibrary#fitsInBigInteger()` and `InteropLibrary#asBigInteger()` to access interop values that fit into `java.math.BigInteger` without loss of precision. A warning is produced for objects that export the `isNumber` interop message and don't export the new big integer messages.
* GR-25539 Added `DebugValue#fitsInBigInteger()` and `DebugValue#asBigInteger()`.
* GR-25539 Added `GenerateLibrary.Abstract#ifExportedAsWarning()` to specify a library message to be abstract only if another message is exported. A warning is produced that prompts the user to export the message.
* GR-43903 Usages of `@Specialization(assumptions=...)` that reach a `@Fallback` specialization now produce a suppressable warning. In most situations, such specializations should be migrated to use a regular guard instead. For example, instead of using `@Specialization(assumptions = "assumption")` you might need to be using `@Specialization(guards = "assumption.isValid()")`.
* GR-43903 Added `@Idempotent` and `@NonIdempotent` DSL annotations useful for DSL guard optimizations. Guards that only bind idempotent methods and no dynamic values can always be assumed `true` after they were `true` once on the slow-path. The generated code leverages this information and asserts instead of executes the guard on the fast-path. The DSL now emits warnings with for all guards where specifying the annotations may be beneficial. Note that all guards that do not bind dynamic values are assumed idempotent by default for compatibility reasons.
* GR-43663 Added RootNode#computeSize as a way for languages to specify an approximate size of a RootNode when number of AST nodes cannot be used (e.g. for bytecode interpreters).
* GR-42539 (change of behavior) Unclosed polyglot engines are no longer closed automatically on VM shutdown. They just die with the VM. As a result, `TruffleInstrument#onDispose` is not called for active instruments on unclosed engines in the event of VM shutdown. In case an instrument is supposed to do some specific action before its disposal, e.g. print some kind of summary, it should be done in `TruffleInstrument#onFinalize`.
* GR-42961 Added `TruffleString.ByteIndexOfCodePointSetNode`, which allows fast searching for a given set of codepoints.
* GR-42961 Added `TruffleString.GetCodeRangeImpreciseNode`, which allows querying the currently known code range without triggering a string scan.
* GR-42961 `TruffleString.FromJavaStringNode` no longer eagerly scans strings for their code range. To still get eager scanning of constant strings, use `fromConstant(String)`.
* GR-30473 Added support for sandbox policies. By default, languages and instruments support just the `TRUSTED` sandbox policy.
  * If a language wants to target a more restrictive sandbox policy, it must:
    1. Specify the most strict sandbox policy it satisfies using `TruffleLanguage.Registration#sandbox()`.
    2. For each option, the language must specify the most restrictive sandbox policy in which the option can be used via `Option#sandbox()`. By default, options have a `TRUSTED` sandbox policy.
    3.  If a language needs additional validation, it can use `TruffleLanguage.Env#getSandboxPolicy()` to obtain the current context sandbox policy.
  * If an instrument wants to target a more restrictive sandbox policy, it must:
    1. Specify the most strict sandbox policy it satisfies using `TruffleInstrument.Registration#sandbox()`.
    2. For each option, the instrument must specify the most restrictive sandbox policy in which the option can be used via `Option#sandbox()`. By default, options have a `TRUSTED` sandbox policy.
    3.  If an instrument needs additional validation, it can use `TruffleInstrument.Env#getSandboxPolicy()` to obtain the engine's sandbox policy.
  * Added `TruffleOptionDescriptors` extending `OptionDescriptors` by the ability to provide the option's `SandboxPolicy`.
* GR-43818 Library messages annotated with `@Deprecated` now emit a warning when they are exported. It is now possible to overload a message method by adding, removing a parameter or making the parameter type more generic. Also added `Message.isDeprecated()` to find out whether a message was deprecated at runtime.
* GR-44053 (change of behavior) The default implementation of `InteropLibrary.getExceptionStackTrace()` will now include host stack trace elements if [public host access is allowed](https://www.graalvm.org/sdk/javadoc/org/graalvm/polyglot/HostAccess.Builder.html#allowPublicAccess-boolean-).
* GR-44053 (change of behavior) Truffle stack trace information is now attached to host and internal exceptions via suppressed exceptions. The cause of an exception is never modified anymore.
* GR-44053 (change of behavior) A `StackOverflowError` or `OutOfMemoryError` crossing a Truffle call boundary will not be injected guest stack trace information anymore.
* GR-44723 `Truffle.getRuntime().getName()` and consequently `Engine.getImplementationName()` have been adjusted to return "Oracle GraalVM" instead of "GraalVM EE".
* GR-44211 Added `TruffleLanguage.Env#newTruffleThreadBuilder(Runnable)` to create a builder for threads that have access to the appropriate `TruffleContext`. All existing `TruffleLanguage.Env#createThread` methods have been deprecated. On top of what the deprecated methods provide, the builder allows specifying `beforeEnter` and `afterLeave` callbacks for the created threads. 
* GR-44211 Added `TruffleLanguage.Env#newTruffleThreadBuilder(Runnable)` to create a builder for threads that have access to the appropriate `TruffleContext`. All existing `TruffleLanguage.Env#createThread` methods have been deprecated. On top of what the deprecated methods provided, the builder now allows to specify `beforeEnter` and `afterLeave` callbacks for the created threads. 

## Version 22.3.0

* GR-40069 Added additional methods to the static frame API.
  * Added `copyStatic` to copy a static slot in cases where the underlying type is not known.
  * Added `clearStatic` to clear a static slot in cases where the underlying type is not known.
  * Added `swap...Static` to swap slots of known (primitive or object) or unknown underlying type.
* GR-40103 Potentially breaking: Static frame access is now validated when assertions are enabled. Reading a slot with a different type than written to leads to an `AssertionError`.
* GR-40163 Deprecated `TruffleLanguage.Env.newContextBuilder()` and replaced it with a new method `TruffleLanguage.Env.newInnerContextBuilder(String...)`. The new method does no longer inherit all privileges from the parent context and does no longer initialize the creator context by default. The new method also allows to set the permitted languages for the inner context similarly as in the polyglot embedding API. 
* GR-40163 Changed behavior: Inner contexts do no longer inherit application arguments from the outer context. It is now possible to set application arguments explicitly for inner contexts using `TruffleContext.Builder.arguments(String, String[])`.
* GR-40163 Changed behavior: Inner contexts do no longer use system exit on exit even if the polyglot embedder specified it with `Context.Builder.useSystemExit(boolean)` for the outer context.
* GR-40163 Added new capabilities to `TruffleContext`:
	* Added `TruffleContext.Builder.out(OutputStream)`, `TruffleContext.Builder.err(OutputStream)` and `TruffleContext.Builder.in(InputStream)` to customize streams for inner contexts. 
	* GR-35358 Added `TruffleContext.Builder.forceSharing(Boolean)` to force or deny code sharing for inner contexts.
	* GR-36927 Added `TruffleContext.Builder.option(String, String)` to override language options for inner contexts. This is currently only supported if all access privileges have been granted by the embedder.
	* Added `TruffleContext.Builder.inheritAllAccess(boolean)` which allows to enable access privilege inheritance from the outer context. By default this flag is `false`. 
	* Access privileges can now be individually granted or denied. Note that an inner context still cannot use any of the privileges that have not been granted to the outer context. For example, if the outer context has no access to IO then the inner context won't have access to IO even if the privilege is set for the inner context. The following new methods were added to configure privileges for inner contexts:
		* `TruffleContext.Builder.allowCreateThreads(boolean)` 
		* `TruffleContext.Builder.allowNativeAccess(boolean)` 
		* `TruffleContext.Builder.allowIO(boolean)` 
		* `TruffleContext.Builder.allowHostClassLoading(boolean)` 
		* `TruffleContext.Builder.allowHostLookup(boolean)` 
		* `TruffleContext.Builder.allowCreateProcess(boolean)` 
		* `TruffleContext.Builder.allowPolyglotAccess(boolean)` 
		* `TruffleContext.Builder.allowInheritEnvironmentAccess(boolean)` 
		* `TruffleContext.Builder.allowInnerContextOptions(boolean)` 
* GR-40163 Added `TruffleContext.initializePublic(Node, String)` and `TruffleContext.initializeInternal(Node, String)` to initialize a public or internal language of an inner context.
* GR-39354 TruffleStrings: added ErrorHandling parameter to CreateForwardIteratorNode and CreateBackwardIteratorNode.
* GR-40062 `String.indexOf` methods are no longer considered PE safe and using them will now fail the native-image block list check. Use `TruffleString` instead or put them behind a `@TruffleBoundary`.
* GR-39354 TruffleStrings: added ErrorHandling parameter to ByteLengthOfCodePointNode, CodePointAtIndexNode and CodePointAtByteIndexNode.
* GR-39219 Removed several deprecated APIs:
    * Removed deprecated `FrameSlot` API. The API was deprecated in 22.0.
    * Removed deprecated `CompilerOptions` API. The API was deprecated in 22.1.
    * Removed deprecated `TruffleRuntime.createCallTarget` and `RootNode.setCallTarget` API. The API was deprecated in 22.0.
    * Removed deprecated `TruffleContext.enter` and `TruffleContext.leave` API. The API was deprecated in 20.3.
    * Removed deprecated `MemoryFence` API. The API was deprecated in 22.1.
    * Removed deprecated `TruffleRuntime.getCallerFrame` and `TruffleRuntime.getCurrentFrame` API. The API was deprecated in 22.1.
    * Removed deprecated `@CachedContext` and `@CachedLibrary` API. The API was deprecated in 21.3.
    * Removed deprecated `get()` method from `LanguageContext` and `ContextReference` API. The API was deprecated in 21.3.
    * Removed deprecated equality `ValueProfile` . The API was deprecated in 21.2.
    * Removed deprecated `UnionAssumption`, `AlwaysValidAssumption` and `NeverValidAssumption`. The API was deprecated in 22.1.
* GR-35797 The [SnippetRun#getException()](https://www.graalvm.org/truffle/javadoc/org/graalvm/polyglot/tck/ResultVerifier.SnippetRun.html#getException--) now provides an `IllegalArgumentException` thrown during the snippet execution. The `IllegalArgumentException` is converted to a `PolyglotException` before it is returned.
* Added the `@HostCompilerDirectives.InliningCutoff` annotation that allows to manually tune inlining decisions for host inlining.
* Tuned host inlining heuristic for reduced code size. A new host inlining tuning guide is available in the [docs](https://github.com/oracle/graal/blob/master/truffle/docs/HostCompilation.md#host-inlining)
* GR-35007 (EE-only) The Truffle sandboxing CPU time limits (`sandbox.MaxCPUTime`) are also supported on the native image.
* GR-24927 The Truffle annotation processor now emits an error for methods annotated by a `@TruffleBoundary` annotation and a `Frame` parameter. Previously, the processor only reported an error for `VirtualFrame` parameters. To resolve this, either change the parameter to a `MaterializedFrame` , remove the parameter or remove the `@TruffleBoundary`.
* GR-24927 Truffle DSL now automatically materalizes frames when a `Frame` parameter is used in an uncached instance of a `@Specialization`. For example, if it rewrites itself to an uncached version due to the usage of a `@CachedLibrary`.
* GR-35007 (EE-only) The Truffle sandboxing CPU time limits (`sandbox.MaxCPUTime`) are also supported on the native image.
* GR-28705 Added `TruffleInstrument.Env#createSystemThread` to create a new thread designed to process instrument tasks in the background.
* GR-28705 Added `TruffleLanguage.Env#createSystemThread` to create a new thread designed to process language internal tasks in the background.
* GR-31304 `Debugger.disableStepping()` and `Debugger.restoreStepping()` added to disable/restore stepping on a dedicated thread on a specific code path.
* GR-39415 Experimental options are on by default in the TCK test Context. Added `LanguageProviders.additionalOptions()` which allows TCK providers to set their language's options in the test context (Attempts to set other languages' options will result in an `IllegalArgumentException` while creation the context).
* GR-38163 Introduced [RootNode.getParentFrameDescriptor](https://www.graalvm.org/truffle/javadoc/com/oracle/truffle/api/nodes/RootNode.html#getParentFrameDescriptor) to support identifying lexical scope parents of hot methods and compiling them earlier.

## Version 22.2.0

* GR-33829 Added support on libgraal for caching encoded graphs across Truffle compilations to speedup partial evaluation. The cache is enabled by default and can be enabled/disabled with the `--engine.EncodedGraphCache` option.
* GR-38925 Added `InteropLibrary.hasMetaParents(Object)` and `InteropLibrary.getMetaParents(Object)` that allow lookup of the hierarchy of parents for meta objects (e.g. super class or implemented interface of Java classes).
* GR-36557 Deprecated `--engine.MaximumGraalNodeCount` and introduced `--engine.MaximumGraalGraphSize` to control the maximum graal graph size during partial evaluation.
* GR-37493 Added `@DenyReplace` to deny replacement of final node types. 
* GR-37493 Potentially breaking: Disabled replace of all Truffle DSL generated uncached nodes. If you call `Node.replace()` on an uncached version of a generated node or library it will now fail with an `IllegalArgumentException`. As a rule of thumb, uncached versions of nodes should not ever be stored in `@Child` fields. Instead, they should always be used as singletons.
* GR-37493 Removed long time deprecated API `NodeFieldAccessor` without replacement. Added a some utility methods in `NodeUtil` as a replacement for this API: `NodeUtil.collectFieldNames(Class)`, `NodeUtil.collectNodeChildren(Node)` and `NodeUtil.collectNodeProperties(Node)`.
* GR-37100 Deprecated `BytecodeOSRNode.copyIntoOSRFrame(VirtualFrame, VirtualFrame, int)`, in favor of `BytecodeOSRNode.copyIntoOSRFrame(VirtualFrame, VirtualFrame, int, Object)`.
* GR-36944 Added new static APIs to `com.oracle.truffle.api.frame.Frame`:
    * Added new `Static` option to `com.oracle.truffle.api.frame.FrameSlotKind` for index-based slots. Frame slots using this kind cannot be changed to another kind later on. Static frame slots can only hold either a primitive or an `Object` value, never both at the same time.
    * Added new `get.../set...` methods postfixed by `Static` for exclusively accessing static frame slots.
    * Added new `copy.../clear...` methods postfixed by `Static` for exclusively copying and clearing static frame slots.
    * Static frame slots are intended for situations where the type of a variable in a frame slots is known ahead of time and does not need any type checks (e.g. in statically typed languages).
* GR-36557 Introduced `--engine.InliningUseSize` which changes the code size approximation during inlining to an approximation of the size of the graph rather than just the node count. This option is false by default.
* GR-37310 Add `BytecodeOSRNode.storeParentFrameInArguments` and `BytecodeOSRNode.restoreParentFrameFromArguments` to give languages more control over how frame arguments in bytecode OSR compilations are created.
* GR-35280 Implemented new domain specific inlining phase for Truffle interpreter host compilation. 
    * In native image hosts the new optimizations is applied to all methods annotated with `@BytecodeInterpreterSwitch` and methods which were detected to be used for runtime compilation. 
    * On HotSpot hosts the new optimizations will be applied to methods annotated with `@BytecodeInterpreterSwitch` only.
    * The annotation `@BytecodeInterpreterSwitchBoundary` was deprecated. Boundaries for the compilation are now inferred from directives like `CompilerDirective.transferToInterpreter()` and `@TruffleBoundary` automatically.
    * See the [HostOptimization.md](https://github.com/oracle/graal/blob/master/truffle/docs/HostCompilation.md) for further details.
* GR-38387 Deterministic and declaration order of `InteropLibrary.getMembers()` is now required.
* GR-38110 Added option to use `long` values as offsets for accessing memory through `ByteArraySupport`.
* GR-39029 Fixed issue in `InteropLibrary` that required `asDate` to be implemented whenever `isTime` is exported; correct dependency is on `isDate`.
* GR-38945 Truffle IGV dumping with log level 5 (e.g. `-Dgraal.Dump=Truffle:5`) now dumps the graph after each method that was fully partially evaluated. This enables debugging of problems only visible during partial evaluation.
* GR-34894 Removed deprecated `DynamicObject` APIs:
    * `Shape`: `getKeyList(Pred)`, `getPropertyList(Pred)`, `Pred`, `getObjectType`, `getId`, `isRelated`, `createSeparateShape`, `append`, `reservePrimitiveExtensionArray`, `hasTransitionWithKey`
    * `DynamicObject`: all deprecated constructors and methods (`get`, `set`, `contains`, `define`, `delete`, `size`, `isEmpty`, `setShapeAndGrow`, `setShapeAndResize`, `updateShape`, `copy`)
    * `ShapeListener`
    * `TypedLocation`
    * `Layout.newInstance`, `Layout.createShape`
    * `Property`: `copyWithRelocatable`, `copyWithFlags`, `isSame`, `relocate`, `set`, `setInternal`, `setGeneric`.
    * `IncompatibleLocationException`, `FinalLocationException` constructors
* GR-34894 Deprecated legacy and low-level `DynamicObject` APIs:
    * `Shape`: `Allocator`, `allocator`, `createFactory`, `newInstance`, `defineProperty`, `addProperty`, `changeType`, `getMutex`
    * `ObjectLocation`, `BooleanLocation`, `DoubleLocation`, `IntLocation`, `LongLocation`
    * `Location`: `canSet`, `set`, `setInternal`, `get`, `getInternal`, `incompatibleLocation`, `finalLocation`
    * `Property`: `create`, `get`, `set`, `setSafe`, `setGeneric`.
    * `ObjectType`
    * `DynamicObjectFactory`, `LocationModifier`, `LocationFactory`, `LayoutFactory`
    * `IncompatibleLocationException`, `FinalLocationException`
* GR-34894 Introduced `Location.isPrimitive()`, `Location.getConstantValue()`, and `Shape.makePropertyGetter(Object)`.
* GR-39058 The Static Object Model offers preliminary support for field-based storage also on Native Image. 

## Version 22.1.0

* GR-35924 Context preinitialization in combination with auxiliary engine caching now preinitializes a context for each sharing layer with the common configuration of previously created contexts.
* Added [TruffleStrings](https://github.com/oracle/graal/blob/master/truffle/docs/TruffleStrings.md), a flexible string implementation for all Truffle languages.
* Added a `@GeneratePackagePrivate` annotation to change the visibility of generated nodes to package-private even if the template node is public.
* Changed the default [`Object` target type mapping](https://www.graalvm.org/sdk/javadoc/org/graalvm/polyglot/Value.html#as-java.lang.Class-) for values that have both array elements and members from `Map` to `List`.
* GR-36425 Truffle DSL assumption expressions are now always executed instead of cached if their return value can be proven a partial evaluation constant. For example, if an assumption is read from a field in the declared node or a `@Cached` parameter then the expression can be always executed instead of being cached. This improves memory footprint of the generated code as no fields for the assumption cache needs to be generated. Language implementations are encouraged to check all usages of `@Specialization(assumption=...)` and verify whether they can be expressed as a PE constant. Ensure that all fields accessed in the expression are either final or annotated with `@CompilationFinal` and do not bind any dynamic parameter. Note that the DSL cannot infer PE constantness from method bodies and is therefore limited to field accesses. The resolution works through an arbitrary number of field accesses, e.g. through other Node classes, if they are visible in the expression (e.g. `field1.field2.field3`). 
* Added [TruffleLanguage.Env#createHostAdapter](https://www.graalvm.org/truffle/javadoc/com/oracle/truffle/api/TruffleLanguage.Env.html#createHostAdapter-java.lang.Object:A-) accepting host symbols and host classes as the types to extend, replacing and deprecating the `java.lang.Class`-based version.
* GR-10128 Added the `website` property to the [TruffleLanguage.Registration](https://www.graalvm.org/truffle/javadoc/com/oracle/truffle/api/TruffleLanguage.Registration.html#website--) and [TruffleInstrument.Registration](https://www.graalvm.org/truffle/javadoc/com/oracle/truffle/api/instrumentation/TruffleInstrument.Registration.html#website--) allowing language and instrument developers to specify a URL for a web site with further information about their language/tool.
* GR-10128 Added the `usageSyntax` property to the [Option](https://www.graalvm.org/truffle/javadoc/com/oracle/truffle/api/Option.html#usageSyntax--) allowing developers to specify the syntax their option expects. See the javadoc for more information.
* Added `TruffleSafepoint.setAllowActions` to disable thread local actions temporarily for trusted internal guest code. Currently only allowed during the finalization of a context in `TruffleLanguage.finalizeContext(Object)`.
* Added `FrameDescriptor.getInfo()` and `FrameDescriptor.Builder.info()` to associate a user-defined object with a frame descriptor.
* GR-33851 Dropped Java 8 support.
* Deprecated `MemoryFence`. Please use `VarHandle` directly.
* Deprecated `TruffleSafepoint.setBlocked`, in favor of `TruffleSafepoint.setBlockedWithException`, which allows interception and handling of safepoint-thrown exceptions.
* GR-36525 Deprecated `CompilerOptions`. They had no effect for several releases already. Deprecated for removal.
* GR-22281 Deprecated `TruffleRuntime.getCurrentFrame()` and `TruffleRuntime.getCallerFrame()`. They were encouraging unsafe use of the `FrameInstance` class. Note that a `FrameInstance` instance must not be escaped outside the scope of the `FrameInstanceVisitor.visitFrame` method. Language implementers are encouraged to validate all usages of `TruffleRuntime.iterateFrames(...)`. We plan to enforce this rule in future versions of Truffle.
* GR-22281 Added `TruffleRuntime.iterateFrames(FrameInstanceVisitor visitor, int skipFrames)` that allows to efficiently skip a number of frames before the visitor is invoked. This was added to allow efficient migration of usages from the deprecated `TruffleRuntime.getCallerFrame()` method.
* Removed the deprecated `TruffleException` that was deprecated in the GraalVM 20.3.0. The `AbstractTruffleException` no longer implements `TruffleException`. `AbstractTruffleException` methods inherited from the `TruffleException` have been removed. As part of this removal, the recommendation for languages how to [handle exceptions](https://www.graalvm.org/truffle/javadoc/com/oracle/truffle/api/interop/InteropLibrary.html#isException-java.lang.Object-) has been updated.
* Added methods to [TruffleContext.Builder](https://www.graalvm.org/truffle/javadoc/com/oracle/truffle/api/TruffleContext.Builder.html) that allow throwing custom guest exceptions when the new built context is cancelled, hard-exited, or closed and the corresponding exception is about to reach the outer context. In case the customization is not used and the new context is cancelled, hard-exited, or closed, Truffle newly throws an internal error.
    * Added [TruffleContext.Builder#onCancelled](https://www.graalvm.org/truffle/javadoc/com/oracle/truffle/api/TruffleContext.Builder.html#onCancelled-java.lang.Runnable-) that allows throwing a custom guest exception when the new context is cancelled.
    * Added [TruffleContext.Builder#onExited](https://www.graalvm.org/truffle/javadoc/com/oracle/truffle/api/TruffleContext.Builder.html#onExited-java.util.function.Consumer-) that allows throwing a custom guest exception when the new context is hard-exited.
    * Added [TruffleContext.Builder#onClosed](https://www.graalvm.org/truffle/javadoc/com/oracle/truffle/api/TruffleContext.Builder.html#onClosed-java.lang.Runnable-) that allows throwing a custom guest exception when the new context is closed.
* GR-35093 Deprecated `UnionAssumption`, use arrays of assumptions instead. Deprecated `NeverValidAssumption` and `AlwaysValidAssumption`, use `Assumption.NEVER_VALID` and `Assumption.ALWAYS_VALID` instead. Language implementations should avoid custom `Assumption` subclasses, they lead to performance degradation in the interpreter.
* GR-35093 Added `create()` constructor methods to profiles in `com.oracle.truffle.api.profiles` where appropriate to simplify use with Truffle DSL.

## Version 22.0.0
* Truffle DSL generated code now inherits all annotations on constructor parameters to the static create factory method.
* Added a [Message#getId()](https://www.graalvm.org/truffle/javadoc/com/oracle/truffle/api/library/Message.html#getId--) method returning a unique message id within a library.
* Added a [LibraryFactory#getMessages()](https://www.graalvm.org/truffle/javadoc/com/oracle/truffle/api/library/LibraryFactory.html#getMessages--) method returning a list of messages that the library provides.
*  Changed behavior of `RootNode#getCallTarget()` such that it lazily initializes its call target. This enforces a one-to-one relationship between root nodes and call targets, which avoids several problems, for example, with regard to instrumentation. As a consequence, `RootNode.setCallTarget()` and `TruffleRuntime#createCallTarget()` are deprecated now. Please use `RootNode#getCallTarget()` to access the call target of a root node from now on.
* In `TruffleLanguage.finalizeContext(Object)`, there is a new requirement for leaving all remaining unclosed inner contexts created by the language on all threads where the contexts are still active.
No active inner context is allowed after `TruffleLanguage.finalizeContext(Object)` returns. Not complying with this requirement will result in an internal error. Please note that inactive inner contexts are still closed implicitly by the parent context.
* Added `TruffleContext.closeExited(Node, int)` to hard exit an entered truffle context. See [the documentation](https://github.com/oracle/graal/blob/master/truffle/docs/Exit.md).
* Added `TruffleLanguage.exitContext(Object, ExitMode, int)` to allow languages perform actions before natural/hard context exit. Languages are encouraged to run all their shutdown hooks in exitContext instead of finalizeContext.
* Improved the output format for `engine.TraceCompilation` and `engine.TraceCompilationDetails`. See [Optimizing.md](https://github.com/oracle/graal/blob/master/truffle/docs/Optimizing.md) for details.
* Extended `HostObject` so that it exposes the `length` field and the `clone()` method of Java arrays as interop members. This can be disabled with `HostAccess.Builder.allowArrayAccess(false)`.
* Implicit cast checks are now generated in declaration order where the direct target type is always checked first. Languages implementations are encouraged to optimize their implicit cast declaration order by sorting them starting with the most frequently used type.
* When using the Static Object Model, storage classes can have precise object field types, not just `java.lang.Object`.
* Added `CompilerDirectives.hasNextTier()` to allow language implementations to control profiling in intermediate compilation tiers. In particular, `LoopNode.reportLoopCount()` should also be called in intermediate tiers as part of bytecode interpreters to improve last tier compilation.
* Introduced sharing layers. A sharing layer is a set of language instances that share code within one or more polyglot contexts. In previous versions language instances were shared individually whenever a new language context was created. Instead language instances are now reused for a new context if and only if the entire layer can be shared. A layer can be shared if all initialized languages of a layer support the same context policy and their options are compatible. Please note the following changes on observable language behavior:
    * For any executed Truffle node it can now be assumed that the current language instance will remain constant. This means that the language instance can always be safely stored in the AST even for nodes that are used through the interoperability protocol by other languages. It is still recommend to not store language instances in AST nodes, but use LanguageReferences instead to avoid additional memory footprint.
    * The method LanguageReference.get(Node), if called with an adopted and compilation final node, is now guaranteed to fold to a constant value during compilation.
    * TruffleLanguage.initializeMultipleContexts() is now guaranteed to be called prior to all created contexts of the same language instance. For existing languages this means that any assumption invalidated during initialization of multiple contexts can now become a regular boolean field. This should simplify language implementations as they no longer need to be able to change sharing mode after call targets were already loaded.
    * Language initialization will now fail if new language context is initialized and the language is incompatible to the sharing layer of the current context. For example, if sharing is enabled with a shared language already initialized, any new language with unsupported sharing will now fail to initialize. The recommended solution is to specify all required languages when creating the context in `Context.newBuilder(String...)`. 
    * The method `TruffleLanguage.areOptionsCompatible(OptionValues, OptionValues)` is now also called before the initialization of the first context of a language if sharing is enabled. This allows languages to enable/disable sharing based on a language specific option, and not just  statically. 
    * Language instances are no longer shared for inner contexts if sharing is not enabled for a context, even if the language instance would support sharing in principle. This change was necessary to avoid the need to initialize sharing after the first context was created.
    * More information on code sharing can be found in the [javadoc](https://www.graalvm.org/truffle/javadoc/com/oracle/truffle/api/TruffleLanguage.ContextPolicy.html).
* Added the `--engine.TraceCodeSharing` option that allows to log debug information on code sharing.
* Added the `--engine.ForceCodeSharing` and `--engine.DisableCodeSharing` option that allows to force enable and force disable code sharing. This option is useful for testing to enable or disable sharing across all contexts of a process.
* Removed deprecated in `ArityException`.
* Removed deprecated methods in `ArityException`.
* Removed deprecated object DSL processor that was deprecated for several releases. 
* Removed deprecated encapsulating node accessor methods in `NodeUtil`.
* Removed deprecated method `LoopNode.executeLoop`.
* Removed many deprecated methods in `TruffleLanguage`, `TruffleLanguage.Env` and `TruffleInstrument.Env`. All of which were already deprecated for at least four releases.
* Removed deprecated `GraphPrintVisitor`.

* Added new APIs to `com.oracle.truffle.api.frame.Frame` and `com.oracle.truffle.api.frame.FrameDescriptor`:
    * Added a new "namespace" of index-based slots in `Frame` that is defined during construction of the frame descriptor and cannot be changed afterwards, and that is accessed using `int` indexes instead of `FrameSlot`s.
    * Added a second new "namespace" of slots (called auxiliary slots) in `Frame` that can be added to the frame descriptor dynamically (and which only supports "object" slots).
    * In addition to `get.../set...` methods, the new API also supports `copy` and `swap` of frame slots.
    * The `FrameSlot`-based API methods in `Frame` and `FrameDescriptor` were deprecated.
    * `FrameSlotTypeException` is now an unchecked exception, which simplifies many APIs and removes the need for the `FrameUtil` class.
* Changes to the way frame slots are handled during partial evaluation:
    * Removed the `FrameClearPhase` - now clearing the frame slots in the "clear" intrinsics instead.
    * Added a new `FrameAccessVerificationPhase` that detects improper pairing of frame slot types at merges, inserts deopts and outputs a performance warning: frame slots can now change type freely and will still be optimized by the frame intrinsics optimization, as long as the types are compatible at merges (whereas frame slots used to be restricted to one primitive type in the whole compilation unit).
* Made conversion rules for passing values to native code through the Truffle NFI more lenient.
    * Passing a `double` to a parameter of type `float` is allowed, possibly losing precision.
    * Passing signed integers to parameters of type `uint*` and unsigned integers to parameters of type `sint*` is allowed.

## Version 21.3.0
* Added a `@GenerateWrapper.Ignore` annotation to prevent methods from being instrumented in wrapper classes.
* The native image `TruffleCheckBlackListedMethods` option was deprecated and replaced by the `TruffleCheckBlockListMethods` option.
* Added new [Static Object Model](https://www.graalvm.org/truffle/javadoc/com/oracle/truffle/api/staticobject/package-summary.html) APIs to represent the layout of objects that, once defined, do not change the number and the type of their properties. It is particularly well suited for, but not limited to, the implementation of the object model of static programming languages. For more information, read the [Javadoc](https://www.graalvm.org/truffle/javadoc/com/oracle/truffle/api/staticobject/package-summary.html) and the [tutorial](https://github.com/oracle/graal/blob/master/truffle/docs/StaticObjectModel.md).
* Removed deprecated engine options: `engine.CompilationThreshold` and `engine.InliningTruffleTierOnExpand`
* Added `BytecodeOSRNode` interface to support on-stack replacement (OSR) for bytecode interpreters. OSR can improve start-up performance by switching from interpreted code to compiled code in the middle of execution. It is especially effective for targets with long-running loops, which can get "stuck" running in the interpreter without OSR. Refer to the [Javadoc](https://www.graalvm.org/truffle/javadoc/com/oracle/truffle/api/nodes/BytecodeOSRNode.html) and the [OSR guide](https://github.com/oracle/graal/blob/master/truffle/docs/OnStackReplacement.md) for more details.
* Removed support to read language and instrument registrations from `META-INF/truffle` files. Recompiling the TruffleLanguage or TruffleInstrument using the Truffle annotation processor automatically migrates the language or instrument to the new behavior. Languages are already migrated if they were compiled with a version later or equal than 19.3.
* Added [SourceSectionFilter#includes](http://www.graalvm.org/truffle/javadoc/com/oracle/truffle/api/instrumentation/SourceSectionFilter.html##includes-com.oracle.truffle.api.nodes.RootNode-com.oracle.truffle.api.source.SourceSection-java.util.Set-).
* Added [FrameInstance#getCompilationTier](http://www.graalvm.org/truffle/javadoc/com/oracle/truffle/api/frame/FrameInstance.html#getCompilationTier--) and [FrameInstancel#isCompilationRoot](http://www.graalvm.org/truffle/javadoc/com/oracle/truffle/api/frame/FrameInstance.htmll#isCompilationRoot--)
* Added `InteropLibrary.isValidValue(Object)` and `InteropLibrary.isValidProtocolValue(Object)`.
* Added `TruffleContext.evalPublic(Node, Source)` and `TruffleContext.evalInternal(Node, Source)` that allow to evaluate sources in an inner context and access values of the inner context safely.
* Added `TruffleContext.Builder.initializeCreatorContext(boolean)` that allows to disable initialization of the language that created the inner context.
* Added the ability to share values between contexts. Guest languages can now use values of the polyglot embedding API using host interop. This no longer leads to invalid sharing errors.
* Added `ReflectionLibrary.getUncached` method.
* Removed deprecated `TruffleLanguage.Registration#mimeType()`. Split up MIME types into `TruffleLanguage.Registration#characterMimeTypes()` and `TruffleLanguage.Registration#byteMimeTypes()`.
* Added a new and improved way to access the current language context and language instance of the thread.
    * Language and context references can now be stored in static final fields. See the [javadoc](https://www.graalvm.org/truffle/javadoc/com/oracle/truffle/api/TruffleLanguage.ContextReference.html) for the new intended usage.
    * All thread local lookups have an efficient implementation on HotSpot and SubstrateVM, interpreted and compiled, eliminating the need to ever cache the value in the AST.
    * Using a compilation final node passed as parameter, the context and language value can be constant folded if it is known that only one language or context instance can exist.
    * Deprecated all other means of accessing the current context: `TruffleLanguage.getCurrentContext(Class)`, `RootNode.getCurrentContext(Class)`, `ContextReference.get()`, `Node.lookupContextReference(Class)` and `@CachedContext`.
    * Deprecated all other means of accessing the current language: `TruffleLanguage.getCurrentLanguage(Class)`,  `LanguageReference.get()`, `Node.lookupLanguageReference(Class)` and `@CachedLanguage`.
* Removed deprecated `TruffleLanguage.getContextReference()`.
* Added `--engine.TraceDeoptimizeFrame` to trace frame deoptimizations due to `FrameInstance#getFrame(READ_WRITE|MATERIALIZE)`.
* Added loop condition profiling to `LoopNode`, so the `RepeatingNode` no longer needs to profile or inject the loop count. Language implementations should remove loop condition profiles from their repeating nodes since they are redundant now.
* Added `ThreadLocalAction` constructor that allows to configure recurring thread local actions to be performed repeatedly. This allows to build debug tooling that need to gather information in every safepoint poll of a thread.
* Added `ExecuteTracingSupport` interface that allows tracing the calls to `execute` methods of a `Node`. 
* Changed `--engine.InstrumentExceptionsAreThrown` to true by default and deprecated [EventContext#createError](https://www.graalvm.org/truffle/javadoc/com/oracle/truffle/api/instrumentation/EventContext.html#createError-java.lang.RuntimeException-) without replacement. Instrument exception are now thrown by default and observable by the guest language application.
* `TruffleLanguage.Env#getPublicTruffleFile(URI)` and `TruffleLanguage.Env#getInternalTruffleFile(URI)` have been fixed to behave as specified and throw `UnsupportedOperationException` instead of `FileSystemNotFoundException`.
* Added `LibraryFactory.getMessages()` to allow to enumerate all messages of a library.
* Added `Engine.newBuilder(String...)` that also allows to restrict the permitted languages of an engine. The permitted languages of an engine are inherited by all created contexts.

## Version 21.2.0
* Added `TypeDescriptor.subtract(TypeDescriptor)` creating a new `TypeDescriptor` by removing the given type from a union or intersection type.
* Added `CompilerDirectives.blackhole(value)` which can be helpful for benchmarking.
* Added `TruffleLanguage#Env.registerOnDispose(Closeable)` registering `Closeable`s for automatic close on context dispose.
* Added `RootNode#countsTowardsStackTraceLimit()`, replacing `RootNode#isInternal()` as the criterion that determines whether a frame with the given root node counts towards the stack trace limit.
* Added `engine.UsePreInitializedContext` option which can be used to disable usage of pre-initialized context.
* Added `MemoryFence`: provides methods for fine-grained control of memory ordering.
* `ValueProfile.createEqualityProfile()` was deprecated without replacement. `Object.equals(Object)` cannot safely be used on compiled code paths. Use the Truffle Specialization DSL instead to implement caches with equality semantics. Making `Object.equals(Object)` reachable as runtime compiled method will mark too many equals implementations reachable for runtime compilation in a native image.
* Methods annotated with `@Fallback`  of the Truffle specialization DSL now support `@Cached`, `@CachedContext`, `@CachedLanguage`, `@Bind` and dispatched `@CachedLibrary` parameters.
* Deprecated and added methods to support expected arity ranges in `ArityException` instances. Note that the replacement methods now include more strict validations.
* `DebugValue` methods `hashCode()` and `equals()` provide result of the interop `identityHashCode` and `isIdentical` calls on the corresponding guest objects, respectively.
* Enabled by default the traversing compilation queue with dynamic thresholds, see `--engine.TraversingCompilationQueue`, `--engine.DynamicCompilationThresholds`, `--engine.DynamicCompilerThresholdsMinScale`, `--engine.DynamicCompilerThresholdsMinNormalLoad` and `--engine.DynamicCompilerThresholdsMaxNormalLoad`.
* Added `LoopConditionProfile#create()` as an alias of `createCountingProfile()` so it can be used like `@Cached LoopConditionProfile loopProfile`.
* Enabled by default the traversing compilation queue with dynamic thresholds. See [the documentation](https://github.com/oracle/graal/blob/master/truffle/docs/TraversingCompilationQueue.md) for more information.
* Changed behavior of parameterized `Function<Object, Object>` conversion such that an `Object[]` argument is passed through to the guest function as a single array argument. Both raw `Function` and `Function<Object[], Object>` treat an `Object[]` as an array of arguments, like before.
* Added `TruffleContext.pause()` and `TruffleContext.resume(Future<Void>)` to pause and resume execution for a truffle context, respectively.
* Added `DebuggerSession.createPrimitiveValue()` to create a `DebugValue` from a primitive value. Use it instead of `DebugValue.set(primitiveValue)` which is now deprecated.
* Added support for iterators and hash maps to `DebugValue`. The added methods wraps the respective methods of `InteropLibrary`.
* Added support for Truffle libraries to be prepared for AOT. See `ExportLibrary.useForAOT` or the `AOTTutorial` java class for further details.
* The Specialization DSL now generates code to throw an `AssertionError` if a `@Shared` and `@Cached` parameter returns a non-null value and is used in a guard. The `null` state is reserved for the uninitialized state.
* Changed `TruffleLanguage.disposeContext`. In case the underlying polyglot context is being cancelled, `TruffleLanguage.disposeContext` is called even if `TruffleLanguage.finalizeContext` throws a TruffleException or a ThreadDeath exception.

## Version 21.1.0
* Added methods into `Instrumenter` that create bindings to be attached later on. Added `EventBinding.attach()` method.
* Added `TruffleContext.isCancelling()` to check whether a truffle context is being cancelled.
* Added `TruffleInstrument.Env.calculateContextHeapSize(TruffleContext, long, AtomicBoolean)` to calculate the heap size retained by a a context.
* Added `ContextsListener.onLanguageContextCreate`, `ContextsListener.onLanguageContextCreateFailed`, `ContextsListener.onLanguageContextInitialize`, and `ContextsListener.onLanguageContextInitializeFailed`  to allow instruments to listen to language context creation start events, language context creation failure events, language context initialization start events, and language context initialization failure events, respectively.
* Added `CompilerDirectives.isExact(Object, Class)` to check whether a value is of an exact type. This method should be used instead of the `value != null && value.getClass() == exactClass` pattern.
* Added `Frame.clear(FrameSlot)`. This allows the compiler to reason about the liveness of local variables. Languages are recommended to use it when applicable.
* Added `@GenerateAOT` to support preparation for AOT specializing nodes. Read the [AOT tutorial](https://github.com/oracle/graal/blob/master/truffle/docs/AOT.md) to get started with Truffle and AOT compilation.
* Profiles now can be disabled using `Profile.disable()` and reset using `Profile.reset()`.
* Added `--engine.CompileAOTOnCreate` option to trigger AOT compilation on call target create.
* Added new messages to `InteropLibrary` for interacting with buffer-like objects:
    * Added `hasBufferElements(Object)` that returns  `true` if this object supports buffer messages.
    * Added `isBufferWritable(Object)` that returns `true` if this object supports writing buffer elements.
    * Added `getBufferSize(Object)` to return the size of this buffer.
    * Added `readBufferByte(Object, long)`, `readBufferShort(Object, ByteOrder, long)`, `readBufferInt(Object, ByteOrder, long)`, `readBufferLong(Object, ByteOrder, long)`, `readBufferFloat(Object, ByteOrder, long)`  and `readBufferDouble(Object, ByteOrder, long)` to read a primitive from this buffer at the given index.
    * Added `writeBufferByte(Object, long, byte)`, `writeBufferShort(Object, ByteOrder, long, short)`, `writeBufferInt(Object, ByteOrder, long, int)`, `writeBufferLong(Object, ByteOrder, long, long)`, `writeBufferFloat(Object, ByteOrder, long, float)`  and `writeBufferDouble(Object, ByteOrder, long, double)` to write a primitive in this buffer at the given index (supported only if `isBufferWritable(Object)` returns `true`).
* Added `Shape.getLayoutClass()` as a replacement for `Shape.getLayout().getType()`. Returns the DynamicObject subclass provided to `Shape.Builder.layout`.
* Changed the default value of `--engine.MultiTier` from `false` to `true`. This should significantly improve the warmup time of Truffle interpreters.
* The native image build fails if a method known as not suitable for partial evaluation is reachable for runtime compilation. The check can be disabled by the `-H:-TruffleCheckBlackListedMethods` native image option.
* Added `ExactMath.truncate(float)` and `ExactMath.truncate(double)` methods to remove the decimal part (round toward zero) of a float or of a double respectively. These methods are intrinsified.
* Added `SuspendedEvent.prepareUnwindFrame(DebugStackFrame, Object)` to support forced early return values from a debugger.
* Added `DebugScope.convertRawValue(Class<? extends TruffleLanguage<?>>, Object)` to enable wrapping a raw guest language object into a DebugValue.
* Added new messages to the `InteropLibrary` to support iterables and iterators:
	* Added `hasIterator(Object)` that allows to specify that the receiver is an iterable.
    * Added `getIterator(Object)` to return the iterator for an iterable receiver.
    * Added `isIterator(Object)` that allows to specify that the receiver is an iterator.
    * Added `hasIteratorNextElement(Object)`  that allows to specify that the iterator receiver has element(s) to return by calling the `getIteratorNextElement(Object)` method.
    * Added `getIteratorNextElement(Object)` to return the current iterator element.
* Added `TruffleContext.leaveAndEnter(Node, Supplier)` to wait for another thread without triggering multithreading.
* Removed deprecated `TruffleLanguage.Env.getTruffleFile(String)`, `TruffleLanguage.Env.getTruffleFile(URI)` methods.
* Deprecated CompilationThreshold for prefered LastTierCompilationThreshold and SingleTierCompilationThreshold.
* Added new features to the DSL `@NodeChild` annotation:
    * Added `implicit` and `implicitCreate` attributes to allow implicit creation of child nodes by the parent factory method.
    * Added `allowUncached` and `uncached` attributes to allow using `@NodeChild` with `@GenerateUncached`.
* Added `TruffleLanguage.Env#getTruffleFileInternal(String, Predicate<TruffleFile>)` and `TruffleLanguage.Env#getTruffleFileInternal(URI, Predicate<TruffleFile>)` methods performing the guest language standard libraries check using a supplied predicate. These methods have a better performance compared to the `TruffleLanguage.Env#getInternalTruffleFile(String)` and `TruffleLanguage.Env#getInternalTruffleFile(URI)` as the guest language standard libraries check is performed only for files in the language home when IO is not enabled by the Context.
* Added `TruffleLanguage.Env.getLogger(String)` and `TruffleLanguage.Env.getLogger(Class<?>)` creating a context-bound logger. The returned `TruffleLogger` always uses a logging handler and options from Env's context and does not depend on being entered on any thread.
* Added new messages to the `InteropLibrary` to support hash maps:
	* Added `hasHashEntries(Object)` that allows to specify that the receiver provides hash entries.
	* Added `getHashSize(Object)` to return hash entries count.
	* Added `isHashEntryReadable(Object, Object)` that allows to specify that mapping for the given key exists and is readable.
	* Added `readHashValue(Object, Object)` to read the value for the specified key.
	* Added `readHashValueOrDefault(Object, Object, Object)` to read the value for the specified key or to return the default value when the mapping for the specified key does not exist.
	* Added `isHashEntryModifiable(Object, Object)` that allows to specify that mapping for the specified key exists and is writable.
	* Added `isHashEntryInsertable(Object, Object)` that allows to specify that mapping for the specified key does not exist and is writable.
	* Added `isHashEntryWritable(Object, Object)` that allows to specify that mapping is either modifiable or insertable.
	* Added `writeHashEntry(Object, Object, Object)` associating the specified value with the specified key.
	* Added `isHashEntryRemovable(Object, Object)` that allows to specify that mapping for the specified key exists and is removable.
	* Added `removeHashEntry(Object, Object)` removing the mapping for a given key.
	* Added `isHashEntryExisting(Object, Object)` that allows to specify that that mapping for a given key is existing.
	* Added `getHashEntriesIterator(Object)` to return the hash entries iterator.
    * Added `getHashKeysIterator(Object)` to return the hash keys iterator.
    * Added `getHashValuesIterator(Object)` to return the hash values iterator.
* Added `TypeDescriptor.HASH` and `TypeDescriptor.hash(TypeDescriptor, TypeDescriptor)` representing hash map types in the TCK.
* Added support for Truffle safepoints and thread local actions. See `TruffleSafepoint` and `ThreadLocalAction`. There is also a [tutorial](https://github.com/oracle/graal/blob/master/truffle/docs/Safepoints.md) that explains how to adopt and use in language or tool implementations.
* Make the Truffle NFI more modular.
    * Provide option `--language:nfi=none` for disabling native access via the Truffle NFI in native-image even if the NFI is included in the image (e.g. as dependency of another language).
    * Moved `trufflenfi.h` header from the JDK root include directory into the NFI language home (`languages/nfi/include`).

## Version 21.0.0
* If an `AbstractTruffleException` is thrown from the `ContextLocalFactory`, `ContextThreadLocalFactory` or event listener, which is called during the context enter, the exception interop messages are executed without a context being entered. The event listeners called during the context enter are:
    * `ThreadsActivationListener.onEnterThread(TruffleContext)`
    * `ThreadsListener.onThreadInitialized(TruffleContext, Thread)`
    * `TruffleInstrument.onCreate(Env)`
    * `TruffleLanguage.isThreadAccessAllowed(Thread, boolean)`
    * `TruffleLanguage.initializeMultiThreading(Object)`
    * `TruffleLanguage.initializeThread(Object, Thread)`
* Added `HostCompilerDirectives` for directives that guide the host compilations of Truffle interpreters.
    * `HostCompilerDirectives.BytecodeInterpreterSwitch` - to denote methods that contain the instruction-dispatch switch in bytecode interpreters
    * `HostCompilerDirectives.BytecodeInterpreterSwitchBoundary` - to denote methods that do not need to be inlined into the bytecode interpreter switch
* Truffle DSL generated nodes are no longer limited to 64 state bits. Use these state bits responsibly.
* Added support for explicitly selecting a host method overload using the signature in the form of comma-separated fully qualified parameter type names enclosed by parentheses (e.g. `methodName(f.q.TypeName,java.lang.String,int,int[])`).
* Changed the default value of `--engine.MultiTier` from `false` to `true`. This should significantly improve the warmup time of Truffle interpreters.
* Deprecated and added methods to support expected arity ranges in `ArityException` instances. Note that the replacement methods now include more strict validations.


## Version 20.3.0
* Added `RepeatingNode.initialLoopStatus` and `RepeatingNode.shouldContinue` to allow defining a custom loop continuation condition.
* Added new specialization utility to print detailed statistics about specialization instances and execution count. See [Specialization Statistics Tutorial](https://github.com/oracle/graal/blob/master/truffle/docs/SpecializationHistogram.md) for details on how to use it.
* Added new specialization compilation mode that ignores "fast path" specializations and generates calls only to "slow path" specializations. This mode is intended for testing purposes to increase tests coverage. See [Specialization testing documentation](https://github.com/oracle/graal/blob/master/truffle/docs/SpecializationTesting.md) for more details.
* Added [TruffleFile.readSymbolicLink](https://www.graalvm.org/truffle/javadoc/com/oracle/truffle/api/TruffleFile.html#readSymbolicLink--) method to read the symbolic link target.
* Added [ReportPolymorphism.Megamorphic](http://www.graalvm.org/truffle/javadoc/com/oracle/truffle/api/dsl/ReportPolymorphism.Megamorphic.html) annotation for expressing the "report only megamorphic specializations" use case when reporting polymorphism.
* Added new flags to inspect expansion during partial evaluation: `--engine.TraceMethodExpansion=truffleTier`, `--engine.TraceNodeExpansion=truffleTier`, `--engine.MethodExpansionStatistics=truffleTier` and `--engine.NodeExpansionStatistics=truffleTier`. Language implementations are encouraged to run with these flags enabled and investigate their output for unexpected results. See [Optimizing.md](https://github.com/oracle/graal/blob/master/truffle/docs/Optimizing.md) for details.
* Enabled by default the elastic allocation of Truffle compiler threads depending on the number of available processors, in both JVM and native modes. The old behavior, 1 or 2 compiler threads, can be explicitly enabled with `--engine.CompilerThreads=0`.
* Added `ThreadsActivationListener` to listen to thread enter and leave events in instruments.
* Added `TruffleInstrument.Env.getOptions(TruffleContext)` to retrieve context specific options for an instrument and `TruffleInstrument.getContextOptions()` to describe them. This is useful if an instrument wants to be configured per context. 
* Added `TruffleContext.isClosed()` to check whether a  truffle context is already closed. This is useful for instruments.
* Added `TruffleContext.closeCancelled` and `TruffleContext.closeResourceExhausted`  to allow instruments and language that create inner contexts to cancel the execution of a context.
* Added `TruffleContext.isActive` in addition to `TruffleContext.isEntered` and improved their documentation to indicate the difference.
* Added `ContextsListener.onContextResetLimit` to allow instruments to listen to context limit reset events from the polyglot API.
* All instances of `TruffleContext` accessible from instruments can now be closed by the instrument. Previously this was only possible for creators of the TruffleContext instance.
* Added the ability to create context and context thread locals in languages and instruments. See [ContextLocal](https://www.graalvm.org/truffle/javadoc/com/oracle/truffle/api/ContextLocal.html) and [ContextThreadLocal](https://www.graalvm.org/truffle/javadoc/com/oracle/truffle/api/ContextThreadLocal.html) for details.
* Removed the hard "maximum node count" splitting limit controlled by `TruffleSplittingMaxNumberOfSplitNodes` as well as the option itself.
* Removed polymorphism reporting from `DynamicObjectLibrary`. If the language wants to report polymorphism for a property access, it should do so manually using a cached specialization.
* The `iterations` for `LoopNode.reportLoopCount(source, iterations)` must now be >= 0.
* Added [NodeLibrary](https://www.graalvm.org/truffle/javadoc/com/oracle/truffle/api/interop/NodeLibrary.html), which provides guest language information associated with a particular Node location, local scope mainly and [TruffleLanguage.getScope](https://www.graalvm.org/truffle/javadoc/com/oracle/truffle/api/TruffleLanguage.html#getScope-C-) and [TruffleInstrument.Env.getScope](https://www.graalvm.org/truffle/javadoc/com/oracle/truffle/api/instrumentation/TruffleInstrument.Env.html#getScope-com.oracle.truffle.api.nodes.LanguageInfo-), which provides top scope object of a guest language.
* Deprecated com.oracle.truffle.api.Scope class and methods in TruffleLanguage and TruffleInstrument.Env, which provide the scope information through that class.
* Added scope information into InteropLibrary: [InteropLibrary.isScope](https://www.graalvm.org/truffle/javadoc/com/oracle/truffle/api/interop/InteropLibrary.html#isScope-java.lang.Object-), [InteropLibrary.hasScopeParent](https://www.graalvm.org/truffle/javadoc/com/oracle/truffle/api/interop/InteropLibrary.html#hasScopeParent-java.lang.Object-) and [InteropLibrary.getScopeParent](https://www.graalvm.org/truffle/javadoc/com/oracle/truffle/api/interop/InteropLibrary.html#getScopeParent-java.lang.Object-)
* Added utility method to find an instrumentable parent node [InstrumentableNode.findInstrumentableParent](https://www.graalvm.org/truffle/javadoc/com/oracle/truffle/api/instrumentation/InstrumentableNode.html#findInstrumentableParent-com.oracle.truffle.api.nodes.Node-).
* Deprecated `DebugScope.getArguments()` without replacement. This API was added without use-case.
* Added the [RootNode.isTrivial](https://www.graalvm.org/truffle/javadoc/com/oracle/truffle/api/nodes/RootNode.html#isTrivial) method, for specifying root nodes that are always more efficient to inline than not to.
* Added [ByteArraySupport](https://www.graalvm.org/truffle/javadoc/com/oracle/truffle/api/memory/ByteArraySupport.html): a helper class providing safe multi-byte primitive type accesses from byte arrays.
* Added a new base class for Truffle exceptions, see [AbstractTruffleException](https://www.graalvm.org/truffle/javadoc/com/oracle/truffle/api/exception/AbstractTruffleException.html). The original `TruffleException` has been deprecated. Added new interop messages for exception handling replacing the deprecated `TruffleException` methods.
* Added new messages to `InteropLibrary` related to exception handling:
    * Added `getExceptionType(Object)` that allows to specify the type of an exception, e.g. PARSE_ERROR. 
    * Added `isExceptionIncompleteSource(Object)` allows to specify whether the parse error contained unclosed brackets.
    * Added `getExceptionExitStatus(Object)` allows to specify the exit status of an exception of type EXIT.
    * Added `hasExceptionCause(Object)` and `getExceptionCause(Object)` to return the cause of this error
    * Added `hasExceptionStackTrace(Object)` and `getExceptionStackTrace(Object)` to return the guest stack this of this error. 
    * Added `hasExceptionMessage(Object)` and `getExceptionMessage(Object)` to provide an error message of the error.
    * Added `hasExecutableName(Object)` and `getExecutableName(Object)` to provide a method name similar to what was provided in `RootNode.getName()` but for executable objects.
    * Added `hasDeclaringMetaObject(Object)` and `getDeclaringMetaObject(Object)` to provide the meta object of the function. 
* Language implementations are recommended to perform the following steps to upgrade their exception implementation:
    * Convert non-internal guest language exceptions to `AbstractTruffleException`, internal errors should be refactored to no longer implement `TruffleException`.
    * Export new interop messages directly on the `AbstractTruffleException` subclass if necessary. Consider exporting `getExceptionType(Object)`, `getExceptionExitStatus(Object)` and `isExceptionIncompleteSource(Object)`. For other interop messages the default implementation should be sufficient for most use-cases. Consider using `@ExportLibrary(delegateTo=...)` to forward to a guest object stored inside of the exception.
    * Rewrite interop capable guest language try-catch nodes to the new interop pattern for handling exceptions. See `InteropLibrary#isException(Object)` for more information. 
    * Implement the new method `RootNode.translateStackTraceElement` which allows guest languages to transform stack trace elements to accessible guest objects for other languages.
    * Consider making executable interop objects of the guest language implement `InteropLibrary.hasExecutableName(Object)` and `InteropLibrary.hasDeclaringMetaObject(Object)`.
    * Make exception printing in the guest language use `InteropLibrary.getExceptionMessage(Object)`, `InteropLibrary.getExceptionCause(Object)` and `InteropLibrary.getExceptionStackTrace(Object)` for foreign exceptions to print them in the style of the language.
    * Make all exports of `InteropLibrary.throwException(Object)` throw an instance of `AbstractTruffleException`. This contract will be enforced in future versions when `TruffleException` will be removed.
    * Attention: Since [AbstractTruffleException](https://www.graalvm.org/truffle/javadoc/com/oracle/truffle/api/exception/AbstractTruffleException.html) is an abstract base class, not an interface, the exceptions the Truffle NFI throws do not extend UnsatisfiedLinkError anymore. This is an incompatible change for guest languages that relied on the exact exception class. The recommended fix is to catch AbstractTruffleException instead of UnsatisfiedLinkError.
* Added [TruffleInstrument.Env.getEnteredContext](https://www.graalvm.org/truffle/javadoc/com/oracle/truffle/api/instrumentation/TruffleInstrument.Env.html#getEnteredContext--) returning the entered `TruffleContext`.
* Added [DebuggerSession.setShowHostStackFrames](https://www.graalvm.org/truffle/javadoc/com/oracle/truffle/api/debug/DebuggerSession.html#setShowHostStackFrames-boolean-) and host `DebugStackFrame` and `DebugStackTraceElement`. This is useful for debugging of applications that use host interop.
* All Truffle Graal runtime options (-Dgraal.) which were deprecated in GraalVM 20.1 are removed. The Truffle runtime options are no longer specified as Graal options (-Dgraal.). The Graal options must be replaced by corresponding engine options specified using [polyglot API](https://www.graalvm.org/truffle/javadoc/org/graalvm/polyglot/Engine.Builder.html#option-java.lang.String-java.lang.String-).
* Deprecated the `com.oracle.truffle.api.object.dsl` API without replacement. The migration path is to use `DynamicObject` subclasses with the `com.oracle.truffle.api.object` API.
* A node parameter now needs to be provided to TruffleContext.enter() and TruffleContext.leave(Object). The overloads without node parameter are deprecated. This is useful to allow the runtime to compile the enter and leave code better if a node is passed as argument. 
* Added [DebuggerSession.suspendHere](https://www.graalvm.org/truffle/javadoc/com/oracle/truffle/api/debug/DebuggerSession.html#suspendHere-com.oracle.truffle.api.nodes.Node-) to suspend immediately at the current location of the current execution thread.
* Added [RootNode.prepareForAOT](https://www.graalvm.org/truffle/javadoc/com/oracle/truffle/api/nodes/RootNode.html#prepareForAOT) that allows to initialize root nodes for compilation that were not yet executed.
* Removed deprecation for `RootNode.getLanguage(Class<?>)`, it is still useful to efficiently access the associated language of a root node.
* Block node partial compilation is no longer eagerly triggered but only when the `--engine.MaximumGraalNodeCount` limit was reached once for a call target.
* Lifted the restriction that the dynamic type of a `DynamicObject` needs to be an instance of `ObjectType`, allowing any non-null object. Deprecated `Shape.getObjectType()` that has been replaced by `Shape.getDynamicType()`.
* Added [TruffleLanguage.Env.createHostAdapterClass](https://www.graalvm.org/truffle/javadoc/com/oracle/truffle/api/TruffleLanguage.Env.html#createHostAdapterClass-java.lang.Class:A-) to allow extending a host class and/or interfaces with a guest object via a generated host adapter class (JVM only).
* Deprecated the old truffle-node-count based inlining heuristic and related options (namely InliningNodeBudget and LanguageAgnosticInlining).
* Added `@GenerateLibrary.pushEncapsulatingNode()` that allows to configure whether encapsulating nodes are pushed or popped.

## Version 20.2.0
* Added new internal engine option `ShowInternalStackFrames` to show internal frames specific to the language implementation in stack traces.
* Added new identity APIs to `InteropLibrary`:
    * `hasIdentity(Object receiver)` to find out whether an object specifies identity
	* `isIdentical(Object receiver, Object other, InteropLibrary otherLib)` to compare the identity of two object
	* `isIdenticalOrUndefined(Object receiver, Object other)` export to specify the identity of an object.
	* `identityHashCode(Object receiver)` useful to implement maps that depend on identity.
* Added `TriState` utility class represents three states TRUE, FALSE and UNDEFINED.
* Added `InteropLibrary.getUncached()` and `InteropLibrary.getUncached(Object)` short-cut methods for convenience.
* Enabled by default the new inlining heuristic in which inlining budgets are based on Graal IR node counts and not Truffle Node counts.
* Added `ConditionProfile#create()` as an alias of `createBinaryProfile()` so it can be used like `@Cached ConditionProfile myProfile`. 
* Improved `AssumedValue` utility class: Code that reads the value but can not constant fold it does not need to deopt when the value changes.
* A `TruffleFile` for an empty path is no more resolved to the current working directory.
* Added [`SourceBuilder.canonicalizePath(boolean)`](https://www.graalvm.org/truffle/javadoc/com/oracle/truffle/api/source/Source.SourceBuilder.html) to control whether the `Source#getPath()` should be canonicalized.
* Deprecated and renamed `TruffleFile.getMimeType` to [TruffleFile.detectMimeType](https://www.graalvm.org/truffle/javadoc/com/oracle/truffle/api/TruffleFile.html#detectMimeType--). The new method no longer throws `IOException` but returns `null` instead.
* The languages are responsible for stopping and joining the stopped `Thread`s in the [TruffleLanguage.finalizeContext](https://www.graalvm.org/truffle/javadoc/com/oracle/truffle/api/TruffleLanguage.html#finalizeContext-C-).
* Added Truffle DSL `@Bind` annotation to common out expression for use in guards and specialization methods.
* Added the ability to disable adoption for DSL cached expressions with type node using `@Cached(value ="...", weak = true)`.
* Added an option not to adopt the parameter annotated by @Cached, using `@Cached(value ="...", adopt = false)`.
* Added `TruffleWeakReference` utility to be used on partial evaluated code paths instead of the default JDK `WeakReference`.
* Removed deprecated API in `com.oracle.truffle.api.source.Source`. The APIs were deprecated in 19.0.
* Added `CompilerDirectives.shouldNotReachHere()` as a short-cut for languages to indicate that a path should not be reachable neither in compiled nor interpreted code paths.
* All subclasses of `InteropException` do no longer provide a Java stack trace. They are intended to be thrown, immediately caught by the caller and not re-thrown. As a result they can now be allocated on compiled code paths and do no longer require a `@TruffleBoundary` or `transferToInterpreterAndInvalidate()` before use. Languages are encouraged to remove `@TruffleBoundary` annotations or leading `transferToInterpreterAndInvalidate()` method calls before interop exceptions are thrown. 
* All `InteropException` subclasses now offer a new `create` factory method to provide a cause. This cause should only be used if user provided guest application code caused the problem.
* The use of `InteropException.initCause` is now deprecated for performance reasons. Instead pass the cause when the `InteropException` is constructed. The method `initCause` will throw `UnsupportedOperationException` in future versions. Please validate all calls to `Throwable.initCause` for language or tool implementation code.
* Added [TruffleFile.isSameFile](https://www.graalvm.org/truffle/javadoc/com/oracle/truffle/api/TruffleFile.html#isSameFile-com.oracle.truffle.api.TruffleFile-java.nio.file.LinkOption...-) method to test if two `TruffleFile`s refer to the same physical file.
* Added new `EncapsulatingNodeReference` class to lookup read and write the current encapsulating node. Deprecated encapsulating node methods in `NodeUtil`.
* Added support for subclassing `DynamicObject` so that guest languages can directly base their object class hierarchy on it, add fields, and use `@ExportLibrary` on subclasses. Guest language object classes should implement `TruffleObject`.
* Added new [DynamicObjectLibrary](https://www.graalvm.org/truffle/javadoc/com/oracle/truffle/api/object/DynamicObjectLibrary.html) API for accessing and mutating properties and the shape of `DynamicObject` instances. This is the recommended API from now on. Other, low-level property access APIs will be deprecated and removed in a future release.

## Version 20.1.0
* Added `@GenerateLibrary(dynamicDispatchEnabled = false)` that allows to disable dynamic dispatch semantics for a library. The default is `true`.
* Added ability to load external default exports for libraries using a service provider. See `GenerateLibrary(defaultExportLookupEnabled = true)`.
* The use of `@NodeField` is now permitted in combination with `@GenerateUncached`, but it throws UnsupportedOperationException when it is used.
* It is now possible to specify a setter with `@NodeField`. The generated field then will be mutable.
* Removed deprecated interoperability APIs that were deprecated in 19.0.0. 
* Removed deprecated instrumentation APIs that were deprecated in 0.33
* The `PerformanceWarningsAreFatal` and `TracePerformanceWarnings` engine options take a comma separated list of performance warning types. Allowed warning types are `call` to enable virtual call warnings, `instanceof` to enable virtual instance of warnings and `store` to enables virtual store warnings. There are also `all` and `none` types to enable (disable) all performance warnings.
* Added [DebugValue#getRawValue()](https://www.graalvm.org/truffle/javadoc/com/oracle/truffle/api/debug/DebugValue.html) for raw guest language object lookup from same language.
* Added [DebugStackFrame#getRawNode()](https://www.graalvm.org/truffle/javadoc/com/oracle/truffle/api/debug/DebugStackFrame.html) for root node lookup from same language.
* Added [DebugException#getRawException()](https://www.graalvm.org/truffle/javadoc/com/oracle/truffle/api/debug/DebugException.html) for raw guest language exception lookup from same language.
* Added [DebugStackFrame#getRawFrame()](https://www.graalvm.org/truffle/javadoc/com/oracle/truffle/api/debug/DebugStackFrame.html) for underlying frame lookup from same language.
* Added `TruffleInstrument.Env.getPolyglotBindings()` that replaces now deprecated `TruffleInstrument.Env.getExportedSymbols()`.
* Added `@ExportLibrary(transitionLimit="3")` that allows the accepts condition of exported libraries to transition from true to false for a library created for a receiver instance. This is for example useful to export messages for array strategies. 
* Added `CompilationFailureAction` engine option which deprecates `CompilationExceptionsArePrinted `, `CompilationExceptionsAreThrown`, `CompilationExceptionsAreFatal` and `PerformanceWarningsAreFatal` options.
* Added `TreatPerformanceWarningsAsErrors` engine option which deprecates the `PerformanceWarningsAreFatal` option. To replace the `PerformanceWarningsAreFatal` option use the `TreatPerformanceWarningsAsErrors` with `CompilationFailureAction` set to `ExitVM`.
* Added `bailout` into performance warning kinds used by `TracePerformanceWarnings`, `PerformanceWarningsAreFatal` and `CompilationExceptionsAreFatal` options.
* Added [Option.deprecationMessage](https://www.graalvm.org/truffle/javadoc/com/oracle/truffle/api/Option.html#deprecationMessage--) to set the option deprecation reason.
* `engine.Mode` is now a supported option and no longer experimental.
* Added new meta-data APIs to `InteropLibrary`:
	* `has/getLanguage(Object receiver)` to access the original language of an object.
	* `has/getSourceLocation(Object receiver)` to access the source location of an object (e.g. of function or classes).
	* `toDisplayString(Object receiver, boolean allowsSideEffect)` to produce a human readable string.
	* `has/getMetaObject(Object receiver)` to access the meta-object of an object.
	* `isMetaObject(Object receiver)` to find out whether an object is a meta-object (e.g. Java class)
	* `getMetaQualifiedName(Object receiver)` to get the qualified name of the meta-object
	* `getMetaSimpleName(Object receiver)` to get the simple name of a the meta-object
	* `isMetaInstance(Object receiver, Object instance)` to check whether an object is an instance of a meta-object.
* Added `TruffleLanguage.getLanguageView` that allows to wrap values to add language specific information for primitive and foreign values.
* Added `TruffleLanguage.getScopedView` that allows to wrap values to add scoping and visibility to language values.
* Added `TruffleInstrument.Env.getScopedView` and `TruffleInstrument.Env.getLanguageView` to access language and scoped views from instruments.
* Added `TruffleInstrument.Env.getLanguageInfo` to convert language classes to `LanguageInfo`.
* Deprecated `TruffleLanguage.findMetaObject`, `TruffleLanguage.findSourceLocation`, `TruffleLanguage.toString` and `TruffleLanguage.isObjectOfLanguage`. Use the new interop APIs and language views as replacement.
* Added support for the value conversions of [DebugValue](https://www.graalvm.org/truffle/javadoc/com/oracle/truffle/api/debug/DebugValue.html) that provide the same functionality as value conversions on [Value](https://www.graalvm.org/sdk/javadoc/org/graalvm/polyglot/Value.html).
* Added [DebugValue#toDisplayString](https://www.graalvm.org/truffle/javadoc/com/oracle/truffle/api/debug/DebugValue.html#toDisplayString--) to convert the value to a language-specific string representation.
* Deprecated `DebugValue#as`, other conversion methods should be used instead.
* Clarify [InteropLibrary](https://www.graalvm.org/truffle/javadoc/com/oracle/truffle/api/interop/InteropLibrary.html) javadoc documentation of message exceptions. [UnsupportedMessageException](https://www.graalvm.org/truffle/javadoc/com/oracle/truffle/api/interop/UnsupportedMessageException.html) is thrown when the operation is never supported for the given receiver type. In other cases [UnknownIdentifierException](https://www.graalvm.org/truffle/javadoc/com/oracle/truffle/api/interop/UnknownIdentifierException.html) or [InvalidArrayIndexException](https://www.graalvm.org/truffle/javadoc/com/oracle/truffle/api/interop/InvalidArrayIndexException.html) are thrown.
* Added [TruffleLanguage.Env.initializeLanguage](https://www.graalvm.org/truffle/javadoc/com/oracle/truffle/api/TruffleLanguage.Env.html#initializeLanguage-com.oracle.truffle.api.nodes.LanguageInfo-) method to force language initialization.
* Values of `NAME` properties of [ReadVariableTag](https://www.graalvm.org/truffle/javadoc/com/oracle/truffle/api/instrumentation/StandardTags.ReadVariableTag.html#NAME) and [WriteVariableTag](https://www.graalvm.org/truffle/javadoc/com/oracle/truffle/api/instrumentation/StandardTags.WriteVariableTag.html#NAME) extended to allow an object or an array of objects with name and source location.
* Added support for asynchronous stack traces: [TruffleLanguage.Env.getAsynchronousStackDepth()](https://www.graalvm.org/truffle/javadoc/com/oracle/truffle/api/TruffleLanguage.Env.html#getAsynchronousStackDepth--), [RootNode.findAsynchronousFrames()](https://www.graalvm.org/truffle/javadoc/com/oracle/truffle/api/nodes/RootNode.html#findAsynchronousFrames-com.oracle.truffle.api.frame.Frame-), [TruffleInstrument.Env.setAsynchronousStackDepth()](https://www.graalvm.org/truffle/javadoc/com/oracle/truffle/api/instrumentation/TruffleInstrument.Env.html#setAsynchronousStackDepth-int-), [TruffleStackTrace.getAsynchronousStackTrace()](https://www.graalvm.org/truffle/javadoc/com/oracle/truffle/api/TruffleStackTrace.html#getAsynchronousStackTrace-com.oracle.truffle.api.CallTarget-com.oracle.truffle.api.frame.Frame-), [DebuggerSession.setAsynchronousStackDepth()](https://www.graalvm.org/truffle/javadoc/com/oracle/truffle/api/debug/DebuggerSession.html#setAsynchronousStackDepth-int-), [SuspendedEvent.getAsynchronousStacks()](https://www.graalvm.org/truffle/javadoc/com/oracle/truffle/api/debug/SuspendedEvent.html#getAsynchronousStacks--), [DebugException.getDebugAsynchronousStacks()](https://www.graalvm.org/truffle/javadoc/com/oracle/truffle/api/debug/DebugException.html#getDebugAsynchronousStacks--).

## Version 20.0.0
* Add [Layout#dispatch()](https://www.graalvm.org/truffle/javadoc/com/oracle/truffle/api/object/dsl/Layout.html#dispatch--) to be able to generate override of `ObjectType#dispatch()` method in the generated inner \*Type class.
* Deprecated engine options engine.InvalidationReprofileCount and engine.ReplaceReprofileCount. They no longer have any effect. There is no longer reprofiling after compilation. 
* Added [DebuggerSession.{suspend(), suspendAll,resume()}](https://www.graalvm.org/truffle/javadoc/com/oracle/truffle/api/debug/DebuggerSession.html) to allow suspending and resuming threads.
* Add new loop explosion mode [LoopExplosionKind#FULL_UNROLL_UNTIL_RETURN](https://www.graalvm.org/truffle/javadoc/com/oracle/truffle/api/nodes/ExplodeLoop.LoopExplosionKind.html#FULL_UNROLL_UNTIL_RETURN), which can be used to duplicate loop exits during unrolling until function returns.
* The default [LoopExplosionKind](https://www.graalvm.org/truffle/javadoc/com/oracle/truffle/api/nodes/ExplodeLoop.LoopExplosionKind.html) for `@ExplodeLoop` changed from `FULL_UNROLL` to `FULL_UNROLL_UNTIL_RETURN`, which we believe is more intuitive. We recommend reviewing your usages of `@ExplodeLoop`, especially those with `return`, `break` and `try/catch` in the loop body as those might duplicate more code than before.
* The `TruffleCheckNeverPartOfCompilation` option when building a native image is now enabled by default, ensuring `neverPartOfCompilation()` is not reachable for runtime compilation. Use `CompilerDirectives.bailout()` if you want to test when a compilation fails, otherwise avoid `neverPartOfCompilation()` in code reachable for runtime compilation (e.g., by using `@TruffleBoundary`).
* The `DirectoryStream` created by a relative `TruffleFile` passes relative `TruffleFile`s into the `FileVisitor`, even when an explicit [current working directory was set](https://www.graalvm.org/truffle/javadoc/com/oracle/truffle/api/TruffleLanguage.Env.html#setCurrentWorkingDirectory-com.oracle.truffle.api.TruffleFile-).
* Added `DebuggerTester.startExecute()` that allows to execute an arbitrary sequence of commands on the background thread.
* Time specification in `InteropLibrary` relaxed to allow a fixed timezone when no date is present.
* `TruffleLogger.getLogger` throws an `IllegalArgumentException` when given `id` is not a valid language or instrument id.
* [Node#getEncapsulatingSourceSection()](https://www.graalvm.org/truffle/javadoc/com/oracle/truffle/api/nodes/Node.html#getEncapsulatingSourceSection--) is no longer a fast-path method, because `getSourceSection()` is not fast-path.
* The algorithm used to generate a unique [URI](https://www.graalvm.org/truffle/javadoc/com/oracle/truffle/api/source/Source.html#getURI--) for a `Source` built without an `URI` was changed to SHA-256.
* Added [ExportLibrary.delegateTo](https://www.graalvm.org/truffle/javadoc/com/oracle/truffle/api/library/ExportLibrary.html#delegateTo--) attribute that allows to delegate all messages of a library to value of a final delegate field. This can be used in combination with `ReflectionLibrary` to improve the ability to build wrappers.
* `ReadVariableTag` and `WriteVariableTag` added to [StandardTags](https://www.graalvm.org/truffle/javadoc/com/oracle/truffle/api/instrumentation/StandardTags.html).

* Truffle TCK now checks that instrumentable nodes are not used in the context of a Library.
* Getter to check whether [TruffleContext](https://www.graalvm.org/truffle/javadoc/com/oracle/truffle/api/TruffleContext.html#isEntered--) is activated or not.
* All Truffle Graal runtime options (-Dgraal.) will be deprecated with 20.1. The Truffle runtime options are no longer specified as Graal options (-Dgraal.). The Graal options must be replaced by corresponding engine options specified using [polyglot API](https://www.graalvm.org/truffle/javadoc/org/graalvm/polyglot/Engine.Builder.html#option-java.lang.String-java.lang.String-). The `TRUFFLE_STRICT_OPTION_DEPRECATION` environment variable can be used to detect usages of deprecated Graal options. When the `TRUFFLE_STRICT_OPTION_DEPRECATION` is set to `true` and the deprecated Graal option is used the Truffle runtime throws an exception listing the used deprecated options and corresponding replacements.


## Version 19.3.0
* Added ability to obtain an [Internal Truffle File](https://www.graalvm.org/truffle/javadoc/com/oracle/truffle/api/TruffleLanguage.Env.html#getInternalTruffleFile-java.lang.String-). The internal file is located in the language home directories and it's readable even when IO is not allowed by the Context.
* Deprecated `TruffleLanguage.Env.getTruffleFile` use [getInternalTruffleFile](https://www.graalvm.org/truffle/javadoc/com/oracle/truffle/api/TruffleLanguage.Env.html#getInternalTruffleFile-java.lang.String-) for language standard library files located in language home or [getPublicTruffleFile](https://www.graalvm.org/truffle/javadoc/com/oracle/truffle/api/TruffleLanguage.Env.html#getPublicTruffleFile-java.lang.String-) for user files.
* Added primitive specializations to `CompilerAsserts.partialEvaluationConstant()`.
* Added the new `execute` method to `LoopNode`, which allows loops to return values.
* Added support for temporary [files](https://www.graalvm.org/truffle/javadoc/com/oracle/truffle/api/TruffleLanguage.Env.html#createTempFile-com.oracle.truffle.api.TruffleFile-java.lang.String-java.lang.String-java.nio.file.attribute.FileAttribute...-) and [directories](https://www.graalvm.org/truffle/javadoc/com/oracle/truffle/api/TruffleLanguage.Env.html#createTempDirectory-com.oracle.truffle.api.TruffleFile-java.lang.String-java.nio.file.attribute.FileAttribute...-).
* Threads created by the embedder may now be collected by the GC before they can be [disposed](https://www.graalvm.org/truffle/javadoc/com/oracle/truffle/api/TruffleLanguage.html#disposeThread-C-java.lang.Thread-). If languages hold onto thread objects exposed via `initializeThread` they now need to do so with `WeakReference` to avoid leaking thread instances.
* Support boolean literals in DSL expressions used in [@Specialization](https://www.graalvm.org/truffle/javadoc/com/oracle/truffle/api/dsl/Specialization) and [@Cached](https://www.graalvm.org/truffle/javadoc/com/oracle/truffle/api/dsl/Cached) fields.
* Added standard [block node](https://www.graalvm.org/truffle/javadoc/com/oracle/truffle/api/nodes/BlockNode.html) for language implementations. Using the block node allows the optimizing runtime to split big blocks into multiple compilation units. This optimization may be enabled using `--engine.PartialBlockCompilation` (on by default) and configured using `--engine.PartialBlockCompilationSize` (default 3000).
* Added new experimental inlining heuristic in which inlining budgets are based on Graal IR node counts and not Truffle Node counts. Enable with `-Dgraal.TruffleLanguageAgnosticInlining=true`.
* Deprecated `DynamicObject#isEmpty()`, `DynamicObject#size()`; use `Shape#getPropertyCount()` instead.
* Deprecated `Shape#getPropertyList(Pred)`, `Shape#getKeyList(Pred)`, `Shape#hasTransitionWithKey(Object)`, `Shape.Allocator#locationForValue(Object, EnumSet)` without replacement.
* Added [Scope.Builder#rootInstance(Object)](https://www.graalvm.org/truffle/javadoc/com/oracle/truffle/api/Scope.Builder.html#rootInstance-java.lang.Object-), [Scope#getRootInstance()](https://www.graalvm.org/truffle/javadoc/com/oracle/truffle/api/Scope.html#getRootInstance--) and [DebugScope#getRootInstance()](https://www.graalvm.org/truffle/javadoc/com/oracle/truffle/api/debug/DebugScope.html#getRootInstance--) to provide an instance of guest language representation of the root node (e.g. a guest language function).
* Debugger breakpoints can be restricted to a particular root instance via [Breakpoint.Builder#rootInstance(DebugValue)](https://www.graalvm.org/truffle/javadoc/com/oracle/truffle/api/debug/Breakpoint.Builder.html#rootInstance-com.oracle.truffle.api.debug.DebugValue-) and found later on via [DebugValue#getRootInstanceBreakpoints()](https://www.graalvm.org/truffle/javadoc/com/oracle/truffle/api/debug/DebugValue.html#getRootInstanceBreakpoints--).
* Deprecated `TruffleLanguage.getContextReference()` as this method is inefficient in many situations. The most efficient context lookup can be achieved knowing the current AST in which it is used by calling `Node.lookupContextReference(Class)`.
* Truffle languages and instruments no longer create `META-INF/truffle` files, but generate service implementations for [TruffleLanguage.Provider](https://www.graalvm.org/truffle/javadoc/com/oracle/truffle/api/TruffleLanguage.Provider.html) and [TruffleInstrument.Provider](https://www.graalvm.org/truffle/javadoc/com/oracle/truffle/api/instrumentation/TruffleInstrument.Provider.html) automatically. Recompiling the TruffleLanguage using the Truffle annotation processor automatically migrates the language.
* The Truffle DSL processor jar no longer requires the Truffle API or Graal SDK as a dependency. 
* Added interop messages for guest language exception objects: [InteropLibrary#isException(Object)](https://www.graalvm.org/truffle/javadoc/com/oracle/truffle/api/interop/InteropLibrary.html#isException-java.lang.Object-) and [InteropLibrary#throwException(Object)](https://www.graalvm.org/truffle/javadoc/com/oracle/truffle/api/interop/InteropLibrary.html#throwException-java.lang.Object-).
* [TruffleLanguage.patchContext](https://www.graalvm.org/truffle/javadoc/com/oracle/truffle/api/TruffleLanguage.html#patchContext-C-com.oracle.truffle.api.TruffleLanguage.Env-) is invoked for all languages whose contexts were created during context pre-initialization. Originally the `patchContext`  was invoked only for languages with initialized contexts.

## Version 19.2.0
* Added sub-process output (error output) [redirection into OutputStream](https://www.graalvm.org/truffle/javadoc/org/graalvm/polyglot/io/ProcessHandler.Redirect.html#stream-java.io.OutputStream-).
* Added `RootNode.getQualifiedName()` for a better distinction when printing stack traces. Languages are encouraged to implement it, in case it differs from the root name.
* Added methods to identify date, time, timezone, instant and duration values in `InteropLibrary` and TCK `TypeDescriptor`.
* Added ability to read the default time zone from the language Environment with `Env.getTimeZone()`.
* Deprecated `Env.parse` and added replacement APIs `Env.parseInternal` and `Env.parsePublic`. The new API requires to differentiate between parse calls that were invoked by the guest language user and those which are part of the internal language semantics. The separation avoids accidentally exposing access to internal languages. 
* Deprecated `Env.getLanguages()` and added replacement APIs `Env.getInternalLanguages()` and `Env.getPublicLanguages()`. 
* Added [Source.newBuilder(Source)](https://www.graalvm.org/truffle/javadoc/com/oracle/truffle/api/source/Source.html#newBuilder-com.oracle.truffle.api.source.Source-) that inherits Source properties from an existing Source.
* Added [RootBodyTag](https://www.graalvm.org/truffle/javadoc/com/oracle/truffle/api/instrumentation/StandardTags.RootBodyTag.html).

## Version 19.1.0
* `@GenerateUncached` is now inherited by subclasses.
* `NodeFactory` now supports `getUncachedInstance` that returns the uncached singleton.  
* Introduced Truffle process sandboxing. Added a [TruffleLanguage.Env.newProcessBuilder](https://www.graalvm.org/truffle/javadoc/com/oracle/truffle/api/TruffleLanguage.Env.html#newProcessBuilder-java.lang.String...-) method creating a new [TruffleProcessBuilder](https://www.graalvm.org/truffle/javadoc/com/oracle/truffle/api/io/TruffleProcessBuilder.html) to configure and start a new sub-process.
* Added support for reading environment variables, use [TruffleLanguage.Env.getEnvironment](https://www.graalvm.org/truffle/javadoc/com/oracle/truffle/api/TruffleLanguage.Env.html#getEnvironment--) to obtain process environment variables.
* `NodeFactory` now supports `getUncachedInstance` that returns the uncached singleton. 
* `@GenerateUncached` can now be used in combination with `@NodeChild` if execute signatures for all arguments are present.
* Removed deprecated automatic registration of the language class as a service.
* The [LanguageProvider](https://www.graalvm.org/truffle/javadoc/org/graalvm/polyglot/tck/LanguageProvider.html#createIdentityFunctionSnippet-org.graalvm.polyglot.Context-) can override the default verfication of the TCK `IdentityFunctionTest`.
* Removed deprecated and misspelled method `TruffleStackTrace#getStacktrace`.
* Removed deprecated methods`TruffleStackTraceElement#getStackTrace` and `TruffleStackTraceElement#fillIn` (use methods of `TruffleStackTrace` instead).
* `SlowPathException#fillInStackTrace` is now `final`.
* Added an ability to read a [path separator](https://www.graalvm.org/truffle/javadoc/com/oracle/truffle/api/TruffleLanguage.Env.html#getPathSeparator--) used to separate filenames in a path list.
* `@TruffleBoundary` methods that throw but are not annotated with `@TruffleBoundary(transferToInterpreterOnException=false)` will now transfer to the interpreter only once per `CallTarget` (compilation root).
* Added [TruffleFile.setAttribute](https://www.graalvm.org/truffle/javadoc/com/oracle/truffle/api/TruffleFile.html#setAttribute-com.oracle.truffle.api.TruffleFile.AttributeDescriptor-T-java.nio.file.LinkOption...-) to allow languages to set file attributes.

## Version 19.0.0
* Renamed version 1.0.0 to 19.0.0

## Version 1.0.0 RC15
* This version includes a major revision of the Truffle Interoperability APIs. Most existing APIs for Truffle Interoperability were deprecated. The compatiblity layer may cause significant performance reduction for interoperability calls. 
	* Please see the [Interop Migration Guide](https://github.com/oracle/graal/blob/master/truffle/docs/InteropMigration.md) for an overview and individual `@deprecated` javadoc tags for guidance.
	* Deprecated classes `ForeignAccess`, `Message`, `MessageResolution`, `Resolve` and `KeyInfo`. 
	* The following methods got deprecated:
		* `InteropException.raise`, with libraries there should be no need to convert checked exceptions to runtime exceptions.
		* `TruffleObject.getForeignAccess()`.
	* Introduced new classes: `InteropLibrary` and `InvalidArrayIndexException`.
	* Added `ObjectType.dispatch` to configure the dynamic dispatch and deprecated `ObjectType.getForeignAccessFactory`.
* Added Truffle Library API that allows language implementations to use polymorphic dispatch for receiver types with support for implementation specific caching/profiling with support for uncached dispatch. 
	* Please see the [Truffle Library Tutorial](https://github.com/oracle/graal/blob/master/truffle/docs/TruffleLibraries.md) for further details.
	* Introduced new package: `com.oracle.truffle.api.library`.
* Added `@GenerateUncached` to allow the generation of uncached Truffle DSL nodes accessible via the new static generated method`getUncached()`.
	* Set the default value for @Cached to `"create()"`. This allows `@Cached` to be used without attribute.
	* Added `@Cached(uncached="")` to specify the expression to use for the uncached node.
	* Added `@Cached(allowUncached=true)` to allow the cached expression to be reused as uncached expression. Only necessary if the cached expression is not trivial or there is no `getUncached()` static method in the node.
	* Added `@Cached#parameters` to allow to share the parameter specification for the cached and uncached version of a node.
	* Added `getUncached()` method to the following classes:
        - BranchProfile 
        - ByteValueProfile
        - ConditionProfile
        - DoubleValueProfile
        - FloatValueProfile
        - IntValueProfile 
        - LongValueProfile
        - LoopConditionProfile
        - PrimitiveValueProfile
        - ValueProfile
        - IndirectCallNode
* Truffle DSL can now properly handle checked exceptions in execute methods and specializations.
* Truffle DSL now guarantees to adopt nodes before they are executed in guards. Previously, nodes used in guards were only adopted for their second cached invocation.
* Added `@Cached.Shared` to allow sharing of cached values between specialization and exported Truffle Library methods.
* Added `Node.isAdoptable()` that allows `Node.getParent()` to always remain `null` even if the node is adopted by a parent. This allows to share nodes statically and avoid the memory leak for the parent reference.
* Added `NodeUtil.getCurrentEncapsulatingNode` to access the current encapsulating node in nodes that are not adoptable.
* Added the `Assumption.isValidAssumption` method that allows for simpler checking of assumptions in generated code. 
* Added Truffle DSL option `-Dtruffle.dsl.ignoreCompilerWarnings=true|false`, to ignore Truffle DSL compiler warnings. This is useful and recommended to be used for downstream testing.
* Added `@CachedContext` and `@CachedLanguage` for convenient language and context lookup in specializations or exported methods.
* Added `Node.lookupContextReference(Class)` and `Node.lookupLanguageReference(Class)` that allows for a more convenient lookup.
* Deprecated `RootNode.getLanguage(Class)`, the new language references should be used instead.
* Added `TruffleFile` aware file type detector
    - Added [TruffleFile.FileTypeDetector SPI](https://www.graalvm.org/truffle/javadoc/com/oracle/truffle/api/TruffleFile.FileTypeDetector.html) to detect a file MIME type and a file encoding. A language registering `FileTypeDetector` has to support all the MIME types recognized by the registered detector.
    - Added [TruffleFile.getMimeType method](https://www.graalvm.org/truffle/javadoc/com/oracle/truffle/api/TruffleFile.html#getMimeType--) to obtain a `TruffleFile` MIME type.
    - Added a possibility to set an [encoding in SourceBuilder](https://www.graalvm.org/truffle/javadoc/com/oracle/truffle/api/source/Source.SourceBuilder.html#encoding-java.nio.charset.Charset-)
    - The [Source builders](https://www.graalvm.org/truffle/javadoc/com/oracle/truffle/api/source/Source.html) are sandboxed for files and file URLs.
    - Removed usage of NIO `FileTypeDetector` for MIME type detection, language implementations have to migrate to `TruffleFile.FileTypeDetector`.
* TruffleFile's paths from image building time are translated in image execution time into new paths using Context's FileSystem. The absolute paths pointing to files in language homes in image generation time are resolved using image execution time language homes.
* Added [Env.isPolylgotAccessAllowed()](https://www.graalvm.org/truffle/javadoc/com/oracle/truffle/api/TruffleLanguage.Env.html#isPolyglotAccessAllowed--) to check whether polyglot access (e.g. access to polyglot builtins) is allowed.
* The methods `Env.getPolyglotBindings()` and `Env.importSymbol` and `Env.exportSymbol` now throw a `SecurityException` if polyglot access not allowed.
* Added `DebugValue.isNull()` to check for null values, `DebugValue.execute()` to be able to execute values and `DebugValue.asString()` to get the String from String values.
* Added the [TruffleFile.getAttribute](https://www.graalvm.org/truffle/javadoc/com/oracle/truffle/api/TruffleFile.html#getAttribute-com.oracle.truffle.api.TruffleFile.AttributeDescriptor-java.nio.file.LinkOption...-) method to read a single file's attribute and [TruffleFile.getAttributes] (https://www.graalvm.org/truffle/javadoc/com/oracle/truffle/api/TruffleFile.html#getAttributes-java.util.Collection-java.nio.file.LinkOption...-) method to read file's attributes as a bulk operation.

## Version 1.0.0 RC14
* Removed some deprecated elements:
    - EventBinding.getFilter
    - TruffleLanguage ParsingRequest.getFrame and ParsingRequest.getLocation
    - LoopCountReceiver
    - EventContext.parseInContext
    - NativeLibraryDescriptor.getBindings
    - Instrumenter.attachFactory and Instrumenter.attachListener
    - SuppressFBWarnings
    - TruffleBoundary.throwsControlFlowException
    - DebuggerTester.startEval
    - ExactMath.exact methods
    - TruffleInstrument.toString
    - TruffleInstrument.findMetaObject
    - TruffleInstrument.findSourceLocation
    - constructor of JSONStringBuilder
    - constructor of JSONHelper
    - constructor of CompilerDirectives
    - constructor of ExactMath
    - constructor of Truffle
    - constructor of NodeUtil
    - TruffleException.isTimeout
    - TruffleGraphBuilderPlugins.registerUnsafeLoadStorePlugins
    - TypedObject
    - Node.getLanguage
    - TVMCI.findLanguageClass
    - ExecutionContext and RootNode.getExecutionContext
    - FrameAccess.NONE
    - RootNode.setCalltarget
    - DirectCallNode.call and IndirectCallNode.call
    - FrameInstance.getFrame
    - Node.getAtomicLock
    - ExplodeLoop.merge
    - AcceptMessage
    - RootNode.reportLoopCount
    - GraalTruffleRuntime.getQueuedCallTargets
    - PrimitiveValueProfile.exactCompare
    - BranchProfile.isVisited
    - DebugStackFrame.iterator and DebugStackFrame.getValue
* The [@Option](http://www.graalvm.org/truffle/javadoc/com/oracle/truffle/api/Option.html) annotation can now specify the [stability](https://www.graalvm.org/truffle/javadoc/org/graalvm/options/OptionStability.html) of an option.
* Fixed the case of the method [`TruffleStackTrace.getStacktrace`](https://www.graalvm.org/truffle/javadoc/com/oracle/truffle/api/TruffleStackTrace.html#getStacktrace-java.lang.Throwable-) to `TruffleStackTrace.getStackTrace`.
* Added a getter for [name separator](https://www.graalvm.org/truffle/javadoc/com/oracle/truffle/api/TruffleLanguage.Env.html#getFileNameSeparator--) used by `TruffleFile`'s paths.
* Added support for receiver object in a frame's Scope: [Scope.Builder receiver(String, Object)](https://www.graalvm.org/truffle/javadoc/com/oracle/truffle/api/Scope.Builder.html#receiver-java.lang.String-java.lang.Object-), [Scope.getReceiver()](https://www.graalvm.org/truffle/javadoc/com/oracle/truffle/api/Scope.html#getReceiver--), [Scope.getReceiverName()](https://www.graalvm.org/truffle/javadoc/com/oracle/truffle/api/Scope.html#getReceiverName--) and [DebugScope.getReceiver()](https://www.graalvm.org/truffle/javadoc/com/oracle/truffle/api/debug/DebugScope.html#getReceiver--).
* Added [engine bound TruffleLogger for instruments](file:///Users/tom/Projects/graal/tzezula/graal/truffle/javadoc/com/oracle/truffle/api/instrumentation/TruffleInstrument.Env.html#getLogger-java.lang.String-). The engine bound logger can be used by threads executing without any context.

## Version 1.0.0 RC13
* Added [Debugger.getSessionCount()](https://www.graalvm.org/truffle/javadoc/com/oracle/truffle/api/debug/Debugger.html#getSessionCount--) to return the number of active debugger sessions.
* The [TruffleFile.getName()](https://www.graalvm.org/truffle/javadoc/com/oracle/truffle/api/TruffleFile.html#getName--) returns `null` for root directory.
* `TruffleLanguage` can [register additional services](https://www.graalvm.org/truffle/javadoc/com/oracle/truffle/api/TruffleLanguage.Env.html#registerService-java.lang.Object-). This change also deprecates the automatic registration of the language class as a service.
* Enabled the [experimental monomorphization heuristic](https://github.com/oracle/graal/blob/master/truffle/docs/splitting/) as default. Old heuristic still available as legacy, but will be removed soon.
* Added [TypeDescriptor.instantiable(instanceType, vararg, parameterTypes)](https://www.graalvm.org/truffle/javadoc/org/graalvm/polyglot/tck/TypeDescriptor.html#instantiable-org.graalvm.polyglot.tck.TypeDescriptor-boolean-org.graalvm.polyglot.tck.TypeDescriptor...-) into TCK to support instantiable types.
* The name of an [@Option](http://www.graalvm.org/truffle/javadoc/com/oracle/truffle/api/Option.html) can now start with a lowercase letter.
* Allowed navigation from host class to host symbol (companion object for static members) via the synthetic member `"static"`.
* Moved `getStackTrace` and `fillIn` from [TruffleStackTraceElement](https://www.graalvm.org/truffle/javadoc/com/oracle/truffle/api/TruffleStackTraceElement.html) to [TruffleStackTrace](https://www.graalvm.org/truffle/javadoc/com/oracle/truffle/api/TruffleStackTrace.html).




## Version 1.0.0 RC12
* Fixed: [Env.asHostException()](https://www.graalvm.org/truffle/javadoc/com/oracle/truffle/api/TruffleLanguage.Env.html#asHostException-java.lang.Throwable-) should throw an `IllegalArgumentException` if the provided value is not a host exception.
* Changed host exceptions' [getExceptionObject()](https://www.graalvm.org/truffle/javadoc/com/oracle/truffle/api/TruffleException.html#getExceptionObject--) to return the original host exception object.

## Version 1.0.0 RC11
* `Source` can be created from a relative `TruffleFile`.
* `Source` can be created without content using `Source.CONTENT_NONE` constant.
* `SourceSection` can be created from line/column information by [Source.createSection(startLine,startColumn,endLine,endColumn)](http://www.graalvm.org/truffle/javadoc/com/oracle/truffle/api/source/Source.html#createSection-int-int-int-int-).
* Added [SourceSection.hasLines()](http://www.graalvm.org/truffle/javadoc/com/oracle/truffle/api/source/SourceSection.html#hasLines--), [SourceSection.hasColumns()](http://www.graalvm.org/truffle/javadoc/com/oracle/truffle/api/source/SourceSection.html#hasColumns--) and [SourceSection.hasCharIndex()](http://www.graalvm.org/truffle/javadoc/com/oracle/truffle/api/source/SourceSection.html#hasCharIndex--) to distinguish which positions are defined and which are not.
* `DebuggerSession` [accepts source-path](http://www.graalvm.org/truffle/javadoc/com/oracle/truffle/api/debug/DebuggerSession.html#setSourcePath-java.lang.Iterable-) for source [resolution](http://www.graalvm.org/truffle/javadoc/com/oracle/truffle/api/debug/DebuggerSession.html#resolveSource-com.oracle.truffle.api.source.Source-).
* Added Java interop support for string to primitive type conversion.

## Version 1.0.0 RC10
* Added support for setting current working directory for TruffleFiles, see [Env.setCurrentWorkingDirectory](http://www.graalvm.org/truffle/javadoc/com/oracle/truffle/api/TruffleLanguage.Env.html#setCurrentWorkingDirectory-com.oracle.truffle.api.TruffleFile-)
* Removed deprecated `TruffleLanguage.Env.newSourceBuilder`.
* Added `TruffleLanguage.Env.isPreInitialization` method to determine whether the context is being pre-initialized.
* Added `ArrayUtils` API providing additional array and/or string operations that may be intrinsified by the compiler.
* Added a possibility to obtain a [relative URI](http://www.graalvm.org/truffle/javadoc/com/oracle/truffle/api/TruffleFile.html#toRelativeUri--) for a relative `TruffleFile`.
* Added `ForeignAccess.createAccess` method taking a [supplier of language check node](http://www.graalvm.org/truffle/javadoc/com/oracle/truffle/api/interop/ForeignAccess.html#createAccess-com.oracle.truffle.api.interop.ForeignAccess.StandardFactory-java.util.function.Supplier-), deprecated the `ForeignAccess.create` method with languageCheck `RootNode` parameter.

## Version 1.0.0 RC9

* Added support for setting the `ThreadGroup` and `stackSize` on truffle thread creation in `TruffleLanguage.Env.createThread`.
* Added `Instrumenter.lookupExecutionEventNode()` to find an execution event node inserted at the node's location by an event binding.
* Added `SourceElement.ROOT` and `StepConfig.suspendAnchors()` to tune debugger stepping.
* Added `KeyInfo.READ_SIDE_EFFECTS` and `KeyInfo.WRITE_SIDE_EFFECTS` to inform about side-effects of READ/WRITE messages.
* Added `DebugValue.hasReadSideEffects()` and `DebugValue.hasWriteSideEffects()` to test for side-effects of reading or writing the value.

## Version 1.0.0 RC8

* Added `SuspendedEvent.setReturnValue` to change the return value of the currently executed source location.
* Deprecated `FrameSlot#getIndex` without replacement.
* Added `TruffleInstrument.Env.startServer()` to get a virtual message-based server provided via `MessageTransport` service.
* Added `TruffleFile.relativize`, `TruffleFile.startsWith`, `TruffleFile.endsWith`, `TruffleFile.createLink`,  `TruffleFile.createSymbolicLink`, `TruffleFile.getOwner`, `TruffleFile.getGroup`, `TruffleFile.newDirectoryStream`, `TruffleFile.visit`, `TruffleFile.copy` methods.

## Version 1.0.0 RC7

* Truffle was relicensed from GPLv2 with CPE to Universal Permissive License (UPL).
* Made all Truffle DSL annotations retention policy CLASS instead of RUNTIME. Reflecting DSL annotations at runtime is no longer possible. It is recommended to use `@Introspectable` instead.

* Removed deprecated FrameDescriptor#shallowCopy (deprecated since 1.0.0 RC3).
* Removed deprecated FrameSlot#getFrameDescriptor (deprecated since 1.0.0 RC3).

## Version 1.0.0 RC6

* Added support for byte based sources:
	* Byte based sources may be constructed using a `ByteSequence` or from a `TruffleFile` or `URL`. Whether sources are interpreted as character or byte based sources depends on the specified language.
	* `Source.hasBytes()` and `Source.hasCharacters()` may be used to find out whether a source is character or byte based.
	* Added `Source.getBytes()` to access the contents of byte based sources.
	* `TruffleLanguage.Registration.mimeType` is now deprecated in favor of `TruffleLanguage.Registration.byteMimeTypes` and `TruffleLanguage.Registration.characterMimeTypes`.
	* Added `TruffleLanguage.Registration.defaultMimeType` to define a default MIME type. This is mandatory if a language specifies more than one MIME type.
* `TruffleLanguage.Registration.id()` is now mandatory for all languages and reserved language ids will now be checked by the annotation processor.
* Deprecated Source builders and aligned them with polyglot source builders.
	* e.g. `Source.newBuilder("chars").name("name").language("language").build()` can be translated to `Source.newBuilder("language", "chars", "name").build()`
	* This is a preparation step for removing Truffle source APIs in favor of polyglot Source APIs in a future release.
* Deprecated `Source.getInputStream()`. Use `Source.getCharacters()` or `Source.getBytes()` instead.
* Deprecated `TruffleLanguage.Env.newSourceBuilder(String, TruffleFile)`. Use  `Source.newBuilder(String, TruffleFile)` instead.
* Added `Source.findLanguage` and `Source.findMimeType` to resolve languages and MIME types.
* The method `Source.getMimeType()` might now return `null`. Source builders now support `null` values for `mimeType(String)`.
* A `null` source name will no longer lead to an error but will be translated to `Unnamed`.
* Added `TruffleFile.normalize` to allow explicit normalization of `TruffleFile` paths. `TruffleFile` is no longer normalized by default.
* Added `Message#EXECUTE`, `Message#INVOKE`, `Message#NEW`.
* Deprecated `Message#createExecute(int)`, `Message#createInvoke(int)`, `Message#createNew(int)` as the arity argument is no longer needed. Jackpot rules available (run `mx jackpot --apply`).
* Removed APIs for deprecated packages: `com.oracle.truffle.api.vm`, `com.oracle.truffle.api.metadata`, `com.oracle.truffle.api.interop.java`
* Removed deprecated class `TruffleTCK`.
* Debugger API methods now throw [DebugException](http://www.graalvm.org/truffle/javadoc/com/oracle/truffle/api/debug/DebugException.html) on language failures.
* Deprecated API methods that use `java.beans` package in [AllocationReporter](http://www.graalvm.org/truffle/javadoc/com/oracle/truffle/api/instrumentation/AllocationReporter.html) and [Debugger](http://www.graalvm.org/truffle/javadoc/com/oracle/truffle/api/debug/Debugger.html). New add/remove listener methods were introduced as a replacement.
* [FrameDescriptor](http://www.graalvm.org/truffle/javadoc/com/oracle/truffle/api/frame/FrameDescriptor.html) no longer shares a lock with a RootNode.

## Version 1.0.0 RC5

* Added `TruffleLanguage.Env.isHostFunction`.
* Added Java interop support for converting executable values to legacy functional interfaces without a `@FunctionalInterface` annotation.
* Added `TruffleLogger.getLogger(String)` to obtain the root loger of a language or instrument.
* Introduced per language [context policy](http://www.graalvm.org/truffle/javadoc/com/oracle/truffle/api/TruffleLanguage.ContextPolicy.html). Languages are encouraged to configure the most permissive policy that they can support.
* Added `TruffleLanguage.areOptionsCompatible` to allow customization of the context policy based on options.
* Changed default context policy from SHARED to EXCLUSIVE, i.e. there is one exclusive language instance per polyglot or inner context by default. This can be configured by the language
using the [context policy](http://www.graalvm.org/truffle/javadoc/com/oracle/truffle/api/TruffleLanguage.ContextPolicy.html).
* TruffleInstrument.Env.lookup(LanguagInfo, Class) now requires to be entered in a context for the current thread.
* Removed deprecated FindContextNode (deprecated since 0.25).
* All languages now need to have a public zero argument constructor. Using a static singleton field is no longer supported.
* Renamed and changed the return value of the method for TruffleLanguage.initializeMultiContext to TruffleLanguage.initializeMultipleContexts. The original method remains but is now deprecated.
* Added [SourceSectionFilter#includes](http://www.graalvm.org/truffle/javadoc/com/oracle/truffle/api/instrumentation/SourceSectionFilter.html#includes-com.oracle.truffle.api.nodes.Node-)
* Deprecating `FrameSlot#getKind` and `FrameSlot#setKind` in favor of `FrameDescriptor#getFrameSlotKind` and `FrameDescriptor#setFrameSlotKind`.
* The `FrameDescriptor` is now thread-safe from the moment it is first passed to a RootNode constructor.
  * The list returned by [FrameDescriptor#getSlots](http://www.graalvm.org/truffle/javadoc/com/oracle/truffle/api/frame/FrameDescriptor.html#getSlots--) no longer reflects future changes in the FrameDescriptor. This is an incompatible change.
  * The set returned by [FrameDescriptor#getIdentifiers](http://www.graalvm.org/truffle/javadoc/com/oracle/truffle/api/frame/FrameDescriptor.html#getIdentifiers--) no longer reflects future changes in the FrameDescriptor. This is an incompatible change.
* Added [LanguageInfo#isInteractive](http://www.graalvm.org/truffle/javadoc/com/oracle/truffle/api/nodes/LanguageInfo.html#isInteractive--)
* Added [DebugStackFrame#getLanguage](http://www.graalvm.org/truffle/javadoc/com/oracle/truffle/api/debug/DebugStackFrame.html#getLanguage--)

## Version 1.0.0 RC3

* Removed deprecated ResultVerifier.getDefaultResultVerfier.
* Deprecated `com.oracle.truffle.api.frame.FrameDescriptor.shallowCopy` and `com.oracle.truffle.api.frame.FrameSlot.getFrameDescriptor`
* Added [DebugValue#set](http://www.graalvm.org/truffle/javadoc/com/oracle/truffle/api/debug/DebugValue.html#set-java.lang.Object-) to set primitive values to a debug value.
* Added support for [logging](http://www.graalvm.org/truffle/javadoc/com/oracle/truffle/api/TruffleLogger.html) in Truffle languages and instruments.

## Version 1.0.0 RC2

* Added notification when [multiple language contexts](http://www.graalvm.org/truffle/javadoc/com/oracle/truffle/api/TruffleLanguage.html#initializeMultiContext--) were created for a language instance. Allows languages to invalidate assumptions only valid with a single context. Returning true also allows to enable caching of ASTs per language and not only per context.
* Added [asBoxedGuestValue](http://www.graalvm.org/truffle/javadoc/com/oracle/truffle/api/TruffleLanguage.Env.html#asBoxedGuestValue-java.lang.Object-) method that allows to expose host members for primitive interop values.
* Added default value `"inherit"` to [TruffleLanguage.Registration#version](http://www.graalvm.org/truffle/javadoc/com/oracle/truffle/api/TruffleLanguage.Registration.html#version--) which makes the language to inherit version from [Engine#getVersion](http://www.graalvm.org/truffle/javadoc/org/graalvm/polyglot/Engine.html#getVersion--).
* Changed default value of [TruffleInstrument.Registration#version](http://www.graalvm.org/truffle/javadoc/com/oracle/truffle/api/TruffleInstrument.Registration.html#version--) from `""` to `"inherit"` which makes the instrument to inherit version from [Engine#getVersion](http://www.graalvm.org/truffle/javadoc/org/graalvm/polyglot/Engine.html#getVersion--). An instrument previously not specifying any version will newly get version from Engine.
* Added new annotation @IncomingConverter and @OutgoingConverter to declare methods for [generated wrappers](http://www.graalvm.org/truffle/javadoc/com/oracle/truffle/api/instrumentation/GenerateWrapper.html) that allow to convert values when they are exposed to or introduced by the instrumentation framework.
* The documentation of [FrameDescriptor#getSize](http://www.graalvm.org/truffle/javadoc/com/oracle/truffle/api/frame/FrameDescriptor.html#getSize--) clarifies that it returns the size of an array which is needed for storing all the slots in it using their `FrameSlot#getIndex()` as a position in the array. (The number may be bigger than the number of slots, if some slots are removed.)
* Added an `InstrumentExceptionsAreThrown` engine option to propagate exceptions thrown by instruments.
* Added [Instrumenter.visitLoadedSourceSections](http://www.graalvm.org/truffle/javadoc/com/oracle/truffle/api/instrumentation/Instrumenter.html#visitLoadedSourceSections-com.oracle.truffle.api.instrumentation.SourceSectionFilter-com.oracle.truffle.api.instrumentation.LoadSourceSectionListener-) to be notified about loaded source sections that corresponds to a filter.
* Added [DebugValue#canExecute](http://www.graalvm.org/truffle/javadoc/com/oracle/truffle/api/debug/DebugValue.html#canExecute--) to distinguish executable values and [DebugValue#getProperty](http://www.graalvm.org/truffle/javadoc/com/oracle/truffle/api/debug/DebugValue.html#getProperty-java.lang.String-) to get a property value by its name.
* Removed deprecated `TruffleLanguage.Env.lookupSymbol` method.
* All Truffle source objects are now automatically weakly internalized when created using the source builder. The source builder will now return the same instance for every source where it was previously just equal.
* Added `Source.Builder.cached(boolean)` and `Source.isCached()` to configure caching behavior by source.
* Removed deprecated `Source.getCode()` and `SourceSection.getCode`.

## Version 1.0.0 RC1

* As announced in 0.27 all classes in package com.oracle.truffle.api.vm are now deprecated.
	* Deprecated all classes in com.oracle.truffle.api.vm. Replacements can be found in the org.graalvm.polyglot package.
	* Deprecated all classes in com.oracle.truffle.api.interop.java. Replacements for embedders can be found in org.graalvm.polyglot. Replacements for language implementations can be found in TruffleLanguage.Env. See deprecated documentation on the individual methods for details.
	* Deprecated TruffleTCK. Use the [new TCK](https://github.com/oracle/graal/blob/master/truffle/docs/TCK.md) instead.
	* Deprecated Debugger#find(PolyglotEngine)
	* Added Debugger#find(TruffleInstrument.Env) and Debugger#find(Engine)
* Added [FileSystem](http://www.graalvm.org/truffle/javadoc/org/graalvm/polyglot/io/FileSystem.html) SPI to allow embedder to virtualize TruffleLanguage Input/Output operations.
* Added [EventContext.lookupExecutionEventNodes](http://www.graalvm.org/truffle/javadoc/com/oracle/truffle/api/instrumentation/EventContext.html#lookupExecutionEventNodes-java.util.Collection-) to lookup all execution event nodes created by the bindings at the source location.
* Added `TruffleLanguage#getLanguageHome` to return the language directory in the GraalVM distribution or the location of the language Jar file.
* Added [TryBlockTag](http://www.graalvm.org/truffle/javadoc/com/oracle/truffle/api/instrumentation/StandardTags.TryBlockTag.html) as a new standard tag to mark program locations to be considered as try blocks, that are followed by a catch.
* Added [DebugException](http://www.graalvm.org/truffle/javadoc/com/oracle/truffle/api/debug/DebugException.html), debugger methods that execute guest language code throws that exception and it's possible to [create exception breakpoints](http://www.graalvm.org/truffle/javadoc/com/oracle/truffle/api/debug/Breakpoint.html#newExceptionBuilder-boolean-boolean-) that suspend when guest language exception occurs.
* Added [DebugStackTraceElement](http://www.graalvm.org/truffle/javadoc/com/oracle/truffle/api/debug/DebugStackTraceElement.html) as a representation of exception stack trace.
* Added [Breakpoint.Kind](http://www.graalvm.org/truffle/javadoc/com/oracle/truffle/api/debug/Breakpoint.Kind.html) to distinguish different breakpoint kinds.
* Added [ResultVerifier.getDefaultResultVerifier](http://www.graalvm.org/truffle/javadoc/org/graalvm/polyglot/tck/ResultVerifier.html#getDefaultResultVerifier--).
* Added [addToHostClassPath](http://www.graalvm.org/truffle/javadoc/com/oracle/truffle/api/TruffleLanguage.Env.html#addToHostClassPath-com.oracle.truffle.api.TruffleFile-) method that can be used to allow guest language users to add to the host class path.
* Added new permission TruffleLanguage.Env#isNativeAccessAllowed to control access to the Truffle NFI.
* Changed default permissions in language launchers to full access. The embedding API still defaults to restricted access.
* Added [TruffleInstrument.onFinalize](http://www.graalvm.org/truffle/javadoc/com/oracle/truffle/api/instrumentation/TruffleInstrument.html#onFinalize-com.oracle.truffle.api.instrumentation.TruffleInstrument.Env-) that can be overridden to be notified about closing of Engine, while still having access to other instruments.
* Deprecated `TraceASTJSON` option and related APIs.

## Version 0.33

* This release contains major changes to the instrumentation framework.
	* Deprecated @[Instrumentable](http://www.graalvm.org/truffle/javadoc/com/oracle/truffle/api/instrumentation/Instrumentable.html) and replaced it with [InstrumentableNode](http://www.graalvm.org/truffle/javadoc/com/oracle/truffle/api/instrumentation/InstrumentableNode.html). Please see [InstrumentableNode](http://www.graalvm.org/truffle/javadoc/com/oracle/truffle/api/instrumentation/InstrumentableNode.html) on how to specify instrumentable nodes in 0.32.
	* Added @[GenerateWrapper](http://www.graalvm.org/truffle/javadoc/com/oracle/truffle/api/instrumentation/GenerateWrapper.html) for automatic wrapper generation.
	* Added a [standard expression tag](http://www.graalvm.org/truffle/javadoc/com/oracle/truffle/api/instrumentation/StandardTags.ExpressionTag.html), that allows languages to expose expressions for tools to use.
	* Added the ability to listen to [input values](http://www.graalvm.org/truffle/javadoc/com/oracle/truffle/api/instrumentation/ExecutionEventNode.html#onInputValue-com.oracle.truffle.api.frame.VirtualFrame-com.oracle.truffle.api.instrumentation.EventContext-int-java.lang.Object-) of instrumentable child nodes by specifying [input filters](http://www.graalvm.org/truffle/javadoc/com/oracle/truffle/api/instrumentation/Instrumenter.html#attachExecutionEventFactory-com.oracle.truffle.api.instrumentation.SourceSectionFilter-com.oracle.truffle.api.instrumentation.SourceSectionFilter-T-).
	* Added the the ability to [save](http://www.graalvm.org/truffle/javadoc/com/oracle/truffle/api/instrumentation/ExecutionEventNode.html#saveInputValue-com.oracle.truffle.api.frame.VirtualFrame-int-java.lang.Object-) and [load](http://www.graalvm.org/truffle/javadoc/com/oracle/truffle/api/instrumentation/ExecutionEventNode.html#getSavedInputValues-com.oracle.truffle.api.frame.VirtualFrame-) instrumentable child input values in ExecutionEventNode subclasses.
	* Renamed Instrumenter#attachListener/Factory to Instrumenter#attachExecutionEventListener/Factory. (jackpot rule available)
	* Automatic instrumentation [wrapper generation](http://www.graalvm.org/truffle/javadoc/com/oracle/truffle/api/instrumentation/GenerateWrpper.html) now delegates non execute abstract methods to the delegate node.
	* Added a [Tag](http://www.graalvm.org/truffle/javadoc/com/oracle/truffle/api/instrumentation/Tag.html) base class now required to be used by all tags.
	* Added [tag identifiers](http://www.graalvm.org/truffle/javadoc/com/oracle/truffle/api/instrumentation/Tag.Identifier.html) to allow the [lookup](http://www.graalvm.org/truffle/javadoc/com/oracle/truffle/api/instrumentation/Tag.html#findProvidedTag-com.oracle.truffle.api.nodes.LanguageInfo-java.lang.String-) of language specific tags in tools without compile time dependency to the languguage.
	* Added assertions to verify that instrumentable nodes that are annotated with a standard tag return a source section if their root node returns a source section.
	* Added assertions to verify that execution events always return interop values.
	* Added the ability for instrumentable nodes to a expose a [node object](http://www.graalvm.org/truffle/javadoc/com/oracle/truffle/api//instrumentation/InstrumentableNode.html#getNodeObject--). This object is intended to contain language specific properties of the node.
* Added expression-stepping into debugger APIs. To support debugging of both statements and expressions, following changes were made:
	* Added [SourceElement](http://www.graalvm.org/truffle/javadoc/com/oracle/truffle/api/debug/SourceElement.html) enum to provide a list of source syntax elements known to the debugger.
	* Added [StepConfig](http://www.graalvm.org/truffle/javadoc/com/oracle/truffle/api/debug/StepConfig.html) class to represent a debugger step configuration.
	* Added [Debugger.startSession()](http://www.graalvm.org/truffle/javadoc/com/oracle/truffle/api/debug/Debugger.html#startSession-com.oracle.truffle.api.debug.SuspendedCallback-com.oracle.truffle.api.debug.SourceElement...-) accepting a list of source elments to enable stepping on them.
	* Added [Breakpoint.Builder.sourceElements](http://www.graalvm.org/truffle/javadoc/com/oracle/truffle/api/debug/Breakpoint.Builder.html#sourceElements-com.oracle.truffle.api.debug.SourceElement...-) to specify which source elements will the breakpoint adhere to.
	* Added [SuspendedEvent.getInputValues](http://www.graalvm.org/truffle/javadoc/com/oracle/truffle/api/debug/SuspendedEvent.html#getInputValues--) to get possible input values of the current source element.
	* Removed deprecated methods on [SuspendedEvent](http://www.graalvm.org/truffle/javadoc/com/oracle/truffle/api/debug/SuspendedEvent.html).
* Added column filters on [SourceSectionFilter.Builder](http://www.graalvm.org/truffle/javadoc/com/oracle/truffle/api/instrumentation/SourceSectionFilter.Builder.html) and [Breakpoint.Builder](http://www.graalvm.org/truffle/javadoc/com/oracle/truffle/api/debug/Breakpoint.Builder.html).
* Added [Instrumenter.attachExecuteSourceListener](http://www.graalvm.org/truffle/javadoc/com/oracle/truffle/api/instrumentation/Instrumenter.html#attachExecuteSourceListener-com.oracle.truffle.api.instrumentation.SourceFilter-T-boolean-) to be able to [listen](http://www.graalvm.org/truffle/javadoc/com/oracle/truffle/api/instrumentation/ExecuteSourceListener.html) on [source execution events](http://www.graalvm.org/truffle/javadoc/javadoc/com/oracle/truffle/api/instrumentation/ExecuteSourceEvent.html).
* Added [InstrumentableNode.findNearestNodeAt](http://www.graalvm.org/truffle/javadoc/com/oracle/truffle/api/instrumentation/InstrumentableNode.html#findNearestNodeAt-int-java.util.Set-) to be able to find the nearest tagged node to the given source character index. This is used to auto-correct breakpoint locations.
* Added [Breakpoint.ResolveListener](http://www.graalvm.org/truffle/javadoc/com/oracle/truffle/api/debug/Breakpoint.ResolveListener.html) to listen on breakpoint location resolution. Breakpoints are now resolved after the source is to be executed for the first time and breakpoint location is adjusted to match the nearest instrumentable node.
* Added new DSL annotation @[Executed](http://www.graalvm.org/truffle/javadoc/com/oracle/truffle/api/dsl/Executed.html) that allows to manually specify executed node fields.
* The Truffle Node traversal order was slightly changed to always respect field declaration order (super class before sub class).
* The [Assumption](http://www.graalvm.org/truffle/javadoc/com/oracle/truffle/api/Assumption.html) interface has an additional override for the `invalidate` method to provide a message for debugging purposes.
* Deprecated `KeyInfo.Builder`. Use bitwise constants in the KeyInfo class instead. Introduced new flag KeyInfo.INSERTABLE to indicate that a key can be inserted at a particular location, but it does not yet exist.
* Deprecated `TruffleLanguage#getLanguageGlobal`, implement [top scopes](http://www.graalvm.org/truffle/javadoc/com/oracle/truffle/api/instrumentation/TruffleInstrument.Env.html#findTopScopes-java.lang.String-) instead.
* Deprecated `TruffleLanguage#findExportedSymbol`, use the [polyglot bindings](http://www.graalvm.org/truffle/javadoc/com/oracle/truffle/api/TruffleLanguage.Env.html#getPolyglotBindings--) TruffleLanguage.Env for exporting symbols into the polyglot scope explicitely. The polyglot scope no longer supports implicit exports, they should be exposed using [top scopes](http://www.graalvm.org/truffle/javadoc/com/oracle/truffle/api/instrumentation/TruffleInstrument.Env.html#findTopScopes-java.lang.String-) instead.
* Remove deprecated `TruffleInstrument#describeOptions` and TruffleLanguage#describeOptions
* Remove deprecated `TruffleLanguage.Env#lookupSymbol` without replacement.
* Remove deprecated `TruffleLanguage.Env#importSymbols`, use the polyglot bindings instead.
* Removed deprecated APIs and public debug classes in truffle.api.object and truffle.object packages, respectively.
* Removed internal truffle.object package from javadoc.
* Added the compiler directive [castExact](http://www.graalvm.org/truffle/javadoc/com/oracle/truffle/api/CompilerDirectives.html#castExact-java.lang.Object-java.lang.Class-).
* Added skipped exception types: `IndexOutOfBoundsException`, `BufferOverflowException`, and `BufferUnderflowException`.
* Introduced support for the experimental automated monomorphization feature:
    * The [Node.reportPolymorphicSpecialize](http://www.graalvm.org/truffle/javadoc/com/oracle/truffle/api/nodes/Node.html#reportPolymorphicSpecialize) method which notifies the runtime that a node has specialized to a more polymorphic state.
    * The [ReportPolymorphism](http://www.graalvm.org/truffle/javadoc/com/oracle/truffle/api/dsl/ReportPolymorphism.html) and [ReportPolymorphism.Exclude](http://www.graalvm.org/truffle/javadoc/com/oracle/truffle/api/dsl/ReportPolymorphism.Exclude.html) annotations which the DSL uses to generate (or not generate) calls to [Node.reportPolymorphicSpecialize](http://www.graalvm.org/truffle/javadoc/com/oracle/truffle/api/nodes/Node.html#reportPolymorphicSpecialize--).
* Added `TruffleException.getSourceLocation()` for syntax errors which don't have a `Node`.
* Changed member lookup on `Class` host objects (as obtained by e.g. `obj.getClass()`) to expose `Class` instance members, while `TruffleLanguage.Env.lookupHostSymbol(String)` returns a companion object providing the static members of the class and serving as a constructor.



## Version 0.32

* Added [SuspendAnchor](http://www.graalvm.org/truffle/javadoc/com/oracle/truffle/api/debug/SuspendAnchor.html) enum class that describes where, within a guest language source section, the suspend position is and [Breakpoint.Builder.suspendAnchor()](http://www.graalvm.org/truffle/javadoc/com/oracle/truffle/api/debug/Breakpoint.Builder.html#suspendAnchor-com.oracle.truffle.api.debug.SuspendAnchor-) to be able to break before or after the source section.
* Deprecated `SuspendedEvent.isHaltedBefore()`, [SuspendedEvent.getSuspendAnchor()](http://www.graalvm.org/truffle/javadoc/com/oracle/truffle/api/debug/SuspendedEvent.html#getSuspendAnchor--) is to be used instead.
* Added new interop message [REMOVE](http://www.graalvm.org/truffle/javadoc/com/oracle/truffle/api/interop/Message.html#REMOVE) with the appropriate foreign access methods [ForeignAccess.sendRemove](http://www.graalvm.org/truffle/javadoc/com/oracle/truffle/api/interop/ForeignAccess.html#sendRemove-com.oracle.truffle.api.nodes.Node-com.oracle.truffle.api.interop.TruffleObject-java.lang.Object-) and [KeyInfo.isRemovable flag](http://www.graalvm.org/truffle/javadoc/com/oracle/truffle/api/interop/KeyInfo.html#isRemovable-int-).
* Added [SourceFilter](http://www.graalvm.org/truffle/javadoc/com/oracle/truffle/api/instrumentation/SourceFilter.html) for source-only based filtering in instrumentation.
* Changed semantics of [UnexpectedResultException](http://www.graalvm.org/truffle/javadoc/com/oracle/truffle/api/nodes/UnexpectedResultException.html) when used in [Specialization#rewriteOn](http://www.graalvm.org/truffle/javadoc/com/oracle/truffle/api/dsl/Specialization.html#rewriteOn--) to indicate that a result is already available and no other specialization methods need to be invoked in Truffle DSL.

## Version 0.31

* Removed deprecated `com.oracle.truffle.api.source.LineLocation` class.
* Added `RootNode#isCaptureFramesForTrace()` to allow subclasses to configure capturing of frames in `TruffleException` instances and `TruffleStackTraceElement#getFrame()` to access the captured frames.
* [MaterializedFrame](http://www.graalvm.org/truffle/javadoc/com/oracle/truffle/api/frame/MaterializedFrame.html) changed to extend [VirtualFrame](http://www.graalvm.org/truffle/javadoc/com/oracle/truffle/api/frame/VirtualFrame.html), to be able to call methods taking `VirtualFrame` from behind Truffle boundary.
* Added [ExecutableNode](http://www.graalvm.org/truffle/javadoc/com/oracle/truffle/api/nodes/ExecutableNode.html), [TruffleLanguage.parse(InlineParsingRequest)](http://www.graalvm.org/truffle/javadoc/com/oracle/truffle/api/TruffleLanguage.html#parse-com.oracle.truffle.api.TruffleLanguage.InlineParsingRequest-) and [TruffleInstrument.Env.parseInline](http://www.graalvm.org/truffle/javadoc/com/oracle/truffle/api/instrumentation/TruffleInstrument.Env.html#parseInline-com.oracle.truffle.api.source.Source-com.oracle.truffle.api.nodes.Node-com.oracle.truffle.api.frame.MaterializedFrame-) to parse an inline code snippet at the provided location and produce an AST fragment that can be executed using frames valid at the provided location. `ParsingRequest.getLocation()` and `ParsingRequest.getFrame()` methods were deprecated in favor of `InlineParsingRequest`, `EventContext.parseInContext()` was deprecated in favor of `TruffleInstrument.Env.parseInline()`.
* [RootNode](http://www.graalvm.org/truffle/javadoc/com/oracle/truffle/api/nodes/RootNode.html) now extends [ExecutableNode](http://www.graalvm.org/truffle/javadoc/com/oracle/truffle/api/nodes/ExecutableNode.html).
* Removed deprecated methods `TruffleLanguage.parse(Source, Node, String...)` and `TruffleLanguage.evalInContext(Source, Node, MaterializedFrame)` and constructor `RootNode(Class, SourceSection, FrameDescriptor)`.
* Java Interop now wraps exceptions thrown by Java method invocations in host exceptions.
* Added [JavaInterop.isHostException](http://www.graalvm.org/truffle/javadoc/com/oracle/truffle/api/interop/java/JavaInterop.html#isHostException-java.lang.Throwable-) and [JavaInterop.asHostException](http://www.graalvm.org/truffle/javadoc/com/oracle/truffle/api/interop/java/JavaInterop.html#asHostException-java.lang.Throwable-) to identify and unwrap host exceptions, respectively.
* Added support for `TruffleLanguage` context pre-initialization in the native image. To support context pre-initialization a language has to implement the [patchContext](http://www.graalvm.org/truffle/javadoc/com/oracle/truffle/api/TruffleLanguage#patchContext-C-com.oracle.truffle.api.TruffleLanguage.Env-) method.
* The profiler infrastructure (`CPUSampler`, `CPUTracer` and `MemoryTracer`) moved to a new tools suite.
* Added [LanguageInfo.isInternal](http://www.graalvm.org/truffle/javadoc/com/oracle/truffle/api/nodes/LanguageInfo.html#isInternal--)
* Removed special Java interop support for `java.util.Map`.
* Added a mechanism to unwind execution nodes in instrumentation by [EventContext.createUnwind](http://www.graalvm.org/truffle/javadoc/com/oracle/truffle/api/instrumentation/EventContext.html#createUnwind-java.lang.Object-), [ExecutionEventListener.onUnwind](http://www.graalvm.org/truffle/javadoc/com/oracle/truffle/api/instrumentation/ExecutionEventListener.html#onUnwind-com.oracle.truffle.api.instrumentation.EventContext-com.oracle.truffle.api.frame.VirtualFrame-java.lang.Object-), [ExecutionEventNode.onUnwind](http://www.graalvm.org/truffle/javadoc/com/oracle/truffle/api/instrumentation/ExecutionEventNode.html#onUnwind-com.oracle.truffle.api.frame.VirtualFrame-java.lang.Object-) and [ProbeNode.onReturnExceptionalOrUnwind](http://www.graalvm.org/truffle/javadoc/com/oracle/truffle/api/instrumentation/ProbeNode.html#onReturnExceptionalOrUnwind-com.oracle.truffle.api.frame.VirtualFrame-java.lang.Throwable-boolean-). [ProbeNode.UNWIND_ACTION_REENTER](http://www.graalvm.org/truffle/javadoc/com/oracle/truffle/api/instrumentation/ProbeNode.html#UNWIND_ACTION_REENTER) constant added.
* Deprecated `ProbeNode.onReturnExceptional()` in favor of `ProbeNode.onReturnExceptionalOrUnwind()`.
* The wrapper node specification has changed, see [ProbeNode](http://www.graalvm.org/truffle/javadoc/com/oracle/truffle/api/instrumentation/ProbeNode.html). If the annotation processor is used (`@Instrumentable` annotation) then just a recompile is required. Manually written wrappers need to be updated.
* Added [SuspendedEvent.prepareUnwindFrame](http://www.graalvm.org/truffle/javadoc/com/oracle/truffle/api/debug/SuspendedEvent.html#prepareUnwindFrame-com.oracle.truffle.api.debug.DebugStackFrame-) to unwind frame(s) during debugging.
* Added [DebuggerTester](http://www.graalvm.org/truffle/javadoc/com/oracle/truffle/api/debug/DebuggerTester.html#DebuggerTester-org.graalvm.polyglot.Context.Builder-) constructor that takes `Context.Builder`.
* Removed deprecated [DebuggerTester](http://www.graalvm.org/truffle/javadoc/com/oracle/truffle/api/debug/DebuggerTester.html) constructor that takes the legacy `PolyglotEngine.Builder`.
* Removed deprecated methods in `JavaInterop`: `isNull`, `isArray`, `isBoxed`, `unbox`, `getKeyInfo`.
* Disallowed `null` as `FrameSlot` identifier.
* Removed deprecated `FrameSlot` constructor and `FrameDescriptor.create` methods.
* Changed the behavior of exception handling (TruffleException) to capture stack frames lazily

## Version 0.30

* Truffle languages are being [finalized](http://www.graalvm.org/truffle/javadoc/com/oracle/truffle/api/TruffleLanguage##finalizeContext-C-) before disposal. This allows languages to run code with all languages still in a valid state. It is no longer allowed to access other languages during language disposal.
* Truffle languages can now declare dependent languages. This allows to take influence on the disposal order.
* All classes of the [com.oracle.truffle.api.metadata](http://www.graalvm.org/truffle/javadoc/com/oracle/truffle/api/metadata/package-summary.html) package were deprecated. As a replacement use [Scope](http://www.graalvm.org/truffle/javadoc/com/oracle/truffle/api/Scope.html), [TruffleLanguage.findLocalScopes](http://www.graalvm.org/truffle/javadoc/com/oracle/truffle/api/TruffleLanguage.html#findLocalScopes-C-com.oracle.truffle.api.nodes.Node-com.oracle.truffle.api.frame.Frame-) and [TruffleInstrument.Env.findLocalScopes](http://www.graalvm.org/truffle/javadoc/com/oracle/truffle/api/instrumentation/TruffleInstrument.Env.html#findLocalScopes-com.oracle.truffle.api.nodes.Node-com.oracle.truffle.api.frame.Frame-) instead.
* Added the ability to access [top scopes](http://www.graalvm.org/truffle/javadoc/com/oracle/truffle/api/instrumentation/TruffleInstrument.Env.html#findTopScopes-java.lang.String-) of languages and [exported symbols](http://www.graalvm.org/truffle/javadoc/com/oracle/truffle/api/instrumentation/TruffleInstrument.Env.html#getExportedSymbols--) of the polyglot scope using the instrumentation API.
* Added the ability to access [top scopes](http://www.graalvm.org/truffle/javadoc/com/oracle/truffle/api/debug/DebuggerSession.html#getTopScope-java.lang.String-) and [exported symbols](http://www.graalvm.org/truffle/javadoc/com/oracle/truffle/api/debug/DebuggerSession.html#getExportedSymbols--) using the debugger API.
* Added the [and](graal/truffle/javadoc/com/oracle/truffle/api/instrumentation/SourceSectionFilter.Builder.html#and-com.oracle.truffle.api.instrumentation.SourceSectionFilter-) method to the [SourceSectionFilter Builder](http://www.graalvm.org/truffle/javadoc/com/oracle/truffle/api/instrumentation/SourceSectionFilter.Builder.html) which allows composing filters.
* Added the new profiler infrastructure, including the [CPU sampler](http://www.graalvm.org/truffle/javadoc/com/oracle/truffle/tools/profiler/CPUSampler.html), [CPU tracer](http://www.graalvm.org/truffle/javadoc/com/oracle/truffle/tools/profiler/CPUTracer.html) and an experimental [Memory tracer](http://www.graalvm.org/truffle/javadoc/com/oracle/truffle/tools/profiler/MemoryTracer.html).
* Added a new [TCK SPI](https://github.com/graalvm/graal/blob/master/truffle/docs/TCK.md) based on the org.graalvm.polyglot API to test a language inter-operability. To test the language inter-operability implement the [LanguageProvider](http://www.graalvm.org/truffle/javadoc/org/graalvm/polyglot/tck/LanguageProvider.html).
* Removed all deprecated API in com.oracle.truffle.api.dsl.
* New interop messages [HAS_KEYS](http://www.graalvm.org/truffle/javadoc/com/oracle/truffle/api/interop/Message.html#HAS_KEYS) and [IS_INSTANTIABLE](http://www.graalvm.org/truffle/javadoc/com/oracle/truffle/api/interop/Message.html#IS_INSTANTIABLE) added, with the appropriate foreign access methods [ForeignAccess.sendHasKeys](http://www.graalvm.org/truffle/javadoc/com/oracle/truffle/api/interop/ForeignAccess.html#sendHasKeys-com.oracle.truffle.api.nodes.Node-com.oracle.truffle.api.interop.TruffleObject-) and [ForeignAccess.sendIsInstantiable](http://www.graalvm.org/truffle/javadoc/com/oracle/truffle/api/interop/ForeignAccess.html#sendIsInstantiable-com.oracle.truffle.api.nodes.Node-com.oracle.truffle.api.interop.TruffleObject-).
* New interop foreign access factory [ForeignAccess.StandardFactory](http://www.graalvm.org/truffle/javadoc/com/oracle/truffle/api/interop/ForeignAccess.StandardFactory.html) replaces the version-specific factories, the deprecated ForeignAccess.Factory10 and ForeignAccess.Factory18 were removed, ForeignAccess.Factory26 was deprecated.
* [@MessageResolution](http://www.graalvm.org/truffle/javadoc/com/oracle/truffle/api/interop/MessageResolution.html) automatically applies default value to boolean HAS/IS messages depending on presence of message handlers of corresponding messages.
* Added instrumentation API for listening on contexts and threads changes: [Instrumenter.attachContextsListener](http://www.graalvm.org/truffle/javadoc/com/oracle/truffle/api/instrumentation/Instrumenter.html#attachContextsListener-T-boolean-), [ContextsListener](http://www.graalvm.org/truffle/javadoc/com/oracle/truffle/api/instrumentation/ContextsListener.html), [Instrumenter.attachThreadsListener](http://www.graalvm.org/truffle/javadoc/com/oracle/truffle/api/instrumentation/Instrumenter.html#attachThreadsListener-T-boolean-) and [ThreadsListener](http://www.graalvm.org/truffle/javadoc/com/oracle/truffle/api/instrumentation/ThreadsListener.html).
* Added debugger representation of a context [DebugContext](http://www.graalvm.org/truffle/javadoc/com/oracle/truffle/api/debug/DebugContext.html) and API for listening on contexts and threads changes: [DebuggerSession.setContextsListener](http://www.graalvm.org/truffle/javadoc/com/oracle/truffle/api/debug/DebuggerSession.html#setContextsListener-com.oracle.truffle.api.debug.DebugContextsListener-boolean-), [DebugContextsListener](http://www.graalvm.org/truffle/javadoc/com/oracle/truffle/api/debug/DebugContextsListener.html), [DebuggerSession.setThreadsListener](http://www.graalvm.org/truffle/javadoc/com/oracle/truffle/api/debug/DebuggerSession.html#setThreadsListener-com.oracle.truffle.api.debug.DebugThreadsListener-boolean-) and [DebugThreadsListener](http://www.graalvm.org/truffle/javadoc/com/oracle/truffle/api/debug/DebugThreadsListener.html).
* Added [TruffleContext.getParent](http://www.graalvm.org/truffle/javadoc/com/oracle/truffle/api/TruffleContext.html#getParent--) to provide the hierarchy of inner contexts.
* Added [TruffleLanguage.Env.getContext](http://www.graalvm.org/truffle/javadoc/com/oracle/truffle/api/TruffleLanguage.Env.html#getContext--) for use by language implementations to obtain the environment's polyglot context.

## Version 0.29

* [SourceSectionFilter.Builder.includeInternal](http://www.graalvm.org/truffle/javadoc/com/oracle/truffle/api/instrumentation/SourceSectionFilter.Builder.html#includeInternal-boolean-) added to be able to exclude internal code from instrumentation.
* Debugger step filtering is extended with [include of internal code](http://www.graalvm.org/truffle/javadoc/com/oracle/truffle/api/debug/SuspensionFilter.Builder.html#includeInternal-boolean-) and [source filter](http://www.graalvm.org/truffle/javadoc/com/oracle/truffle/api/debug/SuspensionFilter.Builder.html#sourceIs-java.util.function.Predicate-). By default, debugger now does not step into internal code, unless a step filter that is set to include internal code is applied.
* [DebugScope.getSourceSection](http://www.graalvm.org/truffle/javadoc/com/oracle/truffle/api/debug/DebugScope.html#getSourceSection--) added to provide source section of a scope.

## Version 0.28
4-Oct-2017

* Truffle languages may support [access](http://www.graalvm.org/truffle/javadoc/com/oracle/truffle/api/TruffleLanguage.html#isThreadAccessAllowed-java.lang.Thread-boolean-) to contexts from multiple threads at the same time. By default the language supports only single-threaded access.
* Languages now need to use the language environment to [create](http://www.graalvm.org/truffle/javadoc/com/oracle/truffle/api/TruffleLanguage.Env.html#createThread-java.lang.Runnable-) new threads for a context. Creating Threads using the java.lang.Thread constructor is no longer allowed and will be blocked in the next release.
* Added `JavaInterop.isJavaObject(Object)` method overload.
* Deprecated helper methods in `JavaInterop`: `isNull`, `isArray`, `isBoxed`, `unbox`, `getKeyInfo`. [ForeignAccess](http://www.graalvm.org/truffle/javadoc/com/oracle/truffle/api/interop/ForeignAccess.html) already provides equivalent methods: `sendIsNull`, `sendIsArray`, `sendIsBoxed`, `sendUnbox`, `sendKeyInfo`, respectively.
* Deprecated all String based API in Source and SourceSection and replaced it with CharSequence based APIs. Automated migration with Jackpot rules is available (run `mx jackpot --apply`).
* Added [Source.Builder.language](http://www.graalvm.org/truffle/javadoc/com/oracle/truffle/api/source/Source.Builder.html#language-java.lang.String-) and [Source.getLanguage](http://www.graalvm.org/truffle/javadoc/com/oracle/truffle/api/source/Source.html#getLanguage--) to be able to set/get source langauge in addition to MIME type.
* Added the [inCompilationRoot](http://www.graalvm.org/truffle/javadoc/com/oracle/truffle/api/CompilerDirectives.html#inCompilationRoot--) compiler directive.
* Deprecated TruffleBoundary#throwsControlFlowException and introduced TruffleBoundary#transferToInterpreterOnException.

## Version 0.27
16-Aug-2017

* The Truffle API now depends on the Graal SDK jar to also be on the classpath.
* Added an implementation of org.graalvm.polyglot API in Truffle.
* API classes in com.oracle.truffe.api.vm package will soon be deprecated. Use the org.graalvm.polyglot API instead.
* Added [SourceSectionFilter.Builder](http://www.graalvm.org/truffle/javadoc/com/oracle/truffle/api/instrumentation/SourceSectionFilter.Builderhtml).`rootNameIs(Predicate<String>)` to filter for source sections based on the name of the RootNode.
* Added [AllocationReporter](http://www.graalvm.org/truffle/javadoc/com/oracle/truffle/api/instrumentation/AllocationReporter.html) as a service for guest languages to report allocation of guest language values.
* Added [Instrumenter.attachAllocationListener](http://www.graalvm.org/truffle/javadoc/com/oracle/truffle/api/instrumentation/Instrumenter.html#attachAllocationListener-com.oracle.truffle.api.instrumentation.AllocationEventFilter-T-), [AllocationEventFilter](http://www.graalvm.org/truffle/javadoc/com/oracle/truffle/api/instrumentation/AllocationEventFilter.html), [AllocationListener](http://www.graalvm.org/truffle/javadoc/com/oracle/truffle/api/instrumentation/AllocationListener.html) and [AllocationEvent](http://www.graalvm.org/truffle/javadoc/com/oracle/truffle/api/instrumentation/AllocationEvent.html) for profilers to be able to track creation and size of guest language values.
* Added [RootNode.getCurrentContext](http://www.graalvm.org/truffle/javadoc/com/oracle/truffle/api/nodes/RootNode.html), [TruffleLanguage.getCurrentLanguage(Class)](http://www.graalvm.org/truffle/javadoc/com/oracle/truffle/api/TruffleLanguage.html), [TruffleLanguage.getCurrentContext(Class)](http://www.graalvm.org/truffle/javadoc/com/oracle/truffle/api/TruffleLanguage.html) to allow static lookups of the language and context.
* Added an id property to [TruffleLanguage.Registration](http://www.graalvm.org/truffle/javadoc/com/oracle/truffle/api/TruffleLanguage.Registration#id) to specify a unique identifier for each language. If not specified getName().toLowerCase() will be used. The registration id will be mandatory in future releases.
* Added an internal property to [TruffleLanguage.Registration](http://www.graalvm.org/truffle/javadoc/com/oracle/truffle/api/TruffleLanguage.Registration#internal) to specify whether a language is intended for internal use only. For example the Truffle Native Function Interface is a language that should be used from other languages only.
* Added an internal property to [TruffleInstrument.Registration](http://www.graalvm.org/truffle/javadoc/com/oracle/truffle/api/instrumentation/TruffleInstrument.Registration#internal) to specify whether a internal is intended for internal use by other instruments or languages only.
* Added the ability to describe options for languages and instruments using [TruffleLanguage.getOptionDescriptors()](http://www.graalvm.org/truffle/javadoc/com/oracle/truffle/api/TruffleLanguage.html) and [TruffleInstrument.getOptionDescriptors](http://www.graalvm.org/truffle/javadoc/com/oracle/truffle/api/instrumentation/TruffleInstrument.html). User provided options are available to the language using TruffleLanguage.Env.getOptions() and TruffleInstrument.Env.getOptions().
* Added JavaInterop.isJavaObject(TruffleObject) and JavaInterop.asJavaObject(TruffleObject) to check and convert back to host language object from a TruffleObject.
* Added [TruffleException](http://www.graalvm.org/truffle/javadoc/com/oracle/truffle/api/TruffleException.html) to allow languages to throw standardized error information.
* [Guest language stack traces](http://www.graalvm.org/truffle/javadoc/com/oracle/truffle/api/TruffleStackTraceElement.html) are now collected automatically for each exception thrown and passed through a CallTarget.
* Added RootNode.isInternal to indicate if a RootNode is considered internal and should not be shown to the guest language programmer.
* Added TruffleLanguage.lookupSymbol to be implemented by languages to support language agnostic lookups in the top-most scope.
* Added TruffleLanguage.Env.getApplicationArguments() to access application arguments specified by the user.
* Added [@Option](http://www.graalvm.org/truffle/javadoc/com/oracle/truffle/api/Option.html) annotation to allow simple declaration of options in TruffleLanguage or TruffleInstrument subclasses.
* Added [TruffleLanguage.RunWithPolyglotRule](http://www.graalvm.org/truffle/javadoc/com/oracle/truffle/tck/TruffleRunner.RunWithPolyglotRule.html) JUnit rule to allow running unit tests in the context of a polyglot engine.
* Added implementationName property to [TruffleLanguage.Registration](http://www.graalvm.org/truffle/javadoc/com/oracle/truffle/api/TruffleLanguage.Registration#implementationName) to specify a human readable name of the language implementation name.
* Added TruffleLanguage.Env.lookupSymbol(String) to be used by other languages to support language lookups in their top-most scope.
* Added TruffleLanguage.Env.lookupHostSymbol(String) to be used by other languages to support language lookups from the host language.
* Added TruffleLanguage.Env.isHostLookupAllowed() to find out whether host lookup is generally allowed.
* Added Node#notifyInserted(Node) to notify the instrumentation framework about changes in the AST after the first execution.
* Added TruffleLanguage.Env.newContextBuilder() that allows guest languages to create inner language contexts/environments by returning TruffleContext instances.
* Added a concept of breakpoints shared accross sessions, associated with Debugger instance: [Debugger.install](http://www.graalvm.org/truffle/javadoc/com/oracle/truffle/api/debug/Debugger.html#install-com.oracle.truffle.api.debug.Breakpoint-), [Debugger.getBreakpoints](http://www.graalvm.org/truffle/javadoc/com/oracle/truffle/api/debug/Debugger.html#getBreakpoints--) and a possibility to listen on breakpoints changes: [Debugger.PROPERTY_BREAKPOINTS](http://www.graalvm.org/truffle/javadoc/com/oracle/truffle/api/debug/Debugger.html#PROPERTY_BREAKPOINTS), [Debugger.addPropertyChangeListener](http://www.graalvm.org/truffle/javadoc/com/oracle/truffle/api/debug/Debugger.html#addPropertyChangeListener-java.beans.PropertyChangeListener-) and [Debugger.removePropertyChangeListener](http://www.graalvm.org/truffle/javadoc/com/oracle/truffle/api/debug/Debugger.html#removePropertyChangeListener-java.beans.PropertyChangeListener-). [Breakpoint.isModifiable](http://www.graalvm.org/truffle/javadoc/com/oracle/truffle/api/debug/Breakpoint.html#isModifiable--) added to be able to distinguish the shared read-only copy of installed Breakpoints.
* [TruffleInstrument.Env.getLanguages()](http://www.graalvm.org/truffle/javadoc/com/oracle/truffle/api/instrumentation/TruffleInstrument.Env.html#getLanguages--) returns languages by their IDs instead of MIME types when the new polyglot API is used.
* Deprecated [ExactMath.addExact(int, int)](http://www.graalvm.org/truffle/javadoc/com/oracle/truffle/api/ExactMath.html#addExact-int-int-), [ExactMath.addExact(long, long)](http://www.graalvm.org/truffle/javadoc/com/oracle/truffle/api/ExactMath.html#addExact-long-long-), [ExactMath.subtractExact(int, int)](http://www.graalvm.org/truffle/javadoc/com/oracle/truffle/api/ExactMath.html#subtractExact-int-int-), [ExactMath.subtractExact(long, long)](http://www.graalvm.org/truffle/javadoc/com/oracle/truffle/api/ExactMath.html#subtractExact-long-long-), [ExactMath.multiplyExact(int, int)](http://www.graalvm.org/truffle/javadoc/com/oracle/truffle/api/ExactMath.html#multiplyExact-int-int-), [ExactMath.multiplyExact(long, long)](http://www.graalvm.org/truffle/javadoc/com/oracle/truffle/api/ExactMath.html#multiplyExact-long-long-). Users can replace these with java.lang.Math utilities of same method names.

## Version 0.26
18-May-2017

* Language can provide additional services and instruments can [look them up](http://www.graalvm.org/truffle/javadoc/com/oracle/truffle/api/instrumentation/TruffleInstrument.Env.html#lookup).
* Renamed `DebugValue.isWriteable` to [DebugValue.isWritable](http://www.graalvm.org/truffle/javadoc/com/oracle/truffle/api/debug/DebugValue.html#isWritable--) to fix spelling.
* [Breakpoint.setCondition](http://www.graalvm.org/truffle/javadoc/com/oracle/truffle/api/debug/Breakpoint.html#setCondition-java.lang.String-) does not throw the IOException any more.
* Added new message [Message.KEY_INFO](http://www.graalvm.org/truffle/javadoc/com/oracle/truffle/api/interop/Message.html#KEY_INFO), and an argument to [Message.KEYS](http://www.graalvm.org/truffle/javadoc/com/oracle/truffle/api/interop/Message.html#KEYS) specifying whether internal keys should be provided. The appropriate foreign access [ForeignAccess.sendKeyInfo](http://www.graalvm.org/truffle/javadoc/com/oracle/truffle/api/interop/ForeignAccess.html#sendKeyInfo-com.oracle.truffle.api.nodes.Node-com.oracle.truffle.api.interop.TruffleObject-java.lang.Object-), [ForeignAccess.sendKeys](http://www.graalvm.org/truffle/javadoc/com/oracle/truffle/api/interop/ForeignAccess.html#sendKeys-com.oracle.truffle.api.nodes.Node-com.oracle.truffle.api.interop.TruffleObject-boolean-) and a new factory [ForeignAccess.Factory26](http://www.graalvm.org/truffle/javadoc/com/oracle/truffle/api/interop/ForeignAccess.Factory26.html).
* A new [KeyInfo](http://www.graalvm.org/truffle/javadoc/com/oracle/truffle/api/interop/KeyInfo.html) utility class added to help with dealing with bit flags.
* Added new Java interop utility methods: [JavaInterop.getKeyInfo](http://www.graalvm.org/truffle/javadoc/com/oracle/truffle/api/interop/java/JavaInterop.html#getKeyInfo-com.oracle.truffle.api.interop.TruffleObject-java.lang.Object-) and [JavaInterop.getMapView](http://www.graalvm.org/truffle/javadoc/com/oracle/truffle/api/interop/java/JavaInterop.html#getMapView-java.util.Map-boolean-).
* Added [metadata](http://www.graalvm.org/truffle/javadoc/com/oracle/truffle/api/metadata/package-summary.html) package, intended for APIs related to guest language structure and consumed by tools.
* Added [ScopeProvider](http://www.graalvm.org/truffle/javadoc/com/oracle/truffle/api/metadata/ScopeProvider.html) to provide a hierarchy of scopes enclosing the given node. The scopes are expected to contain variables valid at the associated node.
* Added [Scope](http://www.graalvm.org/truffle/javadoc/com/oracle/truffle/api/metadata/Scope.html) for instruments to get a list of scopes enclosing the given node. The scopes contain variables valid at the provided node.
* Added [DebugScope](http://www.graalvm.org/truffle/javadoc/com/oracle/truffle/api/debug/DebugScope.html), [DebugStackFrame.getScope](http://www.graalvm.org/truffle/javadoc/com/oracle/truffle/api/debug/DebugStackFrame.html#getScope--) and [DebugValue.getScope](http://www.graalvm.org/truffle/javadoc/com/oracle/truffle/api/debug/DebugValue.html#getScope--) to allow debuggers to retrieve the scope information and associated variables.
* Deprecated [DebugStackFrame.iterator](http://www.graalvm.org/truffle/javadoc/com/oracle/truffle/api/debug/DebugStackFrame.html) and [DebugStackFrame.getValue](http://www.graalvm.org/truffle/javadoc/com/oracle/truffle/api/debug/DebugStackFrame.html), [DebugStackFrame.getScope](http://www.graalvm.org/truffle/javadoc/com/oracle/truffle/api/debug/DebugStackFrame.html#getScope--) is to be used instead.
* Added [Cached.dimensions()](http://www.graalvm.org/truffle/javadoc/com/oracle/truffle/api/dsl/Cached.html) to specify compilation finalness of cached arrays.
* [SuspendedEvent.prepareStepOut](http://www.graalvm.org/truffle/javadoc/com/oracle/truffle/api/debug/SuspendedEvent.html#prepareStepOut-int-) has a `stepCount` argument for consistency with other prepare methods. The no-argument method is deprecated.
* Multiple calls to `SuspendedEvent.prepare*()` methods accumulate the requests to create a composed action. This allows creation of debugging meta-actions.
* [JavaInterop.toJavaClass](http://www.graalvm.org/truffle/javadoc/com/oracle/truffle/api/interop/java/JavaInterop.html#toJavaClass) can find proper Java class for a wrapped object
* Added environment methods TruffleLanguage.Env.getLanguages(), TruffleLanguage.Env.getInstruments(), TruffleInstrument.Env.getLanguages(), TruffleInstrument.Env.getInstruments() that allows languages or instruments to inspect some basic information about other installed languages or instruments.
* Added lookup methods TruffleLanguage.Env.lookup(LanguageInfo, Class), TruffleLanguage.Env.lookup(InstrumentInfo, Class), TruffleInstrument.Env.lookup(LanguageInfo, Class) and TruffleInstrument.Env.lookup(InstrumentInfo, Class) that allows the exchange of services between instruments and languages.
* Added [EventContext.isLanguageContextInitialized](http://www.graalvm.org/truffle/javadoc/com/oracle/truffle/api/instrumentation/EventContext.html#isLanguageContextInitialized--) to be able to test language context initialization in instruments.
* Added [SuspensionFilter](http://www.graalvm.org/truffle/javadoc/com/oracle/truffle/api/debug/SuspensionFilter.html) class, [DebuggerSession.setSteppingFilter](http://www.graalvm.org/truffle/javadoc/com/oracle/truffle/api/debug/DebuggerSession.html#setSteppingFilter-com.oracle.truffle.api.debug.SuspensionFilter-) and [SuspendedEvent.isLanguageContextInitialized](http://www.graalvm.org/truffle/javadoc/com/oracle/truffle/api/debug/SuspendedEvent.html#isLanguageContextInitialized--) to be able to ignore language context initialization during debugging.

## Version 0.25
3-Apr-2017

* Added [Instrumenter.attachOutConsumer](http://www.graalvm.org/truffle/javadoc/com/oracle/truffle/api/instrumentation/Instrumenter.html#attachOutConsumer-T-) and [Instrumenter.attachErrConsumer](http://www.graalvm.org/truffle/javadoc/com/oracle/truffle/api/instrumentation/Instrumenter.html#attachErrConsumer-T-) to receive output from executions run in the associated PolyglotEngine.
* [JavaInterop.asTruffleObject](http://www.graalvm.org/truffle/javadoc/com/oracle/truffle/api/interop/java/JavaInterop.html#asTruffleObject-java.lang.Object-) lists methods as keys
* Deprecated `TypedObject` interface
* Added [PolyglotRuntime](http://www.graalvm.org/truffle/javadoc/com/oracle/truffle/api/vm/PolyglotRuntime.html) for global configuration and to allow engines share resources. The runtime of a PolyglotEngine can be configured using [PolyglotEngine](http://www.graalvm.org/truffle/javadoc/com/oracle/truffle/api/vm/PolyglotEngine.html)`.newBuilder().runtime(runtime).build()`.
* The `getInstruments()` method has been moved from the [PolyglotEngine](http://www.graalvm.org/truffle/javadoc/com/oracle/truffle/api/vm/PolyglotEngine.html) to [PolyglotRuntime](http://www.graalvm.org/truffle/javadoc/com/oracle/truffle/api/vm/PolyglotRuntime.html).
* [TruffleLanguage](http://www.graalvm.org/truffle/javadoc/com/oracle/truffle/api/TruffleLanguage.html) now requires a public default constructor instead of a singleton field named INSTANCE.
* [TruffleLanguage](http://www.graalvm.org/truffle/javadoc/com/oracle/truffle/api/TruffleLanguage.html) now requires a public no argument constructor instead of a singleton field named INSTANCE.
* The [TruffleLanguage](http://www.graalvm.org/truffle/javadoc/com/oracle/truffle/api/TruffleLanguage.html) instance can now be used to share code and assumptions between engine instances. See the TruffleLanguage javadoc for details.
* Added a new constructor to [RootNode](http://www.graalvm.org/truffle/javadoc/com/oracle/truffle/api/nodes/RootNode.html) with a [TruffleLanguage](http://www.graalvm.org/truffle/javadoc/com/oracle/truffle/api/TruffleLanguage.html) instance as argument. The current constructor was deprecated.  
* Added [RootNode.getLanguage(Class)](http://www.graalvm.org/truffle/javadoc/com/oracle/truffle/api/nodes/RootNode.html) to access the current language implementation instance.
* Added [RootNode.getLanguageInfo](http://www.graalvm.org/truffle/javadoc/com/oracle/truffle/api/nodes/RootNode.html) to access public information about the associated language.
* Added [TruffleLanguage.ContextReference](http://www.graalvm.org/truffle/javadoc/com/oracle/truffle/api/TruffleLanguage.html) class and [TruffleLanguage.getContextReference](http://www.graalvm.org/truffle/javadoc/com/oracle/truffle/api/TruffleLanguage.html).
* Added [Value.getMetaObject](http://www.graalvm.org/truffle/javadoc/com/oracle/truffle/api/vm/TruffleLanguage.html) and [Value.getSouceLocation](http://www.graalvm.org/truffle/javadoc/com/oracle/truffle/api/vm/TruffleLanguage.html)
* Deprecated [RootNode.getExecutionContext](http://www.graalvm.org/truffle/javadoc/com/oracle/truffle/api/nodes/RootNode.html)
* Deprecated [TruffleLanguage.createFindContextNode](http://www.graalvm.org/truffle/javadoc/com/oracle/truffle/api/TruffleLanguage.html) and [TruffleLanguage.findContext](http://www.graalvm.org/truffle/javadoc/com/oracle/truffle/api/TruffleLanguage.html).
* Deprecated [Node.getLanguage](http://www.graalvm.org/truffle/javadoc/com/oracle/truffle/api/nodes/Node.html).
* Deprecated [MessageResolution.language](http://www.graalvm.org/truffle/javadoc/com/oracle/truffle/api/nodes/Node.html) without replacement. (jackpot rule available)
* Deprecated [ExecutionContext](http://www.graalvm.org/truffle/javadoc/com/oracle/truffle/api/ExecutionContext.html), use RootNode#getCompilerOptions().
* Added [TruffleInstrument.Registration.services()](http://www.graalvm.org/truffle/javadoc/com/oracle/truffle/api/instrumentation/TruffleInstrument.Registration#services) to support declarative registration of services
* Deprecated internal class DSLOptions. Will be removed in the next release.
* Deprecated [Shape.getData()](http://www.graalvm.org/truffle/javadoc/com/oracle/truffle/api/object/Shape.html) and [ObjectType.createShapeData(Shape)](http://www.graalvm.org/truffle/javadoc/com/oracle/truffle/api/object/ObjectType.html) without replacement.
* Added [TruffleRunner](http://www.graalvm.org/truffle/javadoc/com/oracle/truffle/tck/TruffleRunner.html) JUnit runner for unit testing Truffle compilation.

## Version 0.24
1-Mar-2017
* Added possibility to activate/deactivate breakpoints via [DebuggerSession.setBreakpointsActive](http://www.graalvm.org/truffle/javadoc/com/oracle/truffle/api/debug/DebuggerSession.html#setBreakpointsActive-boolean-) and get the active state via [DebuggerSession.isBreakpointsActive](http://www.graalvm.org/truffle/javadoc/com/oracle/truffle/api/debug/DebuggerSession.html#isBreakpointsActive--).
* Deprecated the send methods in [ForeignAccess](http://www.graalvm.org/truffle/javadoc/com/oracle/truffle/api/interop/ForeignAccess.html) and added a a new version that does not require a frame parameter. ([Jackpot](https://bitbucket.org/jlahoda/jackpot30/wiki/Home) rule for automatic migration available)
* Made [@NodeChild](http://www.graalvm.org/truffle/javadoc/com/oracle/truffle/api/dsl/NodeChild.html) and [@NodeField](http://www.graalvm.org/truffle/javadoc/com/oracle/truffle/api/dsl/NodeField.html) annotations repeatable
* Added Truffle Native Function Interface.
* Abstract deprecated methods in [NodeClass](http://www.graalvm.org/truffle/javadoc/com/oracle/truffle/api/nodes/NodeClass.html) have default implementation
* Added [RootNode.cloneUninitialized](http://www.graalvm.org/truffle/javadoc/com/oracle/truffle/api/nodes/RootNode.html) that allows an optimizing runtime to efficiently create uninitialized clones of root nodes on demand.

## Version 0.23
1-Feb-2017
* Incompatible: Removed most of deprecated APIs from the [com.oracle.truffle.api.source package](http://www.graalvm.org/truffle/javadoc/com/oracle/truffle/api/source/package-summary.html).
* Enabled the new flat generated code layout for Truffle DSL as default. To use it just recompile your guest language with latest Truffle annotation processor. The new layout uses a bitset to encode the states of specializations instead of using a node chain for efficiency. The number of specializations per operation is now limited to 127 (with no implicit casts used). All changes in the new layout are expected to be compatible with the old layout. The optimization strategy for implicit casts and fallback handlers changed and might produce different peak performance results.
* Deprecated the frame argument for [IndirectCallNode](http://www.graalvm.org/truffle/javadoc/com/oracle/truffle/api/nodes/IndirectCallNode.html) and [DirectCallNode](http://www.graalvm.org/truffle/javadoc/com/oracle/truffle/api/nodes/DirectCallNode.html). The frame argument is no longer required.
* Deprecated [FrameInstance](http://www.graalvm.org/truffle/javadoc/com/oracle/truffle/api/frame/FrameInstance.html).getFrame(FrameAccess, boolean). Usages need to be replaced by FrameInstance.getFrame(FrameAccess). The slowPath parameter was removed without replacement.
* Deprecated FrameAccess.NONE without replacement.
* [FrameInstance](http://www.graalvm.org/truffle/javadoc/com/oracle/truffle/api/frame/FrameInstance.html).getFrame now throws an AssertionError if a local variable of a frame was written in READ_ONLY frame access mode.

## Version 0.22
13-Jan-2017
* [TruffleLanguage.isVisible](http://www.graalvm.org/truffle/javadoc/com/oracle/truffle/api/TruffleLanguage.html#isVisible-C-java.lang.Object-) allows languages to control printing of values in interactive environments
* [PolyglotEngine](http://www.graalvm.org/truffle/javadoc/com/oracle/truffle/api/vm/PolyglotEngine.html)`.findGlobalSymbols` that returns `Iterable`
* [TruffleLanguage](http://www.graalvm.org/truffle/javadoc/com/oracle/truffle/api/TruffleLanguage.html)`.importSymbols` that returns `Iterable`
* [RootNode.setCallTarget](http://www.graalvm.org/truffle/javadoc/com/oracle/truffle/api/nodes/RootNode.html#setCallTarget-com.oracle.truffle.api.RootCallTarget-) is deprecated
* Generic parsing method [TruffleLanguage](http://www.graalvm.org/truffle/javadoc/com/oracle/truffle/api/TruffleLanguage.html).`parse(`[ParsingRequest](http://www.graalvm.org/truffle/javadoc/com/oracle/truffle/api/TruffleLanguage.ParsingRequest.html) `)` replaces now deprecated multi-argument `parse` method.
* Added [TruffleLanguage.findMetaObject](http://www.graalvm.org/truffle/javadoc/com/oracle/truffle/api/TruffleLanguage.html#findMetaObject-C-java.lang.Object-) and [DebugValue.getMetaObject](http://www.graalvm.org/truffle/javadoc/com/oracle/truffle/api/debug/DebugValue.html#getMetaObject--) to retrieve a meta-object of a value.
* Added [TruffleLanguage.findSourceLocation](http://www.graalvm.org/truffle/javadoc/com/oracle/truffle/api/TruffleLanguage.html#findSourceLocation-C-java.lang.Object-) and [DebugValue.getSourceLocation](http://www.graalvm.org/truffle/javadoc/com/oracle/truffle/api/debug/DebugValue.html#getSourceLocation--) to retrieve a source section where a value is declared.
* Added [TruffleLanguage.Registration.interactive()](http://www.graalvm.org/truffle/javadoc/com/oracle/truffle/api/TruffleLanguage.Registration.html#interactive--) and [PolyglotEngine.Language.isInteractive()](http://www.graalvm.org/truffle/javadoc/com/oracle/truffle/api/vm/PolyglotEngine.Language.html#isInteractive--) to inform about language interactive capability
* Deprecated the @[Specialization](http://www.graalvm.org/truffle/javadoc/com/oracle/truffle/api/dsl/Specialization.html) contains attribute and renamed it to replaces.
* Deprecated @[ShortCircuit](http://www.graalvm.org/truffle/javadoc/com/oracle/truffle/api/dsl/ShortCircuit.html) DSL annotation without replacement. It is recommended to implement short circuit nodes manually without using the DSL.
* Added Truffle DSL [introspection API](http://www.graalvm.org/truffle/javadoc/com/oracle/truffle/api/dsl/Introspection.html) that provides runtime information for specialization activation and cached data.

## Version 0.21
6-Dec-2016
* Added [Source.isInteractive()](http://www.graalvm.org/truffle/javadoc/com/oracle/truffle/api/source/Source.html#isInteractive--) to inform languages of a possibility to use polyglot engine streams during execution.
* Unavailable [SourceSection](http://www.graalvm.org/truffle/javadoc/com/oracle/truffle/api/source/SourceSection.html)s created by different calls to createUnavailableSection() are no longer equals(). This means builtins can share a single Source and call createUnavailableSection() for each builtin to be considered different in instrumentation.

## Version 0.20
23-Nov-2016
* Deprecated [Node.getAtomicLock()](http://www.graalvm.org/truffle/javadoc/com/oracle/truffle/api/nodes/Node.html#getAtomicLock--) and replaced it with Node.getLock() which returns a Lock.
* Switching the source and target levels to 1.8
* Significant improvements in Java/Truffle interop

## Version 0.19
27-Oct-2016
* New helper methods in [JavaInterop](http://www.graalvm.org/truffle/javadoc/com/oracle/truffle/api/interop/java/JavaInterop.html): `isArray`, `isBoxed`, `isNull`, `isPrimitive`, `unbox`, `asTruffleValue`.
* Relaxed the restrictions for calling methods on [SuspendedEvent](http://www.graalvm.org/truffle/javadoc/com/oracle/truffle/api/debug/SuspendedEvent.html) and [DebugStackFrame](http://www.graalvm.org/truffle/javadoc/com/oracle/truffle/api/debug/DebugStackFrame.html) from other threads than the execution thread. Please see the javadoc of the individual methods for details.

## Version 0.18
1-Oct-2016
* Added [Instrumenter](http://www.graalvm.org/truffle/javadoc/com/oracle/truffle/api/instrumentation/Instrumenter.html).querySourceSections(SourceSectionFilter) to get a filtered list of loaded instances.
* Added [SourceSectionFilter](http://www.graalvm.org/truffle/javadoc/com/oracle/truffle/api/instrumentation/SourceSectionFilter.html).ANY, which always matches.
* Added [Message.KEYS](http://www.graalvm.org/truffle/javadoc/com/oracle/truffle/api/interop/Message.html#KEYS) to let languages enumerate properties of its objects
* Deprecated [LineLocation](http://www.graalvm.org/truffle/javadoc/com/oracle/truffle/api/source/LineLocation.html), [SourceSection](http://www.graalvm.org/truffle/javadoc/com/oracle/truffle/api/source/SourceSection.html).getLineLocation(), [Source](http://www.graalvm.org/truffle/javadoc/com/oracle/truffle/api/source/Source.html).createLineLocation(int) without replacement.
* Deprecated [SourceSection](http://www.graalvm.org/truffle/javadoc/com/oracle/truffle/api/source/SourceSection.html).getShortDescription(); users can replace uses with their own formatting code.
* Deprecated [SourceSection](http://www.graalvm.org/truffle/javadoc/com/oracle/truffle/api/source/SourceSection.html).createUnavailable(String, String) and replaced it with.
* Added [Source](http://www.graalvm.org/truffle/javadoc/com/oracle/truffle/api/source/Source.html).createUnavailableSection(), [SourceSection](http://www.graalvm.org/truffle/javadoc/com/oracle/truffle/api/source/SourceSection.html).isAvailable() to find out whether a source section is available.
* [SourceSection](http://www.graalvm.org/truffle/javadoc/com/oracle/truffle/api/source/SourceSection.html).createSourceSection(int,int) now only throws IllegalArgumentExceptions if indices that are out of bounds with the source only when assertions (-ea) are enabled.
* Deprecated [Source](http://www.graalvm.org/truffle/javadoc/com/oracle/truffle/api/source/Source.html).createSection(int, int, int, int)

## Version 0.17
1-Sep-2016

#### Removals, Deprecations and Breaking Changes

* This release removes many deprecated APIs and is thus slightly incompatible
  * Remove deprecated instrumentation API package `com.oracle.truffle.api.instrument` and all its classes.
  * Remove deprecated API method [TruffleLanguage](http://www.graalvm.org/truffle/javadoc/com/oracle/truffle/api/TruffleLanguage.html)`.isInstrumentable(Node)`, `TruffleLanguage.getVisualizer()`, `TruffleLanguage.createWrapperNode()`, `TruffleLanguage.Env.instrumenter()`, `RootNode.applyInstrumentation()`
  * Remove deprecated API [Debugger](http://www.graalvm.org/truffle/javadoc/com/oracle/truffle/api/debug/Debugger.html)`.setTagBreakpoint`
  * Remove deprecated API [RootNode](http://www.graalvm.org/truffle/javadoc/com/oracle/truffle/api/nodes/RootNode.html)`.applyInstrumentation`
  * Remove deprecated tagging API in [SourceSection](http://www.graalvm.org/truffle/javadoc/com/oracle/truffle/api/source/SourceSection.html) and [Source](http://www.graalvm.org/truffle/javadoc/com/oracle/truffle/api/source/Source.html).

* [PolyglotEngine](http://www.graalvm.org/truffle/javadoc/com/oracle/truffle/api/vm/PolyglotEngine.html)
`eval` method and few similar ones no longer declare `throws IOException`.
The I/O now only occurs when operating with [Source](http://www.graalvm.org/truffle/javadoc/com/oracle/truffle/api/source/Source.html).
The evaluation of already loaded sources doesn't need to perform any I/O operations and
thus it makes little sense to require callers to handle the `IOException`.
This change is binary compatible, yet it is source *incompatible* change.
You may need to [adjust your sources](https://github.com/graalvm/fastr/commit/09ab156925d24bd28837907cc2ad336679afc7a2)
to compile.
* Deprecate support for the "identifier" associated with each [SourceSection](http://www.graalvm.org/truffle/javadoc/com/oracle/truffle/api/source/SourceSection.html)
* Deprecated `PolyglotEngine.Builder.onEvent(EventConsumer)` and class `EventConsumer`, debugger events are now dispatched using the `DebuggerSession`.
* [@Fallback](http://www.graalvm.org/truffle/javadoc/com/oracle/truffle/api/dsl/Fallback.html) does not support type specialized arguments anymore.

#### Additions

* All debugging APIs are now thread-safe and can be used from other threads.
* Changed the debugging API to a session based model.
  * Added [Debugger](http://www.graalvm.org/truffle/javadoc/com/oracle/truffle/api/debug/Debugger.html)`.find(TruffleLanguage.Env)` to lookup the debugger when inside a guest language implementation.
  * Added [Debugger](http://www.graalvm.org/truffle/javadoc/com/oracle/truffle/api/debug/Debugger.html)`.startSession(SuspendedCallback)` to start a new debugging session using a SuspendedCallback as replacement for `ExecutionEvent.prepareStepInto()`.
  * Added class [DebuggerSession](http://www.graalvm.org/truffle/javadoc/com/oracle/truffle/api/debug/DebuggerSession.html) which represents a debugger session where breakpoints can be installed and the execution can be suspended and resumed.
  * Added [Breakpoint](http://www.graalvm.org/truffle/javadoc/com/oracle/truffle/api/debug/Breakpoint.html)`.newBuilder` methods to create a new breakpoint using the builder pattern based on Source, URI or SourceSections.
  * Added [Breakpoint](http://www.graalvm.org/truffle/javadoc/com/oracle/truffle/api/debug/Breakpoint.html)`.isResolved()` to find out whether the source location of a breakpoint is loaded by the guest language.
  * Added [Breakpoint](http://www.graalvm.org/truffle/javadoc/com/oracle/truffle/api/debug/Breakpoint.html)`.isDisposed()` to find out whether a breakpoint is disposed.
  * Added [SuspendedEvent](http://www.graalvm.org/truffle/javadoc/com/oracle/truffle/api/debug/SuspendedEvent.html)`.getReturnValue()` to get return values of calls during debugging.
  * Added [SuspendedEvent](http://www.graalvm.org/truffle/javadoc/com/oracle/truffle/api/debug/SuspendedEvent.html)`.getBreakpoints()` to return the breakpoints that hit for a suspended event.
  * Added [SuspendedEvent](http://www.graalvm.org/truffle/javadoc/com/oracle/truffle/api/debug/SuspendedEvent.html)`.getStackFrames()` to return all guest language stack frames.
  * Added [SuspendedEvent](http://www.graalvm.org/truffle/javadoc/com/oracle/truffle/api/debug/SuspendedEvent.html)`.getTopStackFrame()` to return the topmost stack frame.
  * Added [SuspendedEvent](http://www.graalvm.org/truffle/javadoc/com/oracle/truffle/api/debug/SuspendedEvent.html)`.getSourceSection()` to return the current guest language execution location
  * Added [SuspendedEvent](http://www.graalvm.org/truffle/javadoc/com/oracle/truffle/api/debug/SuspendedEvent.html)`.getSourceSections()` to return all guest language execution locations of the current method in the AST.
  * Added class [DebugStackFrame](http://www.graalvm.org/truffle/javadoc/com/oracle/truffle/api/debug/DebugStackFrame.html) which represents a guest language stack frame. Allows to get values from the current stack frame, access stack values and evaluate inline expressions.
  * Added class [DebugValue](http://www.graalvm.org/truffle/javadoc/com/oracle/truffle/api/debug/DebugValue.html) which represents a value on a stack frame or the result of an evaluated expression.
  * Added class [DebuggerTester](http://www.graalvm.org/truffle/javadoc/com/oracle/truffle/api/debug/DebuggerTester.html) which represents a utility for testing guest language debugger support more easily.
  * Deprecated [Breakpoint](http://www.graalvm.org/truffle/javadoc/com/oracle/truffle/api/debug/Breakpoint.html)`.getCondition()` and replaced it with [Breakpoint](http://www.graalvm.org/truffle/javadoc/com/oracle/truffle/api/debug/Breakpoint.html)`.getConditionExpression()` to return a String instead of a Source object.
  * Deprecated [Breakpoint](http://www.graalvm.org/truffle/javadoc/com/oracle/truffle/api/debug/Breakpoint.html)`.setCondition(String)` and replaced it with [Breakpoint](http://www.graalvm.org/truffle/javadoc/com/oracle/truffle/api/debug/Breakpoint.html)`.setConditionExpression(String)` to avoid throwing IOException.
  * Deprecated class `ExecutionEvent` and replaced it with [Debugger](http://www.graalvm.org/truffle/javadoc/com/oracle/truffle/api/debug/Debugger.html)`.startSession(SuspendedCallback)`
  * Deprecated [Debugger](http://www.graalvm.org/truffle/javadoc/com/oracle/truffle/api/debug/Debugger.html) methods setLineBreakpoint, getBreakpoints, pause. Replacements are available in the DebuggerSession class
  * Deprecated [Breakpoint](http://www.graalvm.org/truffle/javadoc/com/oracle/truffle/api/debug/Breakpoint.html)`.getState()` to be replaced with [Breakpoint](http://www.graalvm.org/truffle/javadoc/com/oracle/truffle/api/debug/Breakpoint.html)isResolved(), [Breakpoint](http://www.graalvm.org/truffle/javadoc/com/oracle/truffle/api/debug/Breakpoint.html)isDisposed() and [Breakpoint](http://www.graalvm.org/truffle/javadoc/com/oracle/truffle/api/debug/Breakpoint.html)`.isEnabled()`.
  * Deprecated [SuspendedEvent](http://www.graalvm.org/truffle/javadoc/com/oracle/truffle/api/debug/SuspendedEvent.html)`.getNode()` and [SuspendedEvent](http://www.graalvm.org/truffle/javadoc/com/oracle/truffle/api/debug/SuspendedEvent.html).getFrame() without direct replacement.
  * Deprecated [SuspendedEvent](http://www.graalvm.org/truffle/javadoc/com/oracle/truffle/api/debug/SuspendedEvent.html)`.getRecentWarnings()` and replaced it with [SuspendedEvent](http://www.graalvm.org/truffle/javadoc/com/oracle/truffle/api/debug/SuspendedEvent.html).getBreakpointConditionException(Breakpoint)
  * Deprecated [SuspendedEvent](http://www.graalvm.org/truffle/javadoc/com/oracle/truffle/api/debug/SuspendedEvent.html)`.eval` and replaced it with `DebugStackFrame.eval(String)`
  * Deprecated [SuspendedEvent](http://www.graalvm.org/truffle/javadoc/com/oracle/truffle/api/debug/SuspendedEvent.html)`.getStack()` and replaced it with [SuspendedEvent](http://www.graalvm.org/truffle/javadoc/com/oracle/truffle/api/debug/SuspendedEvent.html).getStackFrames()
  * Deprecated [SuspendedEvent](http://www.graalvm.org/truffle/javadoc/com/oracle/truffle/api/debug/SuspendedEvent.html)`.toString(Object, FrameInstance)` and replaced it with `DebugValue.as(String.class)`.

* [TruffleLanguage.createContext](http://www.graalvm.org/truffle/javadoc/com/oracle/truffle/api/TruffleLanguage.html#createContext-com.oracle.truffle.api.TruffleLanguage.Env-)
supports [post initialization callback](http://www.graalvm.org/truffle/javadoc/com/oracle/truffle/api/TruffleLanguage.html#initializeContext-C-)
* Added [SourceSectionFilter.Builder](http://www.graalvm.org/truffle/javadoc/com/oracle/truffle/api/instrumentation/SourceSectionFilter.Builderhtml).`sourceIs(SourcePredicate)` to filter for source sections with a custom source predicate.
* Added [TruffleInstrument.Env](http://www.graalvm.org/truffle/javadoc/com/oracle/truffle/api/instrumentation/TruffleInstrument.Env.html).`isEngineRoot(RootNode)` to find out where the context of the current evaluation ends when looking up the guest language stack trace with `TruffleRuntime.iterateFrames()`.
* Added [TruffleInstrument.Env](http://www.graalvm.org/truffle/javadoc/com/oracle/truffle/api/instrumentation/TruffleInstrument.Env.html).`toString(Node, Object)` to allow string conversions for objects given a Node to identify the guest language.
* Added [EventContext](http://www.graalvm.org/truffle/javadoc/com/oracle/truffle/api/instrumentation/EventContext.html).`lookupExecutionEventNode(EventBinding)` to lookup other execution event nodes using the binding at a source location.
* Added [Node.getAtomicLock()](http://www.graalvm.org/truffle/javadoc/com/oracle/truffle/api/nodes/Node.html#getAtomicLock--) to allow atomic updates that avoid creating a closure.

## Version 0.16
* [Layout](http://www.graalvm.org/truffle/javadoc/com/oracle/truffle/api/object/dsl/Layout.html)
  now accepts an alternative way to construct an object with the `build` method instead of `create`.
* [TruffleTCK](http://www.graalvm.org/truffle/javadoc/com/oracle/truffle/tck/TruffleTCK.html) tests simple operation on foreign objects. For example, a simple WRITE accesss, a HAS_SIZE access, or an IS_NULL access. It also tests the message resolution of Truffle language objects, which enables using them in other languages.

## Version 0.15
1-Jul-2016
* [Source](http://www.graalvm.org/truffle/javadoc/com/oracle/truffle/api/source/Source.html) shall be
constructed via its `newBuilder` methods. The other ways to construct or modify
source objects are now deprecated.
* [RootNode.getName](http://www.graalvm.org/truffle/javadoc/com/oracle/truffle/api/nodes/RootNode.html#getName--)
to provide name of a method or function it represents.
* Instruments are now [loaded eagerly](https://github.com/graalvm/graal/commit/81018616abb0d4ae68e98b7fcd6fda7c8d0393a2) -
which has been reported as an observable behavioral change.
* The [Instrumenter](http://www.graalvm.org/truffle/javadoc/com/oracle/truffle/api/instrumentation/Instrumenter.html)
now allows one to observe when sources and source sections are being loaded via
[attaching a listener](http://www.graalvm.org/truffle/javadoc/com/oracle/truffle/api/instrumentation/Instrumenter.html#attachLoadSourceListener-com.oracle.truffle.api.instrumentation.SourceSectionFilter-T-boolean-).
* Control the way loops are exploded with a new [LoopExplosionKind](http://www.graalvm.org/truffle/javadoc/com/oracle/truffle/api/nodes/ExplodeLoop.LoopExplosionKind.html)
enum.
* [SuspendedEvent](http://www.graalvm.org/truffle/javadoc/com/oracle/truffle/api/debug/SuspendedEvent.html#toString-java.lang.Object-com.oracle.truffle.api.frame.FrameInstance-)
provides a way to convert any value on stack to its string representation.
* [TruffleTCK](http://www.graalvm.org/truffle/javadoc/com/oracle/truffle/tck/TruffleTCK.html) checks
whether languages properly support being interrupted after a time out
* Language implementations are encouraged to mark their internal sources as
[internal](http://www.graalvm.org/truffle/javadoc/com/oracle/truffle/api/source/Source.html#isInternal--)

## Version 0.14
2-Jun-2016
* [Source](http://www.graalvm.org/truffle/javadoc/com/oracle/truffle/api/source/Source.html) has been
rewritten to be more immutable. Once (part of) content of a source is loaded, it cannot be
changed.
* Methods `fromNamedAppendableText`, `fromNamedText` and `setFileCaching` of
`Source` has been deprecated as useless or not well defined
* New method `Source`.[getURI()](http://www.graalvm.org/truffle/javadoc/com/oracle/truffle/api/source/Source.html#getURI--)
has been introduced and should be used as a persistent identification of `Source` rather than
existing `getName()` & co. methods. Debugger is using the `URI` to
[attach breakpoints](http://www.graalvm.org/truffle/javadoc/com/oracle/truffle/api/debug/Debugger.html#setLineBreakpoint-int-java.net.URI-int-boolean-)
to not yet loaded sources
* Debugger introduces new [halt tag](http://www.graalvm.org/truffle/javadoc/com/oracle/truffle/api/debug/DebuggerTags.AlwaysHalt.html) to
make it easier to simulate concepts like JavaScript's `debugger` statement
* Debugger can be paused via the Debugger.[pause](http://www.graalvm.org/truffle/javadoc/com/oracle/truffle/api/debug/Debugger.html#pause--)
method
* [@CompilationFinal](http://www.graalvm.org/truffle/javadoc/com/oracle/truffle/api/CompilerDirectives.CompilationFinal.html)
annotation can now specify whether the finality applies to array elements as well
* [TruffleTCK](http://www.graalvm.org/truffle/javadoc/com/oracle/truffle/tck/TruffleTCK.html) has been
enhanced to test behavior of languages with respect to foreign array objects


## Version 0.13
22-Apr-2016
* `AcceptMessage` has been deprecated, replaced by
[MessageResolution](http://www.graalvm.org/truffle/javadoc/com/oracle/truffle/api/interop/MessageResolution.html) &
[co](http://www.graalvm.org/truffle/javadoc/com/oracle/truffle/api/interop/Resolve.html). annotations.
Now all message-oriented annotations need to be placed in a single source file.
That simplifies readability as well as improves incremental compilation in certain systems.
* Deprecated `Node.assignSourceSection` removed. This reduces the amount of memory
occupied by [Node](http://www.graalvm.org/truffle/javadoc/com/oracle/truffle/api/nodes/Node.html)
instance.
* `PolyglotEngine.Value.execute` is now as fast as direct `CallTarget.call`.
Using the [PolyglotEngine](http://www.graalvm.org/truffle/javadoc/com/oracle/truffle/api/vm/PolyglotEngine.html)
abstraction now comes with no overhead. Just [JPDA debuggers](http://wiki.apidesign.org/wiki/Truffle#Debugging_from_NetBeans)
need to
[turn debugging on](http://www.graalvm.org/truffle/javadoc/com/oracle/truffle/api/debug/Debugger.html#find-com.oracle.truffle.api.vm.PolyglotEngine-)
explicitly.
* Sharing of efficient code/AST between multiple instances of
[PolyglotEngine](http://www.graalvm.org/truffle/javadoc/com/oracle/truffle/api/vm/PolyglotEngine.html)
is possible. Using more than one `PolyglotEngine` resulted in code de-opt previously.
That isn't the case anymore. Future version of the API will provide explicit control
over the set of engines that share the code.
* Simple language JAR no longer contains test classes. There is a separate simple language tests distribution.

## Version 0.12
* The Instrumentation Framework has been revised and has new APIs that are integrated into the PolyglotEngine.
* Instrumentation support required of language implementations is specified as abstract methods on TruffleLanguage.
* Clients access instrumentation services via an instance of Instrumenter, provided by the Polyglot framework.
* `TruffleRuntime#iterateFrames` now starts at the current frame.

## Version 0.11
28-Jan-2016
* Improved interop API
* PolyglotEngine.Builder.getConfig
* TruffleLanguage.Env.isMimeTypeSupported

## Version 0.10
18-Dec-2015
* Profile API classes moved into its own com.oracle.truffle.api.profiles package

## Version 0.9
21-Oct-2015
* Debugger API

## Version 0.8
17-Jul-2015, [Repository Revision](http://lafo.ssw.uni-linz.ac.at/hg/truffle/shortlog/graal-0.8)
* The Truffle repository no longer contains Graal
* PolyglotEngine is an entry point for creating, building and running multi language Truffle systems
* Implement TruffleLanguage and use @Registration to register your language into the Truffle polyglot system
* Include Truffle TCK (test compatibility kit) into your test cases to verify your language implementation is compliant enough
* Interoperability API polished
* Cleanup of Source related API

## Version 0.7
29-Apr-2015, [Repository Revision](http://hg.openjdk.java.net/graal/graal/shortlog/graal-0.7)
* New, faster partial evaluation (no more TruffleCache).
* If a method is annotated with @ExplodeLoop and contains a loop that can not be exploded, partial evaluation will fail.
* Truffle background compilation is now multi-threaded.
* Experimental merge=true flag for @ExplodeLoop allows building bytecode-based interpreters (see BytecodeInterpreterPartialEvaluationTest).
* Added Node#deepCopy as primary method to copy ASTs.
* Disable inlining across Truffle boundary by default. New option TruffleInlineAcrossTruffleBoundary default false.
* Node.replace(Node) now guards against non-assignable replacement, and Node.isReplacementSafe(Node) checks in advance.
* Instrumentation:  AST "probing" is now safe and implemented by Node.probe(); language implementors need only implement Node.isInstrumentable() and Node.createWrapperNode().
* Instrumentation:  A new framework defines a category of  simple "instrumentation tools" that can be created, configured, and installed, after which they autonomously collect execution data of some kind.
* Instrumentation:  A new example "instrumentation tool" is a language-agnostic collector of code coverage information (CoverageTracker); there are two other examples.
* Removed unsafe compiler directives; use `sun.misc.Unsafe` instead.
* Removed `Node#onAdopt()`.
* Implemented a new generated code layout that reduces the code size.
* Changed all methods enclosed in a @TypeSystem must now be static.
* Changed all methods enclosed in generated type system classes are now static.
* Deprecated the type system constant used in the generated type system classes.
* Changed NodeFactory implementations are no longer generated by default. Use {Node}Gen#create instead of {Node}Factory#create to create new instances of nodes.
* Added @GenerateNodeFactory to generate NodeFactory implementations for this node and its subclasses.
* Deprecated @NodeAssumptions for removal in the next release.
* Deprecated experimental @Implies for removal in the next release.
* Added new package c.o.t.api.dsl.examples to the c.o.t.api.dsl project containing documented and debug-able Truffle-DSL use cases.
* Changed "typed execute methods" are no longer required for use as specialization return type or parameter. It is now sufficient to declare them in the @TypeSystem.
* Added @Cached annotation to express specialization local state.
* Added Specialization#limit to declare a limit expression for the maximum number of specialization instantiations.
* Changed syntax and semantics of Specialization#assumptions and Specialization#guards. They now use a Java like expression syntax.
* Changed guard expressions that do not bind any dynamic parameter are invoked just once per specialization instantiation. They are now asserted to be true on the fast path.
* Renamed @ImportGuards to @ImportStatic.
* Changed declaring a @TypeSystemReference for a node that contains specializations is not mandatory anymore.
* Changed types used in specializations are not restricted on types declared in the type system anymore.
* Changed nodes that declare all execute methods with the same number of evaluated arguments as specialization arguments do not require @NodeChild annotations anymore.
* Changed types used in checks and casts are not mandatory to be declared in the type system.

## Version 0.6
19-Dec-2014, [Repository Revision](http://hg.openjdk.java.net/graal/graal/shortlog/graal-0.6)
* Instrumentation: add Instrumentable API for language implementors, with most details automated (see package `com.oracle.truffle.api.instrument`).
* The BranchProfile constructor is now private. Use BranchProfile#create() instead.
* Renamed @CompilerDirectives.SlowPath to @CompilerDirectives.TruffleBoundary
* Renamed RootNode#isSplittable to RootNode#isCloningAllowed
* Removed RootNode#split. Cloning ASTs for splitting is now an implementation detail of the Truffle runtime implementation.
* Renamed DirectCallNode#isSplittable to DirectCallNode#isCallTargetCloningAllowed
* Renamed DirectCallNode#split to DirectCallNode#cloneCallTarget
* Renamed DirectCallNode#isSplit to DirectCallNode#isCallTargetCloned
* Added PrimitiveValueProfile.
* Added -G:TruffleTimeThreshold=5000 option to defer compilation for call targets
* Added RootNode#getExecutionContext to identify nodes with languages
* Removed `FrameTypeConversion` interface and changed the corresponding `FrameDescriptor` constructor to have a default value parameter instead.
* Removed `CompilerDirectives.unsafeFrameCast` (equivalent to a `(MaterializedFrame)` cast).
* Added `TruffleRuntime#getCapability` API method.
* Added `NodeInterface` and allowed child field to be declared with interfaces that extend it.
* Added `CompilerOptions` and allowed it to be set for `ExecutionContext` and `RootNode`.
* Added experimental object API (see new project `com.oracle.truffle.api.object`).

## Version 0.5
23-Sep-2014, [Repository Revision](http://hg.openjdk.java.net/graal/graal/shortlog/graal-0.5)
* Added `TruffleRuntime#getCallTargets()` to get all call targets that were created and are still referenced.
* Added `NeverValidAssumption` to complement `AlwaysValidAssumption`.
* Fixed a bug in `AssumedValue` that may not invalidate correctly.
* New option, `-G:+/-TruffleCompilationExceptionsAreThrown`, that will throw an `OptimizationFailedException` for compiler errors.

## Version 0.4
19-Aug-2014, [Repository Revision](http://hg.openjdk.java.net/graal/graal/shortlog/graal-0.4)
### Truffle
* Change API for stack walking to a visitor: `TruffleRuntime#iterateFrames` replaces `TruffleRuntime#getStackTrace`
* New flag `-G:+TraceTruffleCompilationCallTree` to print the tree of inlined calls before compilation.
* `truffle.jar`: strip out build-time only dependency into a seperated JAR file (`truffle-dsl-processor.jar`)
* New flag `-G:+TraceTruffleCompilationAST` to print the AST before compilation.
* New experimental `TypedObject` interface added.
* Added `isVisited` method for `BranchProfile`.
* Added new `ConditionProfile`, `BinaryConditionProfile` and `CountingConditionProfile` utility classes to profile if conditions.

## Version 0.3
9-May-2014, [Repository Revision](http://hg.openjdk.java.net/graal/graal/shortlog/graal-0.3)
* The method `CallTarget#call` takes now a variable number of Object arguments.
* Support for collecting stack traces and for accessing the current frame in slow paths (see `TruffleRuntime#getStackTrace`).
* Renamed `CallNode` to `DirectCallNode`.
* Renamed `TruffleRuntime#createCallNode` to `TruffleRuntime#createDirectCallNode`.
* Added `IndirectCallNode` for calls with a changing `CallTarget`.
* Added `TruffleRuntime#createIndirectCallNode` to create an `IndirectCallNode`.
* `DirectCallNode#inline` was renamed to `DirectCallNode#forceInlining()`.
* Removed deprecated `Node#adoptChild`.

## Version 0.2
25-Mar-2014, [Repository Revision](http://hg.openjdk.java.net/graal/graal/shortlog/graal-0.2)
* New API `TruffleRuntime#createCallNode` to create call nodes and to give the runtime system control over its implementation.
* New API `RootNode#getCachedCallNodes` to get a weak set of `CallNode`s that have registered to call the `RootNode`.
* New API to split the AST of a call-site context sensitively. `CallNode#split`, `CallNode#isSplittable`, `CallNode#getSplitCallTarget`, `CallNode#getCurrentCallTarget`, `RootNode#isSplittable`, `RootNode#split`.
* New API to inline a call-site into the call-graph. `CallNode#isInlinable`, `CallNode#inline`, `CallNode#isInlined`.
* New API for the runtime environment to register `CallTarget`s as caller to the `RootNode`. `CallNode#registerCallTarget`.
* Improved API for counting nodes in Truffle ASTs. `NodeUtil#countNodes` can be used with a `NodeFilter`.
* New API to declare the cost of a Node for use in runtime environment specific heuristics. See `NodeCost`, `Node#getCost` and `NodeInfo#cost`.
* Changed `Node#replace` reason parameter type to `CharSequence` (to enable lazy string building)
* New `Node#insert` method for inserting new nodes into the tree (formerly `adoptChild`)
* New `Node#adoptChildren` helper method that adopts all (direct and indirect) children of a node
* New API `Node#atomic` for atomic tree operations
* Made `Node#replace` thread-safe


## Version 0.1
5-Feb-2014, [Repository Revision](http://hg.openjdk.java.net/graal/graal/shortlog/graal-0.1)
* Initial version of a multi-language framework on top of Graal.<|MERGE_RESOLUTION|>--- conflicted
+++ resolved
@@ -11,11 +11,8 @@
 	* `GenerateWrapper` has new `yieldExceptions()` and `resumeMethodPrefix()` parameters to automatically call the new `onYield()`/`onResume()` methods from wrapper nodes.
 	* `RootNode.isSameFrame()` and `TruffleInstrument.Env.isSameFrame()` added to test if two frames are the same, to match the yielded and resumed execution.
 * GR-45863 Adopted onYield() and onResume() instrumentation events in the debugger stepping logic.
-<<<<<<< HEAD
 * [GR-21361] Remove support for legacy `<language-id>.home` system property. Only `org.graalvm.language.<language-id>.home` will be used.
-=======
 * GR-41302 Added the `--engine.AssertProbes` option, which asserts that enter and return are always called in pairs on ProbeNode, verifies correct behavior of wrapper nodes. Java asserts need to be turned on for this option to have an effect.
->>>>>>> 87174489
 
 ## Version 23.1.0
 
