/*
 * Copyright (c) 2019, 2021, Oracle and/or its affiliates. All rights reserved.
 * DO NOT ALTER OR REMOVE COPYRIGHT NOTICES OR THIS FILE HEADER.
 *
 * This code is free software; you can redistribute it and/or modify it
 * under the terms of the GNU General Public License version 2 only, as
 * published by the Free Software Foundation.
 *
 * This code is distributed in the hope that it will be useful, but WITHOUT
 * ANY WARRANTY; without even the implied warranty of MERCHANTABILITY or
 * FITNESS FOR A PARTICULAR PURPOSE.  See the GNU General Public License
 * version 2 for more details (a copy is included in the LICENSE file that
 * accompanied this code).
 *
 * You should have received a copy of the GNU General Public License version
 * 2 along with this work; if not, write to the Free Software Foundation,
 * Inc., 51 Franklin St, Fifth Floor, Boston, MA 02110-1301 USA.
 *
 * Please contact Oracle, 500 Oracle Parkway, Redwood Shores, CA 94065 USA
 * or visit www.oracle.com if you need additional information or have any
 * questions.
 */
package com.oracle.truffle.espresso.impl;

import java.lang.reflect.Modifier;
import java.util.HashSet;
import java.util.Set;

import com.oracle.truffle.api.CompilerDirectives.CompilationFinal;
import com.oracle.truffle.api.staticobject.StaticShape;
import com.oracle.truffle.espresso.EspressoLanguage;
import com.oracle.truffle.espresso.descriptors.Symbol;
import com.oracle.truffle.espresso.descriptors.Symbol.Name;
import com.oracle.truffle.espresso.descriptors.Symbol.Type;
<<<<<<< HEAD
import com.oracle.truffle.espresso.runtime.Attribute;
=======
import com.oracle.truffle.espresso.runtime.JavaVersion;
import com.oracle.truffle.espresso.runtime.JavaVersion.VersionRange;
>>>>>>> c01c04b4
import com.oracle.truffle.espresso.runtime.StaticObject;
import com.oracle.truffle.espresso.runtime.StaticObject.StaticObjectFactory;

final class LinkedKlassFieldLayout {
    final StaticShape<StaticObjectFactory> instanceShape;
    final StaticShape<StaticObjectFactory> staticShape;

    // instance fields declared in the corresponding LinkedKlass (includes hidden fields)
    @CompilationFinal(dimensions = 1) //
    final LinkedField[] instanceFields;
    // static fields declared in the corresponding LinkedKlass (no hidden fields)
    @CompilationFinal(dimensions = 1) //
    final LinkedField[] staticFields;

    final int fieldTableLength;

    LinkedKlassFieldLayout(EspressoLanguage language, JavaVersion version, ParserKlass parserKlass, LinkedKlass superKlass) {
        StaticShape.Builder instanceBuilder = StaticShape.newBuilder(language);
        StaticShape.Builder staticBuilder = StaticShape.newBuilder(language);

        FieldCounter fieldCounter = new FieldCounter(parserKlass, version);
        int nextInstanceFieldIndex = 0;
        int nextStaticFieldIndex = 0;
        int nextInstanceFieldSlot = superKlass == null ? 0 : superKlass.getFieldTableLength();
        int nextStaticFieldSlot = 0;
        // make room for extension fields which is used when
        // adding new fields during class redefinition
        staticFields = new LinkedField[fieldCounter.staticFields + 1];
        if (superKlass != null) {
            instanceFields = new LinkedField[fieldCounter.instanceFields];
        } else {
            instanceFields = new LinkedField[fieldCounter.instanceFields + 1];
        }

        LinkedField.IdMode idMode = getIdMode(parserKlass);

        for (ParserField parserField : parserKlass.getFields()) {
            if (parserField.isStatic()) {
                LinkedField field = new LinkedField(parserField, nextStaticFieldSlot++, idMode);
                staticBuilder.property(field, parserField.getPropertyType(), storeAsFinal(parserKlass, parserField));
                staticFields[nextStaticFieldIndex++] = field;
            } else {
                LinkedField field = new LinkedField(parserField, nextInstanceFieldSlot++, idMode);
                instanceBuilder.property(field, parserField.getPropertyType(), storeAsFinal(parserKlass, parserField));
                instanceFields[nextInstanceFieldIndex++] = field;
            }
        }
<<<<<<< HEAD
        // static extension field
        LinkedField staticExtensionField = new LinkedField(new ParserField(ParserField.HIDDEN | Modifier.STATIC, Name.staticExtensionFieldName, Type.java_lang_Object, Attribute.EMPTY_ARRAY),
                        nextStaticFieldSlot, LinkedField.IdMode.REGULAR);
        staticBuilder.property(staticExtensionField, Object.class, true);
        staticFields[nextStaticFieldIndex] = staticExtensionField;

        for (Symbol<Name> hiddenFieldName : fieldCounter.hiddenFieldNames) {
            ParserField hiddenParserField = new ParserField(ParserField.HIDDEN, hiddenFieldName, Type.java_lang_Object, null);
            LinkedField field = new LinkedField(hiddenParserField, nextInstanceFieldSlot++, idMode);
            instanceBuilder.property(field, hiddenParserField.getPropertyType(), storeAsFinal(parserKlass, hiddenParserField));
            instanceFields[nextInstanceFieldIndex++] = field;
=======
        for (HiddenField hiddenField : fieldCounter.hiddenFieldNames) {
            if (hiddenField.versionRange.contains(version)) {
                ParserField hiddenParserField = new ParserField(ParserField.HIDDEN, hiddenField.name, hiddenField.type, null);
                LinkedField field = new LinkedField(hiddenParserField, nextInstanceFieldSlot++, idMode);
                instanceBuilder.property(field, hiddenParserField.getPropertyType(), storeAsFinal(parserKlass, hiddenParserField));
                instanceFields[nextInstanceFieldIndex++] = field;
            }
>>>>>>> c01c04b4
        }

        if (superKlass == null) {
            // instance extension field
            LinkedField extensionField = new LinkedField(new ParserField(ParserField.HIDDEN, Name.extensionFieldName, Type.java_lang_Object, Attribute.EMPTY_ARRAY), nextInstanceFieldSlot++,
                            LinkedField.IdMode.REGULAR);
            instanceBuilder.property(extensionField, Object.class, true);
            instanceFields[nextInstanceFieldIndex++] = extensionField;

            instanceShape = instanceBuilder.build(StaticObject.class, StaticObjectFactory.class);
        } else {
            instanceShape = instanceBuilder.build(superKlass.getShape(false));
        }
        staticShape = staticBuilder.build(StaticObject.class, StaticObjectFactory.class);
        fieldTableLength = nextInstanceFieldSlot;
    }

    /**
     * Makes sure that the field IDs passed to the shape builder are all unique.
     */
    private static LinkedField.IdMode getIdMode(ParserKlass parserKlass) {
        ParserField[] parserFields = parserKlass.getFields();

        boolean noDup = true;
        Set<String> present = new HashSet<>(parserFields.length);
        for (ParserField parserField : parserFields) {
            if (!present.add(parserField.getName().toString())) {
                noDup = false;
                break;
            }
        }
        if (noDup) {
            // All fields have unique names, we can use said names as ID.
            return LinkedField.IdMode.REGULAR;
        }
        present.clear();
        for (ParserField parserField : parserFields) {
            String id = LinkedField.idFromNameAndType(parserField.getName(), parserField.getType());
            if (!present.add(id)) {
                // Concatenating name and type does not result in no duplicates. Give up giving
                // meaningful information as an ID, and fall back to field{n}
                return LinkedField.IdMode.OBFUSCATED;
            }
        }
        // All fields have unique {name, type} pairs, use the concatenation of both for the ID.
        return LinkedField.IdMode.WITH_TYPE;
    }

    private static boolean storeAsFinal(ParserKlass klass, ParserField field) {
        Symbol<Type> klassType = klass.getType();
        Symbol<Name> fieldName = field.getName();
        // The Graal compiler folds final fields, with some exceptions (e.g., `System.out`). If the
        // value of one of these fields is stored as final, the corresponding set method has no
        // effect on already compiled methods that folded the read of the field value during
        // compilation.
        if (klassType == Type.java_lang_System && (fieldName == Name.in || fieldName == Name.out || fieldName == Name.err)) {
            return false;
        }
        return field.isFinal();
    }

    private static final class FieldCounter {
        final HiddenField[] hiddenFieldNames;

        // Includes hidden fields
        final int instanceFields;
        final int staticFields;

        FieldCounter(ParserKlass parserKlass, JavaVersion version) {
            int iFields = 0;
            int sFields = 0;
            for (ParserField f : parserKlass.getFields()) {
                if (f.isStatic()) {
                    sFields++;
                } else {
                    iFields++;
                }
            }
            // All hidden fields are of Object kind
            hiddenFieldNames = HiddenField.getHiddenFields(parserKlass.getType(), version);
            instanceFields = iFields + hiddenFieldNames.length;
            staticFields = sFields;
        }
    }

    private static class HiddenField {

        private final Symbol<Name> name;
        private final Symbol<Type> type;
        private final VersionRange versionRange;

        HiddenField(Symbol<Name> name) {
            this(name, Type.java_lang_Object, VersionRange.ALL);
        }

        HiddenField(Symbol<Name> name, Symbol<Type> type, VersionRange versionRange) {
            this.name = name;
            this.type = type;
            this.versionRange = versionRange;
        }

        private boolean appliesTo(JavaVersion version) {
            return versionRange.contains(version);
        }

        static final HiddenField[] EMPTY = new HiddenField[0];

        static HiddenField[] getHiddenFields(Symbol<Type> holder, JavaVersion version) {
            return applyFilter(getHiddenFieldsFull(holder), version);
        }

        private static HiddenField[] applyFilter(HiddenField[] hiddenFields, JavaVersion version) {
            int filtered = 0;
            for (HiddenField f : hiddenFields) {
                if (!f.appliesTo(version)) {
                    filtered++;
                }
            }
            if (filtered == 0) {
                return hiddenFields;
            }
            HiddenField[] result = new HiddenField[hiddenFields.length - filtered];
            int pos = 0;
            for (int i = 0; i < hiddenFields.length; i++) {
                HiddenField f = hiddenFields[i];
                if (f.appliesTo(version)) {
                    result[pos++] = f;
                }
            }
            return result;
        }

        private static HiddenField[] getHiddenFieldsFull(Symbol<Type> holder) {
            if (holder == Type.java_lang_invoke_MemberName) {
                return new HiddenField[]{
                                new HiddenField(Name.HIDDEN_VMTARGET),
                                new HiddenField(Name.HIDDEN_VMINDEX)
                };
            }
            if (holder == Type.java_lang_reflect_Method) {
                return new HiddenField[]{
                                new HiddenField(Name.HIDDEN_METHOD_RUNTIME_VISIBLE_TYPE_ANNOTATIONS),
                                new HiddenField(Name.HIDDEN_METHOD_KEY)
                };
            }
            if (holder == Type.java_lang_reflect_Constructor) {
                return new HiddenField[]{
                                new HiddenField(Name.HIDDEN_CONSTRUCTOR_RUNTIME_VISIBLE_TYPE_ANNOTATIONS),
                                new HiddenField(Name.HIDDEN_CONSTRUCTOR_KEY)
                };
            }
            if (holder == Type.java_lang_reflect_Field) {
                return new HiddenField[]{
                                new HiddenField(Name.HIDDEN_FIELD_RUNTIME_VISIBLE_TYPE_ANNOTATIONS),
                                new HiddenField(Name.HIDDEN_FIELD_KEY)
                };
            }
            if (holder == Type.java_lang_ref_Reference) {
                return new HiddenField[]{
                                // All references (including strong) get an extra hidden field, this
                                // simplifies the code for weak/soft/phantom/final references.
                                new HiddenField(Name.HIDDEN_HOST_REFERENCE)
                };
            }
            if (holder == Type.java_lang_Throwable) {
                return new HiddenField[]{
                                new HiddenField(Name.HIDDEN_FRAMES),
                                new HiddenField(Name.HIDDEN_EXCEPTION_WRAPPER)
                };
            }
            if (holder == Type.java_lang_Thread) {
                return new HiddenField[]{
                                new HiddenField(Name.HIDDEN_INTERRUPTED, Type._boolean, VersionRange.lower(13)),
                                new HiddenField(Name.HIDDEN_HOST_THREAD),
                                new HiddenField(Name.HIDDEN_DEATH),
                                new HiddenField(Name.HIDDEN_DEATH_THROWABLE),
                                new HiddenField(Name.HIDDEN_SUSPEND_LOCK),

                                // Only used for j.l.management bookkeeping.
                                new HiddenField(Name.HIDDEN_THREAD_BLOCKED_OBJECT),
                                new HiddenField(Name.HIDDEN_THREAD_BLOCKED_COUNT),
                                new HiddenField(Name.HIDDEN_THREAD_WAITED_COUNT)
                };
            }
            if (holder == Type.java_lang_Class) {
                return new HiddenField[]{
                                new HiddenField(Name.HIDDEN_SIGNERS),
                                new HiddenField(Name.HIDDEN_MIRROR_KLASS),
                                new HiddenField(Name.HIDDEN_PROTECTION_DOMAIN)
                };
            }
            if (holder == Type.java_lang_ClassLoader) {
                return new HiddenField[]{
                                new HiddenField(Name.HIDDEN_CLASS_LOADER_REGISTRY)
                };
            }
            if (holder == Type.java_lang_Module) {
                return new HiddenField[]{
                                new HiddenField(Name.HIDDEN_MODULE_ENTRY)
                };
            }

            return EMPTY;
        }
    }
}<|MERGE_RESOLUTION|>--- conflicted
+++ resolved
@@ -32,12 +32,9 @@
 import com.oracle.truffle.espresso.descriptors.Symbol;
 import com.oracle.truffle.espresso.descriptors.Symbol.Name;
 import com.oracle.truffle.espresso.descriptors.Symbol.Type;
-<<<<<<< HEAD
 import com.oracle.truffle.espresso.runtime.Attribute;
-=======
 import com.oracle.truffle.espresso.runtime.JavaVersion;
 import com.oracle.truffle.espresso.runtime.JavaVersion.VersionRange;
->>>>>>> c01c04b4
 import com.oracle.truffle.espresso.runtime.StaticObject;
 import com.oracle.truffle.espresso.runtime.StaticObject.StaticObjectFactory;
 
@@ -85,19 +82,12 @@
                 instanceFields[nextInstanceFieldIndex++] = field;
             }
         }
-<<<<<<< HEAD
         // static extension field
         LinkedField staticExtensionField = new LinkedField(new ParserField(ParserField.HIDDEN | Modifier.STATIC, Name.staticExtensionFieldName, Type.java_lang_Object, Attribute.EMPTY_ARRAY),
                         nextStaticFieldSlot, LinkedField.IdMode.REGULAR);
         staticBuilder.property(staticExtensionField, Object.class, true);
         staticFields[nextStaticFieldIndex] = staticExtensionField;
 
-        for (Symbol<Name> hiddenFieldName : fieldCounter.hiddenFieldNames) {
-            ParserField hiddenParserField = new ParserField(ParserField.HIDDEN, hiddenFieldName, Type.java_lang_Object, null);
-            LinkedField field = new LinkedField(hiddenParserField, nextInstanceFieldSlot++, idMode);
-            instanceBuilder.property(field, hiddenParserField.getPropertyType(), storeAsFinal(parserKlass, hiddenParserField));
-            instanceFields[nextInstanceFieldIndex++] = field;
-=======
         for (HiddenField hiddenField : fieldCounter.hiddenFieldNames) {
             if (hiddenField.versionRange.contains(version)) {
                 ParserField hiddenParserField = new ParserField(ParserField.HIDDEN, hiddenField.name, hiddenField.type, null);
@@ -105,7 +95,6 @@
                 instanceBuilder.property(field, hiddenParserField.getPropertyType(), storeAsFinal(parserKlass, hiddenParserField));
                 instanceFields[nextInstanceFieldIndex++] = field;
             }
->>>>>>> c01c04b4
         }
 
         if (superKlass == null) {
