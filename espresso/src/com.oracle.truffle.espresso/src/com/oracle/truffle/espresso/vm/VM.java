/*
 * Copyright (c) 2018, 2021, Oracle and/or its affiliates. All rights reserved.
 * DO NOT ALTER OR REMOVE COPYRIGHT NOTICES OR THIS FILE HEADER.
 *
 * This code is free software; you can redistribute it and/or modify it
 * under the terms of the GNU General Public License version 2 only, as
 * published by the Free Software Foundation.
 *
 * This code is distributed in the hope that it will be useful, but WITHOUT
 * ANY WARRANTY; without even the implied warranty of MERCHANTABILITY or
 * FITNESS FOR A PARTICULAR PURPOSE.  See the GNU General Public License
 * version 2 for more details (a copy is included in the LICENSE file that
 * accompanied this code).
 *
 * You should have received a copy of the GNU General Public License version
 * 2 along with this work; if not, write to the Free Software Foundation,
 * Inc., 51 Franklin St, Fifth Floor, Boston, MA 02110-1301 USA.
 *
 * Please contact Oracle, 500 Oracle Parkway, Redwood Shores, CA 94065 USA
 * or visit www.oracle.com if you need additional information or have any
 * questions.
 */
package com.oracle.truffle.espresso.vm;

import static com.oracle.truffle.espresso.classfile.Constants.ACC_ABSTRACT;
import static com.oracle.truffle.espresso.classfile.Constants.ACC_FINAL;
import static com.oracle.truffle.espresso.classfile.Constants.ACC_LAMBDA_FORM_COMPILED;
import static com.oracle.truffle.espresso.classfile.Constants.ACC_PUBLIC;
import static com.oracle.truffle.espresso.jni.JniEnv.JNI_EDETACHED;
import static com.oracle.truffle.espresso.jni.JniEnv.JNI_ERR;
import static com.oracle.truffle.espresso.jni.JniEnv.JNI_EVERSION;
import static com.oracle.truffle.espresso.jni.JniEnv.JNI_OK;
import static com.oracle.truffle.espresso.meta.EspressoError.cat;
import static com.oracle.truffle.espresso.runtime.Classpath.JAVA_BASE;
import static com.oracle.truffle.espresso.runtime.EspressoContext.DEFAULT_STACK_SIZE;
import static com.oracle.truffle.espresso.substitutions.Target_java_lang_invoke_MethodHandleNatives.Constants.ACCESS_VM_ANNOTATIONS;
import static com.oracle.truffle.espresso.substitutions.Target_java_lang_invoke_MethodHandleNatives.Constants.HIDDEN_CLASS;
import static com.oracle.truffle.espresso.substitutions.Target_java_lang_invoke_MethodHandleNatives.Constants.NESTMATE_CLASS;
import static com.oracle.truffle.espresso.substitutions.Target_java_lang_invoke_MethodHandleNatives.Constants.STRONG_LOADER_LINK;

import java.io.File;
import java.lang.ref.Reference;
import java.lang.reflect.Array;
import java.lang.reflect.Constructor;
import java.lang.reflect.Parameter;
import java.nio.ByteBuffer;
import java.nio.file.Path;
import java.nio.file.Paths;
import java.time.Instant;
import java.util.ArrayList;
import java.util.Arrays;
import java.util.HashMap;
import java.util.List;
import java.util.Map;
import java.util.Properties;
import java.util.StringJoiner;
import java.util.concurrent.ConcurrentHashMap;
import java.util.concurrent.atomic.AtomicLong;
import java.util.function.IntFunction;

import org.graalvm.collections.EconomicMap;
import org.graalvm.options.OptionValues;

import com.oracle.truffle.api.CompilerDirectives;
import com.oracle.truffle.api.CompilerDirectives.TruffleBoundary;
import com.oracle.truffle.api.RootCallTarget;
import com.oracle.truffle.api.Truffle;
import com.oracle.truffle.api.exception.AbstractTruffleException;
import com.oracle.truffle.api.frame.Frame;
import com.oracle.truffle.api.frame.FrameInstance;
import com.oracle.truffle.api.frame.FrameInstanceVisitor;
import com.oracle.truffle.api.interop.ArityException;
import com.oracle.truffle.api.interop.InteropLibrary;
import com.oracle.truffle.api.interop.InvalidArrayIndexException;
import com.oracle.truffle.api.interop.TruffleObject;
import com.oracle.truffle.api.interop.UnsupportedMessageException;
import com.oracle.truffle.api.interop.UnsupportedTypeException;
import com.oracle.truffle.api.nodes.RootNode;
import com.oracle.truffle.espresso.EspressoLanguage;
import com.oracle.truffle.espresso.EspressoOptions;
import com.oracle.truffle.espresso.blocking.GuestInterruptedException;
import com.oracle.truffle.espresso.classfile.ConstantPool;
import com.oracle.truffle.espresso.classfile.Constants;
import com.oracle.truffle.espresso.classfile.RuntimeConstantPool;
import com.oracle.truffle.espresso.classfile.attributes.EnclosingMethodAttribute;
import com.oracle.truffle.espresso.classfile.attributes.InnerClassesAttribute;
import com.oracle.truffle.espresso.classfile.attributes.MethodParametersAttribute;
import com.oracle.truffle.espresso.classfile.attributes.PermittedSubclassesAttribute;
import com.oracle.truffle.espresso.classfile.attributes.RecordAttribute;
import com.oracle.truffle.espresso.classfile.attributes.SignatureAttribute;
import com.oracle.truffle.espresso.classfile.constantpool.NameAndTypeConstant;
import com.oracle.truffle.espresso.descriptors.ByteSequence;
import com.oracle.truffle.espresso.descriptors.Symbol;
import com.oracle.truffle.espresso.descriptors.Symbol.Name;
import com.oracle.truffle.espresso.descriptors.Symbol.Signature;
import com.oracle.truffle.espresso.descriptors.Symbol.Type;
import com.oracle.truffle.espresso.descriptors.Types;
import com.oracle.truffle.espresso.descriptors.Validation;
import com.oracle.truffle.espresso.ffi.NativeSignature;
import com.oracle.truffle.espresso.ffi.NativeType;
import com.oracle.truffle.espresso.ffi.Pointer;
import com.oracle.truffle.espresso.ffi.RawPointer;
import com.oracle.truffle.espresso.ffi.nfi.NativeUtils;
import com.oracle.truffle.espresso.impl.ArrayKlass;
import com.oracle.truffle.espresso.impl.ClassRegistry;
import com.oracle.truffle.espresso.impl.EntryTable;
import com.oracle.truffle.espresso.impl.EspressoClassLoadingException;
import com.oracle.truffle.espresso.impl.Field;
import com.oracle.truffle.espresso.impl.Klass;
import com.oracle.truffle.espresso.impl.Method;
import com.oracle.truffle.espresso.impl.ModuleTable;
import com.oracle.truffle.espresso.impl.ModuleTable.ModuleEntry;
import com.oracle.truffle.espresso.impl.ObjectKlass;
import com.oracle.truffle.espresso.impl.PackageTable;
import com.oracle.truffle.espresso.impl.PackageTable.PackageEntry;
import com.oracle.truffle.espresso.impl.SuppressFBWarnings;
import com.oracle.truffle.espresso.jni.JniEnv;
import com.oracle.truffle.espresso.jni.JniVersion;
import com.oracle.truffle.espresso.jni.NativeEnv;
import com.oracle.truffle.espresso.jni.NoSafepoint;
import com.oracle.truffle.espresso.jvmti.JVMTI;
import com.oracle.truffle.espresso.meta.EspressoError;
import com.oracle.truffle.espresso.meta.JavaKind;
import com.oracle.truffle.espresso.meta.Meta;
import com.oracle.truffle.espresso.meta.MetaUtil;
import com.oracle.truffle.espresso.nodes.BytecodeNode;
import com.oracle.truffle.espresso.nodes.EspressoRootNode;
import com.oracle.truffle.espresso.nodes.interop.ToEspressoNode;
import com.oracle.truffle.espresso.nodes.interop.ToEspressoNodeGen;
import com.oracle.truffle.espresso.overlay.ReferenceSupport;
import com.oracle.truffle.espresso.ref.EspressoReference;
import com.oracle.truffle.espresso.runtime.Attribute;
import com.oracle.truffle.espresso.runtime.Classpath;
import com.oracle.truffle.espresso.runtime.EspressoContext;
import com.oracle.truffle.espresso.runtime.EspressoException;
import com.oracle.truffle.espresso.runtime.EspressoExitException;
import com.oracle.truffle.espresso.runtime.EspressoProperties;
import com.oracle.truffle.espresso.runtime.JavaVersion;
import com.oracle.truffle.espresso.runtime.MethodHandleIntrinsics;
import com.oracle.truffle.espresso.runtime.OS;
import com.oracle.truffle.espresso.runtime.StaticObject;
import com.oracle.truffle.espresso.substitutions.CallableFromNative;
import com.oracle.truffle.espresso.substitutions.GenerateNativeEnv;
import com.oracle.truffle.espresso.substitutions.Inject;
import com.oracle.truffle.espresso.substitutions.JavaType;
import com.oracle.truffle.espresso.substitutions.SubstitutionProfiler;
import com.oracle.truffle.espresso.substitutions.Target_java_lang_System;
import com.oracle.truffle.espresso.substitutions.Target_java_lang_Thread;
import com.oracle.truffle.espresso.substitutions.Target_java_lang_ref_Reference;
import com.oracle.truffle.espresso.threads.State;
import com.oracle.truffle.espresso.threads.Transition;
import com.oracle.truffle.espresso.vm.structs.JavaVMAttachArgs;
import com.oracle.truffle.espresso.vm.structs.JdkVersionInfo;
import com.oracle.truffle.espresso.vm.structs.Structs;
import com.oracle.truffle.espresso.vm.structs.StructsAccess;

import sun.misc.Unsafe;

/**
 * Espresso implementation of the VM interface (libjvm).
 * <p>
 * Adding a new VM method requires doing a few things in package
 * com.oracle.truffle.espresso.mokapot:
 * <p>
 * - adding it in include/mokapot.h
 * <p>
 * - implementing it in src/mokapot.c
 * <p>
 * - registering it in mapfile-vers
 * <p>
 * - for new VM methods (/ex: upgrading from java 8 to 11), updating include/jvm.h
 */
@GenerateNativeEnv(target = VmImpl.class, reachableForAutoSubstitution = true)
public final class VM extends NativeEnv {

    private final @Pointer TruffleObject disposeMokapotContext;

    private final @Pointer TruffleObject getJavaVM;
    private final @Pointer TruffleObject mokapotAttachThread;
    private final @Pointer TruffleObject getPackageAt;

    private final long rtldDefaultValue;
    private final long processHandleValue;

    private final Structs structs;

    private final JniEnv jniEnv;
    private final Management management;
    private final JVMTI jvmti;

    private @Pointer TruffleObject mokapotEnvPtr;
    private @Pointer TruffleObject javaLibrary;

    private static String stringify(List<Path> paths) {
        StringJoiner joiner = new StringJoiner(File.pathSeparator);
        for (Path p : paths) {
            joiner.add(p.toString());
        }
        return joiner.toString();
    }

    public void attachThread(Thread hostThread) {
        if (hostThread != Thread.currentThread()) {
            getLogger().warning("unimplemented: attachThread for non-current thread: " + hostThread);
            return;
        }
        assert hostThread == Thread.currentThread();
        try {
            getUncached().execute(mokapotAttachThread, mokapotEnvPtr);
            // Initialize external threads e.g. ctype TLS data must be initialized for threads
            // created outside the isolated namespace using the nfi-dlmopen backend.
            getNativeAccess().prepareThread();
        } catch (UnsupportedTypeException | ArityException | UnsupportedMessageException e) {
            throw EspressoError.shouldNotReachHere("mokapotAttachThread failed", e);
        }
    }

    public Management getManagement() {
        return management;
    }

    public @Pointer TruffleObject getJavaLibrary() {
        return javaLibrary;
    }

    public static final class GlobalFrameIDs {
        private static final AtomicLong id = new AtomicLong();

        public static long getID() {
            return id.incrementAndGet();
        }
    }

    private @Pointer TruffleObject loadJavaLibrary(List<Path> bootLibraryPath) {
        // Comment from HotSpot:
        // Try to load verify dll first. In 1.3 java dll depends on it and is not
        // always able to find it when the loading executable is outside the JDK.
        // In order to keep working with 1.2 we ignore any loading errors.

        /* verifyLibrary = */ getNativeAccess().loadLibrary(bootLibraryPath, "verify", false);
        return getNativeAccess().loadLibrary(bootLibraryPath, "java", true);
    }

    private void initializeJavaLibrary(TruffleObject libJava) {
        // HotSpot calls libjava's JNI_OnLoad only on 8.
        if (getJavaVersion().java8OrEarlier()) {
            /*
             * The JNI_OnLoad handling is normally done by method load in
             * java.lang.ClassLoader$NativeLibrary, but the VM loads the base library explicitly so
             * we have to check for JNI_OnLoad as well.
             */
            EspressoError.guarantee(getVM() != null, "The VM must be initialized before libjava's JNI_OnLoad");
            TruffleObject jniOnLoad = getNativeAccess().lookupAndBindSymbol(libJava, "JNI_OnLoad", NativeSignature.create(NativeType.INT, NativeType.POINTER, NativeType.POINTER));
            if (jniOnLoad != null) {
                try {
                    getUncached().execute(jniOnLoad, mokapotEnvPtr, RawPointer.nullInstance());
                } catch (UnsupportedTypeException | UnsupportedMessageException | ArityException e) {
                    throw EspressoError.shouldNotReachHere(e);
                }
            }
        }
    }

    private JavaVersion findJavaVersion(TruffleObject libJava) {
        // void JDK_GetVersionInfo0(jdk_version_info* info, size_t info_size);
        TruffleObject jdkGetVersionInfo = getNativeAccess().lookupAndBindSymbol(libJava, "JDK_GetVersionInfo0", NativeSignature.create(NativeType.VOID, NativeType.POINTER, NativeType.LONG));
        if (jdkGetVersionInfo != null) {
            JdkVersionInfo.JdkVersionInfoWrapper wrapper = getStructs().jdkVersionInfo.allocate(getNativeAccess(), jni());
            try {
                getUncached().execute(jdkGetVersionInfo, wrapper.pointer(), getStructs().jdkVersionInfo.structSize());
            } catch (UnsupportedTypeException | UnsupportedMessageException | ArityException e) {
                throw EspressoError.shouldNotReachHere(e);
            }
            int versionInfo = wrapper.jdkVersion();
            wrapper.free(getNativeAccess());

            int major = (versionInfo & 0xFF000000) >> 24;
            if (major == 1) {
                // Version 1.X
                int minor = (versionInfo & 0x00FF0000) >> 16;
                return JavaVersion.forVersion(minor);
            } else {
                // Version X.Y
                return JavaVersion.forVersion(major);
            }
        } else {
            // JDK 14+
            return JavaVersion.latestSupported();
        }
    }

    public void loadAndInitializeJavaLibrary(List<Path> searchPaths) {
        assert javaLibrary == null : "java library already initialized";
        this.javaLibrary = loadJavaLibrary(searchPaths);
        JavaVersion javaVersion = findJavaVersion(this.javaLibrary);
        getLanguage().tryInitializeJavaVersion(javaVersion);
        initializeJavaLibrary(this.javaLibrary);
    }

    private VM(JniEnv jniEnv) {
        super(jniEnv.getContext());
        this.jniEnv = jniEnv;
        try {
            EspressoProperties props = getContext().getVmProperties();

            // Load Espresso's libjvm:
            /*
             * jvm.dll (Windows) or libjvm.so (Unixes) is the Espresso implementation of the VM
             * interface (libjvm). Espresso loads all shared libraries in a private namespace (e.g.
             * using dlmopen on Linux). Espresso's libjvm must be loaded strictly before any other
             * library in the private namespace to avoid linking with HotSpot libjvm, then libjava
             * is loaded and further system libraries, libzip, libnet, libnio ...
             */
            @Pointer
            TruffleObject mokapotLibrary = getNativeAccess().loadLibrary(props.jvmLibraryPath(), "jvm", true);
            assert mokapotLibrary != null;

            @Pointer
            TruffleObject initializeMokapotContext = getNativeAccess().lookupAndBindSymbol(mokapotLibrary, "initializeMokapotContext",
                            NativeSignature.create(NativeType.POINTER, NativeType.POINTER, NativeType.POINTER));

            disposeMokapotContext = getNativeAccess().lookupAndBindSymbol(mokapotLibrary, "disposeMokapotContext",
                            NativeSignature.create(NativeType.VOID, NativeType.POINTER, NativeType.POINTER));

            if (jniEnv.getContext().EnableManagement) {
                management = new Management(getContext(), mokapotLibrary);
            } else {
                management = null;
            }

            structs = StructsAccess.getStructs(getContext(), mokapotLibrary);

            jvmti = new JVMTI(getContext(), mokapotLibrary);

            getJavaVM = getNativeAccess().lookupAndBindSymbol(mokapotLibrary,
                            "getJavaVM",
                            NativeSignature.create(NativeType.POINTER, NativeType.POINTER));

            mokapotAttachThread = getNativeAccess().lookupAndBindSymbol(mokapotLibrary,
                            "mokapotAttachThread",
                            NativeSignature.create(NativeType.VOID, NativeType.POINTER));

            @Pointer
            TruffleObject mokapotGetRTLDDefault = getNativeAccess().lookupAndBindSymbol(mokapotLibrary,
                            "mokapotGetRTLD_DEFAULT",
                            NativeSignature.create(NativeType.POINTER));
            @Pointer
            TruffleObject mokapotGetProcessHandle = getNativeAccess().lookupAndBindSymbol(mokapotLibrary,
                            "mokapotGetProcessHandle",
                            NativeSignature.create(NativeType.POINTER));

            getPackageAt = getNativeAccess().lookupAndBindSymbol(mokapotLibrary,
                            "getPackageAt",
                            NativeSignature.create(NativeType.POINTER, NativeType.POINTER, NativeType.INT));
            this.mokapotEnvPtr = initializeAndGetEnv(true, initializeMokapotContext, jniEnv.getNativePointer());
            this.rtldDefaultValue = getUncached().asPointer(getUncached().execute(mokapotGetRTLDDefault));
            this.processHandleValue = getUncached().asPointer(getUncached().execute(mokapotGetProcessHandle));
            getLogger().finest(() -> String.format("Got RTLD_DEFAULT=0x%016x and ProcessHandle=0x%016x", rtldDefaultValue, processHandleValue));
            assert getUncached().isPointer(this.mokapotEnvPtr);
            assert !getUncached().isNull(this.mokapotEnvPtr);
        } catch (UnsupportedTypeException | ArityException | UnsupportedMessageException e) {
            throw EspressoError.shouldNotReachHere(e);
        }
    }

    @Override
    protected String getName() {
        return "VM";
    }

    public @Pointer TruffleObject getJavaVM() {
        try {
            @Pointer
            TruffleObject ptr = (TruffleObject) getUncached().execute(getJavaVM, mokapotEnvPtr);
            assert getUncached().isPointer(ptr);
            return ptr;
        } catch (UnsupportedTypeException | ArityException | UnsupportedMessageException e) {
            CompilerDirectives.transferToInterpreterAndInvalidate();
            throw EspressoError.shouldNotReachHere("getJavaVM failed", e);
        }
    }

    public Structs getStructs() {
        return structs;
    }

    public JVMTI getJvmti() {
        return jvmti;
    }

    private static final List<CallableFromNative.Factory> VM_IMPL_FACTORIES = VmImplCollector.getInstances(CallableFromNative.Factory.class);
    private static final int VM_LOOKUP_CALLBACK_ARGS = 2;

    /**
     * Maps native function pointers to node factories for VM methods.
     */
    private EconomicMap<Long, CallableFromNative.Factory> knownVmMethods = EconomicMap.create();

    @Override
    protected List<CallableFromNative.Factory> getCollector() {
        return VM_IMPL_FACTORIES;
    }

    @Override
    protected int lookupCallBackArgsCount() {
        return VM_LOOKUP_CALLBACK_ARGS;
    }

    @Override
    protected NativeSignature lookupCallbackSignature() {
        return NativeSignature.create(NativeType.POINTER, NativeType.POINTER, NativeType.POINTER);
    }

    /**
     * Registers this known VM method's function pointer. Later native method bindings can perform a
     * lookup when trying to bind to a function pointer, and if a match happens, this is a known VM
     * method, and we can link directly to it thus bypassing native calls.
     *
     * @param name The name of the VM method, previously extracted from {@code args[0]}.
     * @param factory The node factory of the requested VM method.
     * @param args A length {@linkplain #lookupCallBackArgsCount() 2} arguments array: At position 0
     *            is a native pointer to the name of the method. At position 1 is the address of the
     *            {@code JVM_*} symbol exported by {@code mokapot}.
     */
    @Override
    @TruffleBoundary
    protected void processCallBackResult(String name, CallableFromNative.Factory factory, Object... args) {
        assert args.length == lookupCallBackArgsCount();
        try {
            InteropLibrary uncached = InteropLibrary.getUncached();
            Object ptr = args[1];
            if (factory != null && !uncached.isNull(ptr) && uncached.isPointer(ptr)) {
                long jvmMethodAddress = uncached.asPointer(ptr);
                knownVmMethods.put(jvmMethodAddress, factory);
            }
        } catch (UnsupportedMessageException e) {
            /* Ignore */
        }
    }

    @TruffleBoundary
    public CallableFromNative.Factory lookupKnownVmMethod(long functionPointer) {
        return knownVmMethods.get(functionPointer);
    }

    public static VM create(JniEnv jniEnv) {
        return new VM(jniEnv);
    }

    public void dispose() {
        if (mokapotEnvPtr == null || getUncached().isNull(mokapotEnvPtr)) {
            return; // Mokapot disposed or uninitialized.
        }
        try {
            if (management != null) {
                assert getContext().EnableManagement;
                management.dispose();
            }
            if (jvmti != null) {
                jvmti.dispose();
            }
            getUncached().execute(disposeMokapotContext, mokapotEnvPtr, RawPointer.nullInstance());
            this.mokapotEnvPtr = RawPointer.nullInstance();
        } catch (UnsupportedTypeException | ArityException | UnsupportedMessageException e) {
            throw EspressoError.shouldNotReachHere("Cannot dispose Espresso libjvm (mokapot).");
        }
        assert mokapotEnvPtr == null || getUncached().isNull(mokapotEnvPtr);
    }

    private StaticObject nonReflectionClassLoader(StaticObject loader) {
        if (StaticObject.notNull(loader)) {
            Meta meta = getMeta();
            if (meta.sun_reflect_DelegatingClassLoader.isAssignableFrom(loader.getKlass())) {
                return meta.java_lang_ClassLoader_parent.getObject(loader);
            }
        }
        return loader;
    }

    // Checkstyle: stop method name check

    // region system

    @VmImpl(isJni = true)
    // SVM windows has System.currentTimeMillis() blocked for PE.
    @TruffleBoundary(allowInlining = true)
    public static long JVM_CurrentTimeMillis(
                    @SuppressWarnings("unused") @JavaType(Class/* <System> */.class) StaticObject ignored) {
        return System.currentTimeMillis();
    }

    @VmImpl(isJni = true)
    public static long JVM_NanoTime(@SuppressWarnings("unused") @JavaType(Class/* <System> */.class) StaticObject ignored) {
        return System.nanoTime();
    }

    @TruffleBoundary(allowInlining = true)
    @VmImpl(isJni = true)
    public static int JVM_IHashCode(@JavaType(Object.class) StaticObject object, @Inject EspressoLanguage lang) {
        /*
         * On SVM + Windows, the System.identityHashCode substitution calls methods blocked for PE
         * (System.currentTimeMillis?).
         */
        if (object.isForeignObject()) {
<<<<<<< HEAD
            Object rawForeign = object.rawForeignObject(object.getKlass().getLanguage());
            InteropLibrary library = InteropLibrary.getUncached(rawForeign);
            if (library.hasIdentity(rawForeign)) {
                try {
                    return library.identityHashCode(rawForeign);
=======
            EspressoLanguage language = lang == null ? EspressoLanguage.get(null) : lang;
            Object foreignObject = object.rawForeignObject(language);
            InteropLibrary library = InteropLibrary.getUncached(foreignObject);
            if (library.hasIdentity(foreignObject)) {
                try {
                    return library.identityHashCode(foreignObject);
>>>>>>> 6ffac722
                } catch (UnsupportedMessageException e) {
                    CompilerDirectives.transferToInterpreterAndInvalidate();
                    throw EspressoError.shouldNotReachHere();
                }
            }
        }
        return System.identityHashCode(MetaUtil.maybeUnwrapNull(object));
    }

    @VmImpl(isJni = true)
    public static void JVM_ArrayCopy(@SuppressWarnings("unused") @JavaType(Class/* <System> */.class) StaticObject ignored,
                    @JavaType(Object.class) StaticObject src, int srcPos, @JavaType(Object.class) StaticObject dest, int destPos, int length,
                    @Inject EspressoLanguage language, @Inject Meta meta, @Inject SubstitutionProfiler profile) {
        Target_java_lang_System.arraycopy(src, srcPos, dest, destPos, length, language, meta, profile);
    }

    @VmImpl
    @TruffleBoundary(allowInlining = true)
    public static long JVM_TotalMemory() {
        // TODO(peterssen): What to report here?
        return Runtime.getRuntime().totalMemory();
    }

    @VmImpl
    @TruffleBoundary(allowInlining = true)
    public static long JVM_MaxMemory() {
        return Runtime.getRuntime().maxMemory();
    }

    @VmImpl
    @TruffleBoundary(allowInlining = true)
    public static void JVM_GC() {
        System.gc();
    }

    @VmImpl(isJni = true)
    public @JavaType(String.class) StaticObject JVM_GetSystemPackage(@JavaType(String.class) StaticObject name) {
        String hostPkgName = getMeta().toHostString(name);
        if (hostPkgName.endsWith("/")) {
            hostPkgName = hostPkgName.substring(0, hostPkgName.length() - 1);
        }
        String fileName = getRegistries().getBootClassRegistry().getPackagePath(hostPkgName);
        return getMeta().toGuestString(fileName);
    }

    @VmImpl(isJni = true)
    public @JavaType(String[].class) StaticObject JVM_GetSystemPackages() {
        String[] packages = getRegistries().getBootClassRegistry().getPackages();
        StaticObject[] array = new StaticObject[packages.length];
        for (int i = 0; i < packages.length; i++) {
            array[i] = getMeta().toGuestString(packages[i]);
        }
        return StaticObject.createArray(getMeta().java_lang_String.getArrayClass(), array, getContext());
    }

    @VmImpl
    @TruffleBoundary(allowInlining = true)
    public static long JVM_FreeMemory() {
        return Runtime.getRuntime().freeMemory();
    }

    @VmImpl
    @TruffleBoundary(allowInlining = true)
    public static int JVM_ActiveProcessorCount() {
        return Runtime.getRuntime().availableProcessors();
    }

    @VmImpl
    @NoSafepoint
    public static boolean JVM_IsNaN(double d) {
        return Double.isNaN(d);
    }

    @VmImpl
    @TruffleBoundary
    public static boolean JVM_SupportsCX8() {
        try {
            java.lang.reflect.Field field = AtomicLong.class.getDeclaredField("VM_SUPPORTS_LONG_CAS");
            Unsafe unsafe = UnsafeAccess.get();
            return unsafe.getBoolean(unsafe.staticFieldBase(field), unsafe.staticFieldOffset(field));
        } catch (NoSuchFieldException e) {
            throw EspressoError.shouldNotReachHere(e);
        }
    }

    @VmImpl(isJni = true)
    public @JavaType(String.class) StaticObject JVM_InternString(@JavaType(String.class) StaticObject self) {
        return getInterpreterToVM().intern(self);
    }

    // endregion system

    // region objects

    private static Object readForeignArrayElement(StaticObject array, int index, InteropLibrary interop,
                    EspressoLanguage language, Meta meta, SubstitutionProfiler profiler, char exceptionBranch) {
        try {
            return interop.readArrayElement(array.rawForeignObject(language), index);
        } catch (UnsupportedMessageException e) {
            profiler.profile(exceptionBranch);
            throw meta.throwExceptionWithMessage(meta.getMeta().java_lang_ClassCastException, "The foreign object is not a readable array");
        } catch (InvalidArrayIndexException e) {
            profiler.profile(exceptionBranch);
            throw meta.throwExceptionWithMessage(meta.java_lang_CloneNotSupportedException, "Foreign array length changed during clone");
        }
    }

    private static StaticObject cloneForeignArray(StaticObject array, EspressoLanguage language, Meta meta, InteropLibrary interop, ToEspressoNode toEspressoNode, SubstitutionProfiler profiler,
                    char exceptionBranch) {
        assert array.isForeignObject();
        assert array.isArray();
        int length;
        try {
            long longLength = interop.getArraySize(array.rawForeignObject(language));
            if (longLength > Integer.MAX_VALUE) {
                profiler.profile(exceptionBranch);
                throw meta.throwExceptionWithMessage(meta.java_lang_CloneNotSupportedException, "Cannot clone a foreign array whose length does not fit in int");
            }
            if (longLength < 0) {
                profiler.profile(exceptionBranch);
                throw meta.throwExceptionWithMessage(meta.java_lang_NegativeArraySizeException, "Cannot clone a foreign array with negative length");
            }
            length = (int) longLength;
        } catch (UnsupportedMessageException e) {
            profiler.profile(exceptionBranch);
            throw meta.throwExceptionWithMessage(meta.java_lang_CloneNotSupportedException, "Cannot clone a non-array foreign object as an array");
        }

        ArrayKlass arrayKlass = (ArrayKlass) array.getKlass();
        Klass componentType = arrayKlass.getComponentType();
        if (componentType.isPrimitive()) {
            try {
                switch (componentType.getJavaKind()) {
                    case Boolean:
                        boolean[] booleanArray = new boolean[length];
                        for (int i = 0; i < length; ++i) {
                            Object foreignElement = readForeignArrayElement(array, i, interop, language, meta, profiler, exceptionBranch);
                            booleanArray[i] = (boolean) toEspressoNode.execute(foreignElement, componentType);
                        }
                        return StaticObject.createArray(arrayKlass, booleanArray, meta.getContext());
                    case Byte:
                        byte[] byteArray = new byte[length];
                        for (int i = 0; i < length; ++i) {
                            Object foreignElement = readForeignArrayElement(array, i, interop, language, meta, profiler, exceptionBranch);
                            byteArray[i] = (byte) toEspressoNode.execute(foreignElement, componentType);
                        }
                        return StaticObject.createArray(arrayKlass, byteArray, meta.getContext());
                    case Short:
                        short[] shortArray = new short[length];
                        for (int i = 0; i < length; ++i) {
                            Object foreignElement = readForeignArrayElement(array, i, interop, language, meta, profiler, exceptionBranch);
                            shortArray[i] = (short) toEspressoNode.execute(foreignElement, componentType);
                        }
                        return StaticObject.createArray(arrayKlass, shortArray, meta.getContext());
                    case Char:
                        char[] charArray = new char[length];
                        for (int i = 0; i < length; ++i) {
                            Object foreignElement = readForeignArrayElement(array, i, interop, language, meta, profiler, exceptionBranch);
                            charArray[i] = (char) toEspressoNode.execute(foreignElement, componentType);
                        }
                        return StaticObject.createArray(arrayKlass, charArray, meta.getContext());
                    case Int:
                        int[] intArray = new int[length];
                        for (int i = 0; i < length; ++i) {
                            Object foreignElement = readForeignArrayElement(array, i, interop, language, meta, profiler, exceptionBranch);
                            intArray[i] = (int) toEspressoNode.execute(foreignElement, componentType);
                        }
                        return StaticObject.createArray(arrayKlass, intArray, meta.getContext());
                    case Float:
                        float[] floatArray = new float[length];
                        for (int i = 0; i < length; ++i) {
                            Object foreignElement = readForeignArrayElement(array, i, interop, language, meta, profiler, exceptionBranch);
                            floatArray[i] = (float) toEspressoNode.execute(foreignElement, componentType);
                        }
                        return StaticObject.createArray(arrayKlass, floatArray, meta.getContext());
                    case Long:
                        long[] longArray = new long[length];
                        for (int i = 0; i < length; ++i) {
                            Object foreignElement = readForeignArrayElement(array, i, interop, language, meta, profiler, exceptionBranch);
                            longArray[i] = (long) toEspressoNode.execute(foreignElement, componentType);
                        }
                        return StaticObject.createArray(arrayKlass, longArray, meta.getContext());
                    case Double:
                        double[] doubleArray = new double[length];
                        for (int i = 0; i < length; ++i) {
                            Object foreignElement = readForeignArrayElement(array, i, interop, language, meta, profiler, exceptionBranch);
                            doubleArray[i] = (double) toEspressoNode.execute(foreignElement, componentType);
                        }
                        return StaticObject.createArray(arrayKlass, doubleArray, meta.getContext());
                    case Object:
                    case Void:
                    case ReturnAddress:
                    case Illegal:
                        CompilerDirectives.transferToInterpreterAndInvalidate();
                        throw EspressoError.shouldNotReachHere("Unexpected primitive kind: " + componentType.getJavaKind());
                }

            } catch (UnsupportedTypeException e) {
                profiler.profile(exceptionBranch);
                throw meta.throwExceptionWithMessage(meta.java_lang_ClassCastException, "Cannot cast an element of a foreign array to the declared component type");
            }
        }
        StaticObject[] newArray = new StaticObject[length];
        for (int i = 0; i < length; ++i) {
            Object foreignElement = readForeignArrayElement(array, i, interop, language, meta, profiler, exceptionBranch);

            try {
                newArray[i] = (StaticObject) toEspressoNode.execute(foreignElement, componentType);
            } catch (UnsupportedTypeException e) {
                profiler.profile(exceptionBranch);
                throw meta.throwExceptionWithMessage(meta.java_lang_ClassCastException, "Cannot cast an element of a foreign array to the declared component type");
            }
        }
        return StaticObject.createArray(arrayKlass, newArray, meta.getContext());
    }

    @VmImpl(isJni = true)
    public static @JavaType(Object.class) StaticObject JVM_Clone(@JavaType(Object.class) StaticObject self,
                    @Inject EspressoLanguage language, @Inject Meta meta, @Inject SubstitutionProfiler profiler) {
        assert StaticObject.notNull(self);
        char exceptionBranch = 3;
        if (self.isArray()) {
            // Arrays are always cloneable.
            if (self.isForeignObject()) {
                return cloneForeignArray(self, language, meta, InteropLibrary.getUncached(self.rawForeignObject(language)), ToEspressoNodeGen.getUncached(), profiler, exceptionBranch);
            }
            return self.copy(meta.getContext());
        }

        if (self.isForeignObject()) {
            profiler.profile(exceptionBranch);
            throw meta.throwExceptionWithMessage(meta.java_lang_CloneNotSupportedException, "Clone not supported for non-array foreign objects");
        }

        if (!meta.java_lang_Cloneable.isAssignableFrom(self.getKlass())) {
            profiler.profile(0);
            throw meta.throwException(meta.java_lang_CloneNotSupportedException);
        }

        if (InterpreterToVM.instanceOf(self, meta.java_lang_ref_Reference)) {
            // HotSpot 8202260: The semantics of cloning a Reference object is not clearly defined.
            // In addition, it is questionable whether it should be supported due to its tight
            // interaction with garbage collector.
            //
            // The reachability state of a Reference object may change during GC reference
            // processing. The referent may have been cleared when it reaches its reachability
            // state. On the other hand, it may be enqueued or pending for enqueuing. Cloning a
            // Reference object with a referent that is unreachable but not yet cleared might mean
            // to resurrect the referent. A cloned enqueued Reference object will never be enqueued.
            //
            // A Reference object cannot be meaningfully cloned.

            // Non-strong references are not cloneable.
            if (InterpreterToVM.instanceOf(self, meta.java_lang_ref_WeakReference) //
                            || InterpreterToVM.instanceOf(self, meta.java_lang_ref_SoftReference) //
                            || InterpreterToVM.instanceOf(self, meta.java_lang_ref_FinalReference) //
                            || InterpreterToVM.instanceOf(self, meta.java_lang_ref_PhantomReference)) {
                profiler.profile(1);
                throw meta.throwExceptionWithMessage(meta.java_lang_CloneNotSupportedException, self.getKlass().getName().toString());
            }
        }

        final StaticObject clone = self.copy(meta.getContext());

        // If the original object is finalizable, so is the copy.
        assert self.getKlass() instanceof ObjectKlass;
        if (((ObjectKlass) self.getKlass()).hasFinalizer()) {
            profiler.profile(2);
            meta.java_lang_ref_Finalizer_register.invokeDirect(null, clone);
        }

        return clone;
    }

    @VmImpl(isJni = true)
    @SuppressFBWarnings(value = {"IMSE"}, justification = "Not dubious, .notifyAll is just forwarded from the guest.")
    public void JVM_MonitorNotifyAll(@JavaType(Object.class) StaticObject self, @Inject SubstitutionProfiler profiler) {
        try {
            InterpreterToVM.monitorNotifyAll(self.getLock(getContext()));
        } catch (IllegalMonitorStateException e) {
            profiler.profile(0);
            Meta meta = getMeta();
            throw meta.throwException(meta.java_lang_IllegalMonitorStateException);
        }
    }

    @VmImpl(isJni = true)
    @SuppressFBWarnings(value = {"IMSE"}, justification = "Not dubious, .notify is just forwarded from the guest.")
    public void JVM_MonitorNotify(@JavaType(Object.class) StaticObject self, @Inject SubstitutionProfiler profiler) {
        try {
            InterpreterToVM.monitorNotify(self.getLock(getContext()));
        } catch (IllegalMonitorStateException e) {
            profiler.profile(0);
            Meta meta = getMeta();
            throw meta.throwException(meta.java_lang_IllegalMonitorStateException);
        }
    }

    @VmImpl(isJni = true)
    @TruffleBoundary
    @SuppressFBWarnings(value = {"IMSE"}, justification = "Not dubious, .wait is just forwarded from the guest.")
    @SuppressWarnings("try")
    public void JVM_MonitorWait(@JavaType(Object.class) StaticObject self, long timeout,
                    @Inject Meta meta,
                    @Inject SubstitutionProfiler profiler) {

        EspressoContext context = getContext();
        StaticObject currentThread = context.getCurrentThread();
        State state = timeout > 0 ? State.TIMED_WAITING : State.WAITING;
        try (Transition transition = Transition.transition(context, state)) {
            if (context.EnableManagement) {
                // Locks bookkeeping.
                meta.HIDDEN_THREAD_BLOCKED_OBJECT.setHiddenObject(currentThread, self);
                Target_java_lang_Thread.incrementThreadCounter(currentThread, meta.HIDDEN_THREAD_WAITED_COUNT);
            }
            final boolean report = context.shouldReportVMEvents();
            if (report) {
                context.reportMonitorWait(self, timeout);
            }
            boolean timedOut = !InterpreterToVM.monitorWait(self.getLock(getContext()), timeout);
            if (report) {
                context.reportMonitorWaited(self, timedOut);
            }
        } catch (GuestInterruptedException e) {
            profiler.profile(0);
            if (getThreadAccess().isInterrupted(currentThread, true)) {
                throw meta.throwExceptionWithMessage(meta.java_lang_InterruptedException, e.getMessage());
            }
            getThreadAccess().fullSafePoint(currentThread);
        } catch (IllegalMonitorStateException e) {
            profiler.profile(1);
            throw meta.throwExceptionWithMessage(meta.java_lang_IllegalMonitorStateException, e.getMessage());
        } catch (IllegalArgumentException e) {
            profiler.profile(2);
            throw meta.throwExceptionWithMessage(meta.java_lang_IllegalArgumentException, e.getMessage());
        } finally {
            if (context.EnableManagement) {
                meta.HIDDEN_THREAD_BLOCKED_OBJECT.setHiddenObject(currentThread, null);
            }
        }
    }

    // endregion objects

    // region class

    @VmImpl(isJni = true)
    public int JVM_GetClassModifiers(@JavaType(Class.class) StaticObject clazz) {
        Klass klass = clazz.getMirrorKlass(getMeta());
        if (klass.isPrimitive()) {
            final int primitiveModifiers = ACC_ABSTRACT | ACC_FINAL | ACC_PUBLIC;
            assert klass.getClassModifiers() == primitiveModifiers;
            return klass.getClassModifiers();
        }
        return klass.getClassModifiers();
    }

    @VmImpl(isJni = true)
    public @JavaType(String.class) StaticObject JVM_InitClassName(@JavaType(Class.class) StaticObject self) {
        StaticObject name = JVM_GetClassName(self);
        getMeta().java_lang_Class_name.set(self, name);
        return name;
    }

    @VmImpl(isJni = true)
    public @JavaType(Class[].class) StaticObject JVM_GetClassInterfaces(@JavaType(Class.class) StaticObject self) {
        final Klass[] superInterfaces = self.getMirrorKlass(getMeta()).getImplementedInterfaces();

        StaticObject instance = getMeta().java_lang_Class.allocateReferenceArray(superInterfaces.length, new IntFunction<StaticObject>() {
            @Override
            public StaticObject apply(int i) {
                return superInterfaces[i].mirror();
            }
        });

        return instance;
    }

    @VmImpl(isJni = true)
    public boolean JVM_IsInterface(@JavaType(Class.class) StaticObject self) {
        return self.getMirrorKlass(getMeta()).isInterface();
    }

    @VmImpl(isJni = true)
    public @JavaType(Object[].class) StaticObject JVM_GetClassSigners(@JavaType(Class.class) StaticObject self, @Inject EspressoContext context) {
        Klass klass = self.getMirrorKlass(getMeta());
        if (klass.isPrimitive()) {
            return StaticObject.NULL;
        }
        StaticObject signersArray = (StaticObject) getMeta().HIDDEN_SIGNERS.getHiddenObject(self);
        if (signersArray == null || StaticObject.isNull(signersArray)) {
            return StaticObject.NULL;
        }
        return signersArray.copy(context);
    }

    @VmImpl(isJni = true)
    public void JVM_SetClassSigners(@JavaType(Class.class) StaticObject self, @JavaType(Object[].class) StaticObject signers) {
        Klass klass = self.getMirrorKlass(getMeta());
        if (!klass.isPrimitive() && !klass.isArray()) {
            getMeta().HIDDEN_SIGNERS.setHiddenObject(self, signers);
        }
    }

    @VmImpl(isJni = true)
    public boolean JVM_IsArrayClass(@JavaType(Class.class) StaticObject self) {
        return self.getMirrorKlass(getMeta()).isArray();
    }

    @VmImpl(isJni = true)
    public boolean JVM_IsHiddenClass(@JavaType(Class.class) StaticObject self) {
        return self.getMirrorKlass(getMeta()).isHidden();
    }

    @VmImpl(isJni = true)
    public boolean JVM_IsPrimitiveClass(@JavaType(Class.class) StaticObject self) {
        return self.getMirrorKlass(getMeta()).isPrimitive();
    }

    @VmImpl(isJni = true)
    public @JavaType(java.lang.reflect.Field[].class) StaticObject JVM_GetClassDeclaredFields(@JavaType(Class.class) StaticObject self, boolean publicOnly) {

        // TODO(peterssen): From Hostpot: 4496456 We need to filter out
        // java.lang.Throwable.backtrace.
        Meta meta = getMeta();
        ArrayList<Field> collectedMethods = new ArrayList<>();
        Klass klass = self.getMirrorKlass(getMeta());
        klass.ensureLinked();
        for (Field f : klass.getDeclaredFields()) {
            if (!publicOnly || f.isPublic()) {
                collectedMethods.add(f);
            }
        }
        final Field[] fields = collectedMethods.toArray(Field.EMPTY_ARRAY);

        EspressoContext context = meta.getContext();

        // TODO(peterssen): Cache guest j.l.reflect.Field constructor.
        // Calling the constructor is just for validation, manually setting the fields would be
        // faster.
        Method fieldInit;
        if (meta.getJavaVersion().java15OrLater()) {
            fieldInit = meta.java_lang_reflect_Field.lookupDeclaredMethod(Name._init_, context.getSignatures().makeRaw(Type._void,
                            /* declaringClass */ Type.java_lang_Class,
                            /* name */ Type.java_lang_String,
                            /* type */ Type.java_lang_Class,
                            /* modifiers */ Type._int,
                            /* trustedFinal */ Type._boolean,
                            /* slot */ Type._int,
                            /* signature */ Type.java_lang_String,
                            /* annotations */ Type._byte_array));
        } else {
            fieldInit = meta.java_lang_reflect_Field.lookupDeclaredMethod(Name._init_, context.getSignatures().makeRaw(Type._void,
                            /* declaringClass */ Type.java_lang_Class,
                            /* name */ Type.java_lang_String,
                            /* type */ Type.java_lang_Class,
                            /* modifiers */ Type._int,
                            /* slot */ Type._int,
                            /* signature */ Type.java_lang_String,
                            /* annotations */ Type._byte_array));
        }
        StaticObject fieldsArray = meta.java_lang_reflect_Field.allocateReferenceArray(fields.length, new IntFunction<StaticObject>() {
            @Override
            public StaticObject apply(int i) {
                final Field f = fields[i];
                StaticObject instance = meta.java_lang_reflect_Field.allocateInstance(getContext());

                Attribute rawRuntimeVisibleAnnotations = f.getAttribute(Name.RuntimeVisibleAnnotations);
                StaticObject runtimeVisibleAnnotations = rawRuntimeVisibleAnnotations != null
                                ? StaticObject.wrap(rawRuntimeVisibleAnnotations.getData(), meta)
                                : StaticObject.NULL;

                Attribute rawRuntimeVisibleTypeAnnotations = f.getAttribute(Name.RuntimeVisibleTypeAnnotations);
                StaticObject runtimeVisibleTypeAnnotations = rawRuntimeVisibleTypeAnnotations != null
                                ? StaticObject.wrap(rawRuntimeVisibleTypeAnnotations.getData(), meta)
                                : StaticObject.NULL;
                if (meta.getJavaVersion().java15OrLater()) {
                    fieldInit.invokeDirect(
                                    /* this */ instance,
                                    /* declaringKlass */ f.getDeclaringKlass().mirror(),
                                    /* name */ context.getStrings().intern(f.getName()),
                                    /* type */ f.resolveTypeKlass().mirror(),
                                    /* modifiers */ f.getModifiers(),
                                    /* trustedFinal */ f.isTrustedFinal(),
                                    /* slot */ f.getSlot(),
                                    /* signature */ meta.toGuestString(f.getGenericSignature()),
                                    // FIXME(peterssen): Fill annotations bytes.
                                    /* annotations */ runtimeVisibleAnnotations);
                } else {
                    fieldInit.invokeDirect(
                                    /* this */ instance,
                                    /* declaringKlass */ f.getDeclaringKlass().mirror(),
                                    /* name */ context.getStrings().intern(f.getName()),
                                    /* type */ f.resolveTypeKlass().mirror(),
                                    /* modifiers */ f.getModifiers(),
                                    /* slot */ f.getSlot(),
                                    /* signature */ meta.toGuestString(f.getGenericSignature()),
                                    // FIXME(peterssen): Fill annotations bytes.
                                    /* annotations */ runtimeVisibleAnnotations);
                }
                meta.HIDDEN_FIELD_KEY.setHiddenObject(instance, f);
                meta.HIDDEN_FIELD_RUNTIME_VISIBLE_TYPE_ANNOTATIONS.setHiddenObject(instance, runtimeVisibleTypeAnnotations);
                return instance;
            }
        });

        return fieldsArray;
    }

    // TODO(tg): inject constructor calltarget.
    @VmImpl(isJni = true)
    public @JavaType(Constructor[].class) StaticObject JVM_GetClassDeclaredConstructors(@JavaType(Class.class) StaticObject self, boolean publicOnly) {
        Meta meta = getMeta();
        ArrayList<Method> collectedMethods = new ArrayList<>();
        Klass klass = self.getMirrorKlass(getMeta());
        klass.ensureLinked();
        for (Method m : klass.getDeclaredConstructors()) {
            if (Name._init_.equals(m.getName()) && (!publicOnly || m.isPublic())) {
                collectedMethods.add(m);
            }
        }
        final Method[] constructors = collectedMethods.toArray(Method.EMPTY_ARRAY);

        EspressoContext context = meta.getContext();

        // TODO(peterssen): Cache guest j.l.reflect.Constructor constructor.
        // Calling the constructor is just for validation, manually setting the fields would be
        // faster.
        Method constructorInit = meta.java_lang_reflect_Constructor.lookupDeclaredMethod(Name._init_, context.getSignatures().makeRaw(Type._void,
                        /* declaringClass */ Type.java_lang_Class,
                        /* parameterTypes */ Type.java_lang_Class_array,
                        /* checkedExceptions */ Type.java_lang_Class_array,
                        /* modifiers */ Type._int,
                        /* slot */ Type._int,
                        /* signature */ Type.java_lang_String,
                        /* annotations */ Type._byte_array,
                        /* parameterAnnotations */ Type._byte_array));

        StaticObject arr = meta.java_lang_reflect_Constructor.allocateReferenceArray(constructors.length, new IntFunction<StaticObject>() {
            @Override
            public StaticObject apply(int i) {
                final Method m = constructors[i];

                Attribute rawRuntimeVisibleAnnotations = m.getAttribute(Name.RuntimeVisibleAnnotations);
                StaticObject runtimeVisibleAnnotations = rawRuntimeVisibleAnnotations != null
                                ? StaticObject.wrap(rawRuntimeVisibleAnnotations.getData(), meta)
                                : StaticObject.NULL;

                Attribute rawRuntimeVisibleParameterAnnotations = m.getAttribute(Name.RuntimeVisibleParameterAnnotations);
                StaticObject runtimeVisibleParameterAnnotations = rawRuntimeVisibleParameterAnnotations != null
                                ? StaticObject.wrap(rawRuntimeVisibleParameterAnnotations.getData(), meta)
                                : StaticObject.NULL;

                Attribute rawRuntimeVisibleTypeAnnotations = m.getAttribute(Name.RuntimeVisibleTypeAnnotations);
                StaticObject runtimeVisibleTypeAnnotations = rawRuntimeVisibleTypeAnnotations != null
                                ? StaticObject.wrap(rawRuntimeVisibleTypeAnnotations.getData(), meta)
                                : StaticObject.NULL;

                final Klass[] rawParameterKlasses = m.resolveParameterKlasses();
                StaticObject parameterTypes = meta.java_lang_Class.allocateReferenceArray(
                                m.getParameterCount(),
                                new IntFunction<StaticObject>() {
                                    @Override
                                    public StaticObject apply(int j) {
                                        return rawParameterKlasses[j].mirror();
                                    }
                                });

                final Klass[] rawCheckedExceptions = m.getCheckedExceptions();
                StaticObject checkedExceptions = meta.java_lang_Class.allocateReferenceArray(rawCheckedExceptions.length, new IntFunction<StaticObject>() {
                    @Override
                    public StaticObject apply(int j) {
                        return rawCheckedExceptions[j].mirror();
                    }
                });

                SignatureAttribute signatureAttribute = (SignatureAttribute) m.getAttribute(Name.Signature);
                StaticObject genericSignature = StaticObject.NULL;
                if (signatureAttribute != null) {
                    String sig = m.getConstantPool().symbolAt(signatureAttribute.getSignatureIndex(), "signature").toString();
                    genericSignature = meta.toGuestString(sig);
                }

                StaticObject instance = meta.java_lang_reflect_Constructor.allocateInstance(getContext());
                constructorInit.invokeDirect(
                                /* this */ instance,
                                /* declaringKlass */ m.getDeclaringKlass().mirror(),
                                /* parameterTypes */ parameterTypes,
                                /* checkedExceptions */ checkedExceptions,
                                /* modifiers */ m.getMethodModifiers(),
                                /* slot */ i, // TODO(peterssen): Fill method slot.
                                /* signature */ genericSignature,

                                // FIXME(peterssen): Fill annotations bytes.
                                /* annotations */ runtimeVisibleAnnotations,
                                /* parameterAnnotations */ runtimeVisibleParameterAnnotations);

                meta.HIDDEN_CONSTRUCTOR_KEY.setHiddenObject(instance, m);
                meta.HIDDEN_CONSTRUCTOR_RUNTIME_VISIBLE_TYPE_ANNOTATIONS.setHiddenObject(instance, runtimeVisibleTypeAnnotations);

                return instance;
            }
        });

        return arr;
    }

    // TODO(tg): inject constructor calltarget.
    @VmImpl(isJni = true)
    public @JavaType(java.lang.reflect.Method[].class) StaticObject JVM_GetClassDeclaredMethods(@JavaType(Class.class) StaticObject self, boolean publicOnly) {
        Meta meta = getMeta();
        ArrayList<Method> collectedMethods = new ArrayList<>();
        Klass klass = self.getMirrorKlass(getMeta());
        klass.ensureLinked();
        for (Method m : klass.getDeclaredMethods()) {
            if ((!publicOnly || m.isPublic()) &&
                            // Filter out <init> and <clinit> from reflection.
                            !Name._init_.equals(m.getName()) && !Name._clinit_.equals(m.getName())) {
                collectedMethods.add(m);
            }
        }
        final Method[] methods = collectedMethods.toArray(Method.EMPTY_ARRAY);

        return meta.java_lang_reflect_Method.allocateReferenceArray(methods.length, new IntFunction<StaticObject>() {
            @Override
            public StaticObject apply(int i) {
                return methods[i].makeMirror(meta);
            }
        });

    }

    @VmImpl(isJni = true)
    public @JavaType(Class[].class) StaticObject JVM_GetDeclaredClasses(@JavaType(Class.class) StaticObject self) {
        Meta meta = getMeta();
        Klass klass = self.getMirrorKlass(getMeta());
        if (klass.isPrimitive() || klass.isArray()) {
            return meta.java_lang_Class.allocateReferenceArray(0);
        }
        ObjectKlass instanceKlass = (ObjectKlass) klass;
        InnerClassesAttribute innerClasses = (InnerClassesAttribute) instanceKlass.getAttribute(InnerClassesAttribute.NAME);

        if (innerClasses == null || innerClasses.entries().length == 0) {
            return meta.java_lang_Class.allocateReferenceArray(0);
        }

        RuntimeConstantPool pool = instanceKlass.getConstantPool();
        List<Klass> innerKlasses = new ArrayList<>();

        for (InnerClassesAttribute.Entry entry : innerClasses.entries()) {
            if (entry.innerClassIndex != 0 && entry.outerClassIndex != 0) {
                // Check to see if the name matches the class we're looking for
                // before attempting to find the class.
                Symbol<Name> outerDescriptor = pool.classAt(entry.outerClassIndex).getName(pool);

                // Check decriptors/names before resolving.
                if (outerDescriptor.equals(instanceKlass.getName())) {
                    Klass outerKlass = pool.resolvedKlassAt(instanceKlass, entry.outerClassIndex);
                    if (outerKlass == instanceKlass) {
                        Klass innerKlass = pool.resolvedKlassAt(instanceKlass, entry.innerClassIndex);
                        // HotSpot:
                        // Throws an exception if outer klass has not declared k as
                        // an inner klass
                        // Reflection::check_for_inner_class(k, inner_klass, true, CHECK_NULL);
                        // TODO(peterssen): The check in HotSpot is redundant.
                        innerKlasses.add(innerKlass);
                    }
                }
            }
        }

        return meta.java_lang_Class.allocateReferenceArray(innerKlasses.size(), new IntFunction<StaticObject>() {
            @Override
            public StaticObject apply(int index) {
                return innerKlasses.get(index).mirror();
            }
        });
    }

    /**
     * Return the enclosing class; or null for: primitives, arrays, anonymous classes (declared
     * inside methods).
     */
    private static Klass computeEnclosingClass(ObjectKlass klass) {
        InnerClassesAttribute innerClasses = (InnerClassesAttribute) klass.getAttribute(InnerClassesAttribute.NAME);
        if (innerClasses == null) {
            return null;
        }

        RuntimeConstantPool pool = klass.getConstantPool();

        boolean found = false;
        Klass outerKlass = null;

        for (InnerClassesAttribute.Entry entry : innerClasses.entries()) {
            if (entry.innerClassIndex != 0) {
                Symbol<Name> innerDescriptor = pool.classAt(entry.innerClassIndex).getName(pool);

                // Check decriptors/names before resolving.
                if (innerDescriptor.equals(klass.getName())) {
                    Klass innerKlass = pool.resolvedKlassAt(klass, entry.innerClassIndex);
                    found = (innerKlass == klass);
                    if (found && entry.outerClassIndex != 0) {
                        outerKlass = pool.resolvedKlassAt(klass, entry.outerClassIndex);
                    }
                }
            }
            if (found) {
                break;
            }
        }

        // TODO(peterssen): Follow HotSpot implementation described below.
        // Throws an exception if outer klass has not declared k as an inner klass
        // We need evidence that each klass knows about the other, or else
        // the system could allow a spoof of an inner class to gain access rights.
        return outerKlass;
    }

    @VmImpl(isJni = true)
    public @JavaType(Class.class) StaticObject JVM_GetDeclaringClass(@JavaType(Class.class) StaticObject self) {
        // Primitives and arrays are not "enclosed".
        if (!(self.getMirrorKlass(getMeta()) instanceof ObjectKlass)) {
            return StaticObject.NULL;
        }
        ObjectKlass k = (ObjectKlass) self.getMirrorKlass(getMeta());
        Klass outerKlass = computeEnclosingClass(k);
        if (outerKlass == null) {
            return StaticObject.NULL;
        }
        return outerKlass.mirror();
    }

    @VmImpl(isJni = true)
    public @JavaType(String.class) StaticObject JVM_GetSimpleBinaryName(@JavaType(Class.class) StaticObject self) {
        Klass k = self.getMirrorKlass(getMeta());
        if (k.isPrimitive() || k.isArray()) {
            return StaticObject.NULL;
        }
        ObjectKlass klass = (ObjectKlass) k;
        RuntimeConstantPool pool = klass.getConstantPool();
        InnerClassesAttribute inner = klass.getInnerClasses();
        for (InnerClassesAttribute.Entry entry : inner.entries()) {
            int innerClassIndex = entry.innerClassIndex;
            if (innerClassIndex != 0) {
                if (pool.classAt(innerClassIndex).getName(pool) == klass.getName()) {
                    if (pool.resolvedKlassAt(k, innerClassIndex) == k) {
                        if (entry.innerNameIndex != 0) {
                            Symbol<Name> innerName = pool.symbolAt(entry.innerNameIndex);
                            return getMeta().toGuestString(innerName);
                        } else {
                            break;
                        }
                    }
                }
            }
        }
        return StaticObject.NULL;
    }

    @VmImpl(isJni = true)
    public @JavaType(String.class) StaticObject JVM_GetClassSignature(@JavaType(Class.class) StaticObject self) {
        if (self.getMirrorKlass(getMeta()) instanceof ObjectKlass) {
            ObjectKlass klass = (ObjectKlass) self.getMirrorKlass(getMeta());
            SignatureAttribute signature = (SignatureAttribute) klass.getAttribute(Name.Signature);
            if (signature != null) {
                String sig = klass.getConstantPool().symbolAt(signature.getSignatureIndex(), "signature").toString();
                return getMeta().toGuestString(sig);
            }
        }
        return StaticObject.NULL;
    }

    @VmImpl(isJni = true)
    public @JavaType(byte[].class) StaticObject JVM_GetClassAnnotations(@JavaType(Class.class) StaticObject self) {
        Klass klass = self.getMirrorKlass(getMeta());
        if (klass instanceof ObjectKlass) {
            Attribute annotations = ((ObjectKlass) klass).getAttribute(Name.RuntimeVisibleAnnotations);
            if (annotations != null) {
                return StaticObject.wrap(annotations.getData(), getMeta());
            }
        }
        return StaticObject.NULL;
    }

    @VmImpl(isJni = true)
    public @JavaType(byte[].class) StaticObject JVM_GetClassTypeAnnotations(@JavaType(Class.class) StaticObject self) {
        Klass klass = self.getMirrorKlass(getMeta());
        if (klass instanceof ObjectKlass) {
            Attribute annotations = ((ObjectKlass) klass).getAttribute(Name.RuntimeVisibleTypeAnnotations);
            if (annotations != null) {
                return StaticObject.wrap(annotations.getData(), getMeta());
            }
        }
        return StaticObject.NULL;
    }

    @VmImpl(isJni = true)
    public @JavaType(internalName = "Lsun/reflect/ConstantPool;") StaticObject JVM_GetClassConstantPool(@JavaType(Class.class) StaticObject self) {
        Klass klass = self.getMirrorKlass(getMeta());
        if (klass.isArray() || klass.isPrimitive()) {
            // No constant pool for arrays and primitives.
            return StaticObject.NULL;
        }
        StaticObject cp = getAllocator().createNew(getMeta().sun_reflect_ConstantPool);
        getMeta().sun_reflect_ConstantPool_constantPoolOop.setObject(cp, self);
        return cp;
    }

    @TruffleBoundary
    @VmImpl(isJni = true)
    public boolean JVM_DesiredAssertionStatus(@SuppressWarnings("unused") @JavaType(Class.class) StaticObject unused, @JavaType(Class.class) StaticObject clazz) {
        if (StaticObject.isNull(clazz.getMirrorKlass(getMeta()).getDefiningClassLoader())) {
            return EspressoOptions.EnableSystemAssertions.getValue(getMeta().getContext().getEnv().getOptions());
        }
        return EspressoOptions.EnableAssertions.getValue(getMeta().getContext().getEnv().getOptions());
    }

    @VmImpl(isJni = true)
    public @JavaType(Object[].class) StaticObject JVM_GetEnclosingMethodInfo(@JavaType(Class.class) StaticObject self, @Inject EspressoLanguage language) {
        Meta meta = getMeta();
        InterpreterToVM vm = meta.getInterpreterToVM();
        if (self.getMirrorKlass(getMeta()) instanceof ObjectKlass) {
            ObjectKlass klass = (ObjectKlass) self.getMirrorKlass(getMeta());
            EnclosingMethodAttribute enclosingMethodAttr = klass.getEnclosingMethod();
            if (enclosingMethodAttr == null) {
                return StaticObject.NULL;
            }
            int classIndex = enclosingMethodAttr.getClassIndex();
            if (classIndex == 0) {
                return StaticObject.NULL;
            }
            StaticObject arr = meta.java_lang_Object.allocateReferenceArray(3);
            RuntimeConstantPool pool = klass.getConstantPool();
            Klass enclosingKlass = pool.resolvedKlassAt(klass, classIndex);

            vm.setArrayObject(language, enclosingKlass.mirror(), 0, arr);

            int methodIndex = enclosingMethodAttr.getMethodIndex();
            if (methodIndex != 0) {
                NameAndTypeConstant nmt = pool.nameAndTypeAt(methodIndex);
                StaticObject name = meta.toGuestString(nmt.getName(pool));
                StaticObject desc = meta.toGuestString(nmt.getDescriptor(pool));

                vm.setArrayObject(language, name, 1, arr);
                vm.setArrayObject(language, desc, 2, arr);
            }

            return arr;
        }
        return StaticObject.NULL;
    }

    @VmImpl(isJni = true)
    @TruffleBoundary
    public @JavaType(internalName = "[Ljava/lang/reflect/RecordComponent;") StaticObject JVM_GetRecordComponents(@JavaType(Class.class) StaticObject self) {
        Klass k = self.getMirrorKlass(getMeta());
        if (!(k instanceof ObjectKlass)) {
            return StaticObject.NULL;
        }
        ObjectKlass klass = (ObjectKlass) k;
        RecordAttribute record = (RecordAttribute) klass.getAttribute(RecordAttribute.NAME);
        if (record == null) {
            return StaticObject.NULL;
        }
        RecordAttribute.RecordComponentInfo[] components = record.getComponents();
        return getMeta().java_lang_reflect_RecordComponent.allocateReferenceArray(components.length, (i) -> components[i].toGuestComponent(getMeta(), klass));
    }

    @VmImpl(isJni = true)
    public boolean JVM_IsRecord(@JavaType(Class.class) StaticObject self) {
        Klass klass = self.getMirrorKlass(getMeta());
        if (klass instanceof ObjectKlass) {
            return ((ObjectKlass) klass).isRecord();
        }
        return false;
    }

    @VmImpl(isJni = true)
    @TruffleBoundary
    public @JavaType(Class[].class) StaticObject JVM_GetPermittedSubclasses(@JavaType(Class.class) StaticObject self) {
        Klass k = self.getMirrorKlass(getMeta());
        if (!(k instanceof ObjectKlass)) {
            return StaticObject.NULL;
        }
        ObjectKlass klass = (ObjectKlass) k;
        if (!klass.isSealed()) {
            return StaticObject.NULL;
        }
        char[] classes = ((PermittedSubclassesAttribute) klass.getAttribute(PermittedSubclassesAttribute.NAME)).getClasses();
        StaticObject[] permittedSubclasses = new StaticObject[classes.length];
        RuntimeConstantPool pool = klass.getConstantPool();
        int nClasses = 0;
        for (int index : classes) {
            Klass permitted;
            try {
                permitted = pool.resolvedKlassAt(klass, index);
            } catch (EspressoException e) {
                /* Suppress and continue */
                continue;
            }
            if (permitted instanceof ObjectKlass) {
                permittedSubclasses[nClasses++] = permitted.mirror();
            }
        }
        if (nClasses == permittedSubclasses.length) {
            return StaticObject.createArray(getMeta().java_lang_Class_array, permittedSubclasses, getContext());
        }
        return getMeta().java_lang_Class.allocateReferenceArray(nClasses, (i) -> permittedSubclasses[i]);
    }

    @VmImpl(isJni = true)
    public int JVM_GetClassAccessFlags(@JavaType(Class.class) StaticObject clazz) {
        Klass klass = clazz.getMirrorKlass(getMeta());
        if (klass.isPrimitive()) {
            final int primitiveFlags = ACC_ABSTRACT | ACC_FINAL | ACC_PUBLIC;
            assert klass.getModifiers() == primitiveFlags;
            return klass.getModifiers();
        }
        return klass.getModifiers() & Constants.JVM_ACC_WRITTEN_FLAGS;
    }

    @VmImpl(isJni = true)
    public boolean JVM_AreNestMates(@JavaType(Class.class) StaticObject current, @JavaType(Class.class) StaticObject member) {
        return current.getMirrorKlass(getMeta()).nest() == member.getMirrorKlass(getMeta()).nest();
    }

    @VmImpl(isJni = true)
    public @JavaType(Class.class) StaticObject JVM_GetNestHost(@JavaType(Class.class) StaticObject current) {
        return current.getMirrorKlass(getMeta()).nest().mirror();
    }

    @VmImpl(isJni = true)
    public @JavaType(Class[].class) StaticObject JVM_GetNestMembers(@JavaType(Class.class) StaticObject current) {
        Klass k = current.getMirrorKlass(getMeta());
        Klass[] nestMembers = k.getNestMembers();
        StaticObject[] array = new StaticObject[nestMembers.length];
        for (int i = 0; i < nestMembers.length; i++) {
            array[i] = nestMembers[i].mirror();
        }
        return StaticObject.createArray(getMeta().java_lang_Class_array, array, getContext());
    }

    @VmImpl(isJni = true)
    public @JavaType(internalName = "Ljava/security/ProtectionDomain;") StaticObject JVM_GetProtectionDomain(@JavaType(Class.class) StaticObject current) {
        if (StaticObject.isNull(current)) {
            return StaticObject.NULL;
        }
        StaticObject pd = (StaticObject) getMeta().HIDDEN_PROTECTION_DOMAIN.getHiddenObject(current);
        return pd == null ? StaticObject.NULL : pd;
    }

    @VmImpl(isJni = true)
    public @JavaType(String.class) StaticObject JVM_GetClassName(@JavaType(Class.class) StaticObject self) {
        Klass klass = self.getMirrorKlass(getMeta());
        // Conversion from internal form.
        String externalName = klass.getExternalName();
        // Class names must be interned.
        StaticObject guestString = getMeta().toGuestString(externalName);
        return getStrings().intern(guestString);
    }

    @VmImpl(isJni = true)
    public @JavaType(Class.class) StaticObject JVM_GetComponentType(@JavaType(Class.class) StaticObject self) {
        if (self.getMirrorKlass(getMeta()).isArray()) {
            Klass componentType = ((ArrayKlass) self.getMirrorKlass(getMeta())).getComponentType();
            return componentType.mirror();
        }
        return StaticObject.NULL;
    }

    // endregion class

    // region JNI Invocation Interface
    @VmImpl
    public static int DestroyJavaVM(@Inject EspressoContext context) {
        assert context.getCurrentThread() != null;
        try {
            context.destroyVM();
        } catch (AbstractTruffleException exit) {
            // expected
        }
        return JNI_OK;
    }

    /*
    @formatter:off
    struct JavaVMAttachArgs {
        0      |     4     jint version;
     XXX  4-byte hole
        8      |     8     char *name;
       16      |     8     jobject group;
    }
    total size (bytes):   24
    @formatter:on
     */

    @VmImpl
    @TruffleBoundary
    public int AttachCurrentThread(@Pointer TruffleObject vmPtr_, @Pointer TruffleObject penvPtr, @Pointer TruffleObject argsPtr) {
        assert NativeUtils.interopAsPointer(getJavaVM()) == NativeUtils.interopAsPointer(vmPtr_);
        return attachCurrentThread(penvPtr, argsPtr, false);
    }

    private int attachCurrentThread(@SuppressWarnings("unused") @Pointer TruffleObject penvPtr, @Pointer TruffleObject argsPtr, boolean daemon) {
        JavaVMAttachArgs.JavaVMAttachArgsWrapper attachArgs = getStructs().javaVMAttachArgs.wrap(jni(), argsPtr);
        StaticObject group = null;
        String name = null;
        if (JniVersion.isSupported(attachArgs.version(), getContext().getJavaVersion())) {
            group = attachArgs.group();
            name = NativeUtils.fromUTF8Ptr(attachArgs.name());
        } else {
            getLogger().warning(String.format("AttachCurrentThread with unsupported JavaVMAttachArgs version: 0x%08x", attachArgs.version()));
        }
        StaticObject thread = getContext().createThread(Thread.currentThread(), group, name);
        if (daemon) {
            getMeta().java_lang_Thread_daemon.set(thread, true);
        }
        return JNI_OK;
    }

    @VmImpl
    @TruffleBoundary
    public int DetachCurrentThread(@Inject EspressoContext context) {
        StaticObject currentThread = context.getCurrentThread();
        if (currentThread == null) {
            return JNI_OK;
        }
        getLogger().fine(() -> {
            String guestName = getThreadAccess().getThreadName(currentThread);
            return "DetachCurrentThread: " + guestName;
        });
        // HotSpot will wait forever if the current VM this thread was attached to has exited
        // Should we reproduce this behaviour?

        Method lastJavaMethod = Truffle.getRuntime().iterateFrames(
                        new FrameInstanceVisitor<Method>() {
                            @Override
                            public Method visitFrame(FrameInstance frameInstance) {
                                Method method = getMethodFromFrame(frameInstance);
                                if (method != null && method.getContext() == context) {
                                    return method;
                                }
                                return null;
                            }
                        });
        if (lastJavaMethod != null) {
            // this thread is executing
            getLogger().warning(() -> {
                String guestName = getThreadAccess().getThreadName(currentThread);
                return "DetachCurrentThread called while thread is still executing Java code (" + guestName + ")";
            });
            return JNI_ERR;
        }
        StaticObject pendingException = jniEnv.getPendingException();
        jniEnv.clearPendingException();

        Meta meta = context.getMeta();
        try {
            if (pendingException != null) {
                meta.java_lang_Thread_dispatchUncaughtException.invokeDirect(currentThread, pendingException);
            }

            getThreadAccess().terminate(currentThread);
        } catch (EspressoException e) {
            try {
                StaticObject ex = e.getGuestException();
                String exception = ex.getKlass().getExternalName();
                String threadName = getThreadAccess().getThreadName(currentThread);
                context.getLogger().warning(String.format("Exception: %s thrown while terminating thread \"%s\"", exception, threadName));
                Method printStackTrace = ex.getKlass().lookupMethod(Name.printStackTrace, Signature._void);
                printStackTrace.invokeDirect(ex);
            } catch (EspressoException ee) {
                String exception = ee.getGuestException().getKlass().getExternalName();
                context.getLogger().warning(String.format("Exception: %s thrown while trying to print stack trace", exception));
            } catch (EspressoExitException ee) {
                // ignore
            }
        } catch (EspressoExitException e) {
            // ignore
        } catch (Throwable t) {
            context.getLogger().severe("Host exception thrown while trying to terminate thread");
            t.printStackTrace();
        } finally {
            context.unregisterThread(currentThread);
        }

        return JNI_OK;
    }

    /**
     * <h3>jint GetEnv(JavaVM *vm, void **env, jint version);</h3>
     *
     * @param vmPtr_ The virtual machine instance from which the interface will be retrieved.
     * @param envPtr pointer to the location where the env interface pointer for the current thread
     *            will be placed.
     * @param version The requested JNI version.
     *
     * @return If the current thread is not attached to the VM, sets *env to NULL, and returns
     *         JNI_EDETACHED. If the specified version is not supported, sets *env to NULL, and
     *         returns JNI_EVERSION. Otherwise, sets *env to the appropriate interface, and returns
     *         JNI_OK.
     */
    @VmImpl
    @TruffleBoundary
    public int GetEnv(@Pointer TruffleObject vmPtr_, @Pointer TruffleObject envPtr, int version) {
        assert NativeUtils.interopAsPointer(getJavaVM()) == NativeUtils.interopAsPointer(vmPtr_);
        if (getUncached().isNull(envPtr)) {
            // Pointer should have been pre-null-checked.
            return JNI_ERR;
        }
        TruffleObject interopPtr = null;
        if (JVMTI.isJvmtiVersion(version)) {
            // JVMTI is requested before the main thread is created.
            // Also note that every request of a JVMTI env returns a freshly created structure.
            interopPtr = jvmti.create(version);
            if (interopPtr == null) {
                return JNI_EVERSION;
            }
        }
        if (JniVersion.isSupported(version, getContext().getJavaVersion())) {
            StaticObject currentThread = getContext().getCurrentThread();
            if (currentThread == null) {
                return JNI_EDETACHED;
            }
            interopPtr = jniEnv.getNativePointer();
        }
        if (interopPtr != null) {
            NativeUtils.writeToPointerPointer(getUncached(), envPtr, interopPtr);
            return JNI_OK;
        }
        return JNI_EVERSION;
    }

    @VmImpl
    @TruffleBoundary
    public int AttachCurrentThreadAsDaemon(@Pointer TruffleObject vmPtr_, @Pointer TruffleObject penvPtr, @Pointer TruffleObject argsPtr) {
        assert NativeUtils.interopAsPointer(getJavaVM()) == NativeUtils.interopAsPointer(vmPtr_);
        return attachCurrentThread(penvPtr, argsPtr, true);
    }

    // endregion JNI Invocation Interface

    // region exceptions

    public static class StackElement {
        /**
         * @see StackTraceElement#isNativeMethod()
         */
        public static int NATIVE_BCI = -2;
        /**
         * @see StackTraceElement#toString()
         */
        public static int UNKNOWN_BCI = -1;

        private final Method m;
        private final int bci;

        public StackElement(Method m, int bci) {
            this.m = m;
            this.bci = bci;
        }

        public Method getMethod() {
            return m;
        }

        public int getBCI() {
            return bci;
        }
    }

    public static class StackTrace {
        public static final StackTrace EMPTY_STACK_TRACE = new StackTrace(0);

        public StackElement[] trace;
        public int size;
        public int capacity;

        public StackTrace() {
            this(DEFAULT_STACK_SIZE);
        }

        private StackTrace(int size) {
            this.trace = new StackElement[size];
            this.capacity = size;
            this.size = 0;
        }

        public void add(StackElement e) {
            if (size < capacity) {
                trace[size++] = e;
            } else {
                trace = Arrays.copyOf(trace, capacity <<= 1);
                trace[size++] = e;
            }
        }
    }

    @VmImpl(isJni = true)
    public static @JavaType(String.class) StaticObject JVM_GetExtendedNPEMessage(@SuppressWarnings("unused") @JavaType(Throwable.class) StaticObject throwable) {
        return StaticObject.NULL;
    }

    @VmImpl(isJni = true)
    public @JavaType(Throwable.class) StaticObject JVM_FillInStackTrace(@JavaType(Throwable.class) StaticObject self, @SuppressWarnings("unused") int dummy) {
        return InterpreterToVM.fillInStackTrace(self, false, getMeta());
    }

    @VmImpl(isJni = true)
    public int JVM_GetStackTraceDepth(@JavaType(Throwable.class) StaticObject self) {
        Meta meta = getMeta();
        StackTrace frames = EspressoException.getFrames(self, meta);
        if (frames == null) {
            return 0;
        }
        return frames.size;
    }

    @VmImpl(isJni = true)
    public @JavaType(StackTraceElement.class) StaticObject JVM_GetStackTraceElement(@JavaType(Throwable.class) StaticObject self, int index,
                    @Inject SubstitutionProfiler profiler) {
        Meta meta = getMeta();
        if (index < 0) {
            profiler.profile(0);
            throw meta.throwException(meta.java_lang_IndexOutOfBoundsException);
        }
        StaticObject ste = meta.java_lang_StackTraceElement.allocateInstance(getContext());
        StackTrace frames = EspressoException.getFrames(self, meta);
        if (frames == null || index >= frames.size) {
            profiler.profile(1);
            throw meta.throwException(meta.java_lang_IndexOutOfBoundsException);
        }
        StackElement stackElement = frames.trace[index];
        Method method = stackElement.getMethod();
        if (method == null) {
            return StaticObject.NULL;
        }
        int bci = stackElement.getBCI();

        String result = "unknown source";
        ObjectKlass declaringKlass = method.getDeclaringKlass();
        String source = declaringKlass.getSourceFile();
        if (source != null) {
            result = source;
        }
        getMeta().java_lang_StackTraceElement_init.invokeDirect(
                        /* this */ ste,
                        /* declaringClass */ meta.toGuestString(MetaUtil.internalNameToJava(declaringKlass.getType().toString(), true, true)),
                        /* methodName */ meta.toGuestString(method.getName()),
                        /* fileName */ meta.toGuestString(result),
                        /* lineNumber */ method.bciToLineNumber(bci));

        return ste;
    }

    // endregion exceptions

    // region ConstantPool

    private static void checkTag(ConstantPool pool, int index, ConstantPool.Tag expected, Meta meta, SubstitutionProfiler profiler) {
        ConstantPool.Tag target = pool.tagAt(index);
        if (target != expected) {
            profiler.profile(0);
            throw meta.throwExceptionWithMessage(meta.java_lang_IllegalArgumentException, "Wrong type at constant pool index");
        }
    }

    @VmImpl(isJni = true)
    public int JVM_ConstantPoolGetSize(@SuppressWarnings("unused") @JavaType(Object.class) StaticObject unused, @JavaType(Object.class) StaticObject jcpool) {
        return jcpool.getMirrorKlass(getMeta()).getConstantPool().length();
    }

    @VmImpl(isJni = true)
    public @JavaType(Class.class) StaticObject JVM_ConstantPoolGetClassAt(@SuppressWarnings("unused") @JavaType(Object.class) StaticObject unused, @JavaType(Object.class) StaticObject jcpool,
                    int index,
                    @Inject Meta meta, @Inject SubstitutionProfiler profiler) {
        checkTag(jcpool.getMirrorKlass(getMeta()).getConstantPool(), index, ConstantPool.Tag.CLASS, meta, profiler);
        return ((RuntimeConstantPool) jcpool.getMirrorKlass(getMeta()).getConstantPool()).resolvedKlassAt(null, index).mirror();
    }

    @VmImpl(isJni = true)
    public double JVM_ConstantPoolGetDoubleAt(@SuppressWarnings("unused") @JavaType(Object.class) StaticObject unused, @JavaType(Object.class) StaticObject jcpool, int index,
                    @Inject Meta meta, @Inject SubstitutionProfiler profiler) {
        checkTag(jcpool.getMirrorKlass(getMeta()).getConstantPool(), index, ConstantPool.Tag.DOUBLE, meta, profiler);
        return jcpool.getMirrorKlass(getMeta()).getConstantPool().doubleAt(index);
    }

    @VmImpl(isJni = true)
    public float JVM_ConstantPoolGetFloatAt(@SuppressWarnings("unused") @JavaType(Object.class) StaticObject unused, @JavaType(Object.class) StaticObject jcpool, int index,
                    @Inject Meta meta, @Inject SubstitutionProfiler profiler) {
        checkTag(jcpool.getMirrorKlass(getMeta()).getConstantPool(), index, ConstantPool.Tag.FLOAT, meta, profiler);
        return jcpool.getMirrorKlass(getMeta()).getConstantPool().floatAt(index);
    }

    @VmImpl(isJni = true)
    public @JavaType(String.class) StaticObject JVM_ConstantPoolGetStringAt(@SuppressWarnings("unused") @JavaType(Object.class) StaticObject unused, @JavaType(Object.class) StaticObject jcpool,
                    int index,
                    @Inject Meta meta, @Inject SubstitutionProfiler profiler) {
        checkTag(jcpool.getMirrorKlass(getMeta()).getConstantPool(), index, ConstantPool.Tag.STRING, meta, profiler);
        return ((RuntimeConstantPool) jcpool.getMirrorKlass(getMeta()).getConstantPool()).resolvedStringAt(index);
    }

    @VmImpl(isJni = true)
    public @JavaType(String.class) StaticObject JVM_ConstantPoolGetUTF8At(@SuppressWarnings("unused") @JavaType(Object.class) StaticObject unused, @JavaType(Object.class) StaticObject jcpool,
                    int index,
                    @Inject Meta meta, @Inject SubstitutionProfiler profiler) {
        checkTag(jcpool.getMirrorKlass(getMeta()).getConstantPool(), index, ConstantPool.Tag.UTF8, meta, profiler);
        return getMeta().toGuestString(jcpool.getMirrorKlass(getMeta()).getConstantPool().symbolAt(index).toString());
    }

    @VmImpl(isJni = true)
    public int JVM_ConstantPoolGetIntAt(@SuppressWarnings("unused") @JavaType(Object.class) StaticObject unused, @JavaType(Object.class) StaticObject jcpool, int index,
                    @Inject Meta meta, @Inject SubstitutionProfiler profiler) {
        checkTag(jcpool.getMirrorKlass(getMeta()).getConstantPool(), index, ConstantPool.Tag.INTEGER, meta, profiler);
        return jcpool.getMirrorKlass(getMeta()).getConstantPool().intAt(index);
    }

    @VmImpl(isJni = true)
    public long JVM_ConstantPoolGetLongAt(@SuppressWarnings("unused") @JavaType(Object.class) StaticObject unused, @JavaType(Object.class) StaticObject jcpool, int index,
                    @Inject Meta meta, @Inject SubstitutionProfiler profiler) {
        checkTag(jcpool.getMirrorKlass(getMeta()).getConstantPool(), index, ConstantPool.Tag.LONG, meta, profiler);
        return jcpool.getMirrorKlass(getMeta()).getConstantPool().longAt(index);
    }

    // endregion ConstantPool

    // region class loading

    private Symbol<Type> namePtrToInternal(TruffleObject namePtr) {
        String name = NativeUtils.interopPointerToString(namePtr);
        Symbol<Type> type = null;
        if (name != null) {
            String internalName = name;
            if (!name.startsWith("[")) {
                // Force 'L' type.
                internalName = "L" + name + ";";
            }
            if (!Validation.validTypeDescriptor(ByteSequence.create(internalName), false)) {
                throw getMeta().throwExceptionWithMessage(getMeta().java_lang_NoClassDefFoundError, name);
            }
            type = getTypes().fromClassGetName(internalName);
        }
        return type;
    }

    @VmImpl(isJni = true)
    @TruffleBoundary
    public @JavaType(Class.class) StaticObject JVM_LookupDefineClass(
                    @JavaType(Class.class) StaticObject lookup,
                    @Pointer TruffleObject namePtr,
                    @Pointer TruffleObject bufPtr,
                    int len,
                    @JavaType(internalName = "Ljava/security/ProtectionDomain;") StaticObject pd,
                    boolean initialize,
                    int flags,
                    @JavaType(Object.class) StaticObject classData) {
        if (StaticObject.isNull(lookup)) {
            throw getMeta().throwExceptionWithMessage(getMeta().java_lang_InternalError, "Lookup class is null");
        }
        assert !getUncached().isNull(bufPtr);
        assert lookup.getMirrorKlass(getMeta()) instanceof ObjectKlass;

        boolean isNestMate = (flags & NESTMATE_CLASS) == NESTMATE_CLASS;
        boolean isHidden = (flags & HIDDEN_CLASS) == HIDDEN_CLASS;
        boolean isStrong = (flags & STRONG_LOADER_LINK) == STRONG_LOADER_LINK;
        boolean vmAnnotations = (flags & ACCESS_VM_ANNOTATIONS) == ACCESS_VM_ANNOTATIONS;

        ObjectKlass nest = null;
        if (isNestMate) {
            nest = (ObjectKlass) lookup.getMirrorKlass(getMeta()).nest();
        }
        if (!isHidden) {
            if (!StaticObject.isNull(classData)) {
                throw getMeta().throwExceptionWithMessage(getMeta().java_lang_IllegalArgumentException, "classData is only applicable for hidden classes");
            }
            if (isNestMate) {
                throw getMeta().throwExceptionWithMessage(getMeta().java_lang_IllegalArgumentException, "dynamic nestmate is only applicable for hidden classes");
            }
            if (!isStrong) {
                throw getMeta().throwExceptionWithMessage(getMeta().java_lang_IllegalArgumentException, "an ordinary class must be strongly referenced by its defining loader");
            }
            if (vmAnnotations) {
                throw getMeta().throwExceptionWithMessage(getMeta().java_lang_IllegalArgumentException, "vm annotations only allowed for hidden classes");
            }
            if (flags != STRONG_LOADER_LINK) {
                throw getMeta().throwExceptionWithMessage(getMeta().java_lang_IllegalArgumentException, String.format("invalid flag 0x%x", flags));
            }
        }

        ByteBuffer buf = NativeUtils.directByteBuffer(bufPtr, len, JavaKind.Byte);
        final byte[] bytes = new byte[len];
        buf.get(bytes);
        Symbol<Type> type = namePtrToInternal(namePtr); // can be null
        StaticObject loader = lookup.getMirrorKlass(getMeta()).getDefiningClassLoader();

        ObjectKlass k;
        try {
            if (isHidden) {
                // Special handling
                k = getContext().getRegistries().defineKlass(type, bytes, loader, new ClassRegistry.ClassDefinitionInfo(pd, nest, classData, isStrong));
            } else {
                k = getContext().getRegistries().defineKlass(type, bytes, loader, new ClassRegistry.ClassDefinitionInfo(pd));
            }
        } catch (EspressoClassLoadingException e) {
            throw e.asGuestException(getMeta());
        }

        if (initialize) {
            k.safeInitialize();
        } else {
            k.ensureLinked();
        }
        return k.mirror();
    }

    @VmImpl(isJni = true)
    @TruffleBoundary
    public @JavaType(Class.class) StaticObject JVM_DefineClass(@Pointer TruffleObject namePtr,
                    @JavaType(ClassLoader.class) StaticObject loader,
                    @Pointer TruffleObject bufPtr, int len,
                    @JavaType(internalName = "Ljava/security/ProtectionDomain;") StaticObject pd) {
        ByteBuffer buf = NativeUtils.directByteBuffer(bufPtr, len, JavaKind.Byte);
        final byte[] bytes = new byte[len];
        buf.get(bytes);

        Symbol<Type> type = namePtrToInternal(namePtr); // can be null

        StaticObject clazz;
        try {
            clazz = getContext().getRegistries().defineKlass(type, bytes, loader, new ClassRegistry.ClassDefinitionInfo(pd)).mirror();
        } catch (EspressoClassLoadingException e) {
            throw e.asGuestException(getMeta());
        }
        assert clazz != null;
        return clazz;
    }

    @VmImpl(isJni = true)
    public @JavaType(Class.class) StaticObject JVM_DefineClassWithSource(@Pointer TruffleObject namePtr, @JavaType(ClassLoader.class) StaticObject loader, @Pointer TruffleObject bufPtr, int len,
                    @JavaType(internalName = "Ljava/security/ProtectionDomain;") StaticObject pd, @SuppressWarnings("unused") @Pointer TruffleObject source) {
        // FIXME(peterssen): Source is ignored.
        return JVM_DefineClass(namePtr, loader, bufPtr, len, pd);
    }

    @VmImpl(isJni = true)
    public @JavaType(Class.class) StaticObject JVM_FindLoadedClass(@JavaType(ClassLoader.class) StaticObject loader, @JavaType(String.class) StaticObject name) {
        Symbol<Type> type = getTypes().fromClassGetName(getMeta().toHostString(name));
        // HotSpot skips reflection (DelegatingClassLoader) class loaders.
        Klass klass = getRegistries().findLoadedClass(type, nonReflectionClassLoader(loader));
        if (klass == null) {
            return StaticObject.NULL;
        }
        return klass.mirror();
    }

    @VmImpl(isJni = true)
    @TruffleBoundary
    public @JavaType(Class.class) StaticObject JVM_FindClassFromBootLoader(@Pointer TruffleObject namePtr) {
        String name = NativeUtils.interopPointerToString(namePtr);
        if (name == null) {
            return StaticObject.NULL;
        }

        String internalName = name;
        if (!name.startsWith("[")) {
            // Force 'L' type.
            internalName = "L" + name + ";";
        }

        if (!Validation.validTypeDescriptor(ByteSequence.create(internalName), false)) {
            return StaticObject.NULL;
        }

        Symbol<Type> type = getTypes().fromClassGetName(internalName);
        if (Types.isPrimitive(type)) {
            return StaticObject.NULL;
        }
        Klass klass = getMeta().resolveSymbolOrNull(type, StaticObject.NULL, StaticObject.NULL);
        if (klass == null) {
            return StaticObject.NULL;
        }

        return klass.mirror();
    }

    @VmImpl(isJni = true)
    @TruffleBoundary
    public @JavaType(Class.class) StaticObject JVM_FindClassFromCaller(@Pointer TruffleObject namePtr,
                    boolean init, @JavaType(ClassLoader.class) StaticObject loader,
                    @JavaType(Class.class) StaticObject caller) {
        Meta meta = getMeta();
        Symbol<Type> type = namePtrToInternal(namePtr);
        Klass result;
        if (Types.isPrimitive(type)) {
            result = null;
        } else {
            StaticObject protectionDomain;
            // If loader is null, shouldn't call ClassLoader.checkPackageAccess; otherwise get
            // NPE. Put it in another way, the bootstrap class loader has all permission and
            // thus no checkPackageAccess equivalence in the VM class loader.
            // The caller is also passed as NULL by the java code if there is no security
            // manager to avoid the performance cost of getting the calling class.
            if (!StaticObject.isNull(caller) && !StaticObject.isNull(loader)) {
                protectionDomain = JVM_GetProtectionDomain(caller);
            } else {
                protectionDomain = StaticObject.NULL;
            }
            result = meta.resolveSymbolOrNull(type, loader, protectionDomain);
        }
        if (result == null) {
            throw meta.throwExceptionWithMessage(meta.java_lang_ClassNotFoundException, NativeUtils.interopPointerToString(namePtr));
        }
        if (init) {
            result.safeInitialize();
        }
        return result.mirror();
    }

    @VmImpl(isJni = true)
    public @JavaType(Class.class) StaticObject JVM_FindPrimitiveClass(@Pointer TruffleObject namePtr) {
        Meta meta = getMeta();
        String hostName = NativeUtils.interopPointerToString(namePtr);
        return findPrimitiveClass(meta, hostName);
    }

    @JavaType(Class.class)
    public static StaticObject findPrimitiveClass(Meta meta, String hostName) {
        switch (hostName) {
            case "boolean":
                return meta._boolean.mirror();
            case "byte":
                return meta._byte.mirror();
            case "char":
                return meta._char.mirror();
            case "short":
                return meta._short.mirror();
            case "int":
                return meta._int.mirror();
            case "float":
                return meta._float.mirror();
            case "double":
                return meta._double.mirror();
            case "long":
                return meta._long.mirror();
            case "void":
                return meta._void.mirror();
            default:
                throw meta.throwExceptionWithMessage(meta.java_lang_ClassNotFoundException, hostName);
        }
    }

    // endregion class loading

    // region Library support

    private final ConcurrentHashMap<Long, @Pointer TruffleObject> handle2Lib = new ConcurrentHashMap<>();
    private final ConcurrentHashMap<Long, @Pointer TruffleObject> handle2Sym = new ConcurrentHashMap<>();

    private static final AtomicLong libraryHandles = new AtomicLong(1);

    public @Pointer TruffleObject getFunction(long handle) {
        return handle2Sym.get(handle);
    }

    private static boolean hasDynamicLoaderCacheValue = false;
    private static boolean hasDynamicLoaderCacheInit = false;

    private static boolean hasDynamicLoaderCache() {
        if (hasDynamicLoaderCacheInit) {
            return hasDynamicLoaderCacheValue;
        }
        // Implement JDK-8275703 on our side
        if (OS.getCurrent() == OS.Darwin) {
            String osVersion = System.getProperty("os.version");
            // dynamic linker cache support on os.version >= 11.x
            int major = 11;
            int i = osVersion.indexOf('.');
            try {
                major = Integer.parseInt(i < 0 ? osVersion : osVersion.substring(0, i));
            } catch (NumberFormatException e) {
            }
            hasDynamicLoaderCacheValue = major >= 11;
        } else {
            hasDynamicLoaderCacheValue = false;
        }
        hasDynamicLoaderCacheInit = true;
        return hasDynamicLoaderCacheValue;
    }

    @VmImpl
    @TruffleBoundary
    public @Pointer TruffleObject JVM_LoadLibrary(@Pointer TruffleObject namePtr) {
        String name = NativeUtils.interopPointerToString(namePtr);
        getLogger().fine(String.format("JVM_LoadLibrary: '%s'", name));

        // We don't pass `throwException` down due to GR-37925, but even if Sulong would
        // be fixed, it might be garbage if the used base lib has a mismatching signature,
        // so we recompute its value instead on our side.
        boolean throwException = !hasDynamicLoaderCache();

        TruffleObject lib = getNativeAccess().loadLibrary(Paths.get(name));
        if (lib == null) {
            if (throwException) {
                Meta meta = getMeta();
                throw meta.throwExceptionWithMessage(meta.java_lang_UnsatisfiedLinkError, name);
            }
            return RawPointer.create(0);
        }
        long handle = getLibraryHandle(lib);
        handle2Lib.put(handle, lib);
        getLogger().fine(String.format("JVM_LoadLibrary: Successfully loaded '%s' with handle %x", name, handle));
        return RawPointer.create(handle);
    }

    private static long getLibraryHandle(TruffleObject lib) {
        // TODO(peterssen): Add a proper API to get native handle for libraries.
        try {
            // Try NFI internals first.
            // TODO(peterssen): Expose library handle via interop asPointer?
            java.lang.reflect.Field f = lib.getClass().getDeclaredField("handle");
            f.setAccessible(true);
            return (long) f.get(lib);
        } catch (NoSuchFieldException e) {
            // Probably a Sulong library, cannot get its native handle, create a fake one.
            return libraryHandles.getAndIncrement();
        } catch (IllegalAccessException e) {
            throw EspressoError.shouldNotReachHere(e);
        }
    }

    @VmImpl
    @TruffleBoundary
    public void JVM_UnloadLibrary(@Pointer TruffleObject libraryPtr) {
        long nativeLibraryPtr = NativeUtils.interopAsPointer(libraryPtr);
        TruffleObject library = handle2Lib.get(nativeLibraryPtr);
        if (library == null) {
            getLogger().severe("JVM_UnloadLibrary with unknown library (not loaded through JVM_LoadLibrary?): " + libraryPtr + " / " + Long.toHexString(nativeLibraryPtr));
        } else {
            getNativeAccess().unloadLibrary(library);
        }
    }

    @VmImpl
    @TruffleBoundary
    @SuppressFBWarnings(value = "AT_OPERATION_SEQUENCE_ON_CONCURRENT_ABSTRACTION", justification = "benign race")
    public @Pointer TruffleObject JVM_FindLibraryEntry(@Pointer TruffleObject libraryPtr, @Pointer TruffleObject namePtr) {
        String name = NativeUtils.interopPointerToString(namePtr);
        long nativePtr = NativeUtils.interopAsPointer(libraryPtr);
        TruffleObject library = handle2Lib.get(nativePtr);
        if (library == null) {
            if (nativePtr == rtldDefaultValue || nativePtr == processHandleValue) {
                library = getNativeAccess().loadDefaultLibrary();
                if (library == null) {
                    getLogger().warning("JVM_FindLibraryEntry from default/global namespace is not supported: " + name);
                    return RawPointer.nullInstance();
                }
                handle2Lib.put(nativePtr, library);
            } else {
                getLogger().warning("JVM_FindLibraryEntry with unknown handle (" + libraryPtr + " / " + Long.toHexString(nativePtr) + "): " + name);
                return RawPointer.nullInstance();
            }
        }
        try {
            TruffleObject function = getNativeAccess().lookupSymbol(library, name);
            if (function == null) {
                return RawPointer.nullInstance(); // not found
            }
            if (!getUncached().isPointer(function)) {
                getUncached().toNative(function);
            }
            long handle = getUncached().asPointer(function);
            handle2Sym.put(handle, function);
            return function;
        } catch (UnsupportedMessageException e) {
            throw EspressoError.shouldNotReachHere(e);
        }
    }

    // endregion Library support

    // region JNI version

    @VmImpl
    public boolean JVM_IsSupportedJNIVersion(int version) {
        return JniVersion.isSupported(version, getJavaVersion());
    }

    @VmImpl
    public int JVM_GetInterfaceVersion() {
        if (getJavaVersion().java8OrEarlier()) {
            return JniEnv.JVM_INTERFACE_VERSION_8;
        } else {
            return JniEnv.JVM_INTERFACE_VERSION_11;
        }
    }

    // endregion JNI version

    // region halting

    @VmImpl(isJni = true)
    public void JVM_BeforeHalt() {
        /*
         * currently nop
         */
    }

    @VmImpl
    public void JVM_Halt(int code, @Inject SubstitutionProfiler location) {
        getContext().truffleExit(location, code);
    }

    @VmImpl
    public void JVM_Exit(int code, @Inject SubstitutionProfiler location) {
        // Unlike Halt, finalizers were ran before in guest code.
        getContext().truffleExit(location, code);
    }

    // endregion halting

    // region properties

    private static String getModuleMain(OptionValues options) {
        String module = options.get(EspressoOptions.Module);
        if (module.length() > 0) {
            int slash = module.indexOf('/');
            if (slash != -1) {
                module = module.substring(0, slash);
            }
        }
        return module;
    }

    public static void setPropertyIfExists(Map<String, String> map, String propertyName, String value) {
        if (value != null && value.length() > 0) {
            map.put(propertyName, value);
        }
    }

    private static void setNumberedProperty(Map<String, String> map, String property, List<String> values) {
        int count = 0;
        for (String value : values) {
            map.put(property + "." + count++, value);
        }
    }

    private Map<String, String> buildPropertiesMap() {
        Map<String, String> map = new HashMap<>();
        OptionValues options = getContext().getEnv().getOptions();

        // Set user-defined system properties.
        for (Map.Entry<String, String> entry : options.get(EspressoOptions.Properties).entrySet()) {
            if (!entry.getKey().equals("sun.nio.MaxDirectMemorySize")) {
                map.put(entry.getKey(), entry.getValue());
            }
        }

        EspressoProperties props = getContext().getVmProperties();

        // Boot classpath setup requires special handling depending on the version.
        String bootClassPathProperty = getJavaVersion().java8OrEarlier() ? "sun.boot.class.path" : "jdk.boot.class.path.append";

        // Espresso uses VM properties, to ensure consistency the user-defined properties (that may
        // differ in some cases) are overwritten.
        map.put(bootClassPathProperty, stringify(props.bootClasspath()));
        map.put("java.class.path", stringify(props.classpath()));
        map.put("java.home", props.javaHome().toString());
        map.put("java.library.path", stringify(props.javaLibraryPath()));
        map.put("sun.boot.library.path", stringify(props.bootLibraryPath()));
        map.put("java.ext.dirs", stringify(props.extDirs()));

        // Modules properties.
        if (getJavaVersion().modulesEnabled()) {
            setPropertyIfExists(map, "jdk.module.main", getModuleMain(options));
            setPropertyIfExists(map, "jdk.module.path", stringify(options.get(EspressoOptions.ModulePath)));
            setNumberedProperty(map, "jdk.module.addreads", options.get(EspressoOptions.AddReads));
            setNumberedProperty(map, "jdk.module.addexports", options.get(EspressoOptions.AddExports));
            setNumberedProperty(map, "jdk.module.addopens", options.get(EspressoOptions.AddOpens));
            setNumberedProperty(map, "jdk.module.addmods", options.get(EspressoOptions.AddModules));
        }

        // Applications expect different formats e.g. 1.8 vs. 11
        String specVersion = getJavaVersion().java8OrEarlier()
                        ? "1." + getJavaVersion()
                        : getJavaVersion().toString();

        // Set VM information.
        map.put("java.vm.specification.version", specVersion);
        map.put("java.vm.specification.name", EspressoLanguage.VM_SPECIFICATION_NAME);
        map.put("java.vm.specification.vendor", EspressoLanguage.VM_SPECIFICATION_VENDOR);
        map.put("java.vm.version", specVersion + "-" + EspressoLanguage.VM_VERSION);
        map.put("java.vm.name", EspressoLanguage.VM_NAME);
        map.put("java.vm.vendor", EspressoLanguage.VM_VENDOR);
        map.put("java.vm.info", EspressoLanguage.VM_INFO);

        map.put("sun.nio.MaxDirectMemorySize", Long.toString(options.get(EspressoOptions.MaxDirectMemorySize)));

        return map;
    }

    @VmImpl(isJni = true)
    @TruffleBoundary
    public @JavaType(Properties.class) StaticObject JVM_InitProperties(@JavaType(Properties.class) StaticObject properties) {
        Map<String, String> props = buildPropertiesMap();
        Method setProperty = properties.getKlass().lookupMethod(Name.setProperty, Signature.Object_String_String);
        for (Map.Entry<String, String> entry : props.entrySet()) {
            setProperty.invokeWithConversions(properties, entry.getKey(), entry.getValue());
        }
        return properties;
    }

    @VmImpl(isJni = true)
    @TruffleBoundary
    public @JavaType(String[].class) StaticObject JVM_GetProperties(@Inject EspressoLanguage language) {
        Map<String, String> props = buildPropertiesMap();
        StaticObject array = getMeta().java_lang_String.allocateReferenceArray(props.size() * 2);
        int index = 0;
        for (Map.Entry<String, String> entry : props.entrySet()) {
            getInterpreterToVM().setArrayObject(language, getMeta().toGuestString(entry.getKey()), index * 2, array);
            getInterpreterToVM().setArrayObject(language, getMeta().toGuestString(entry.getValue()), index * 2 + 1, array);
            index++;
        }
        return array;
    }

    // endregion properties

    // region array

    @VmImpl(isJni = true)
    public int JVM_GetArrayLength(@JavaType(Object.class) StaticObject array, @Inject EspressoLanguage language, @Inject SubstitutionProfiler profiler) {
        try {
            return Array.getLength(MetaUtil.unwrapArrayOrNull(language, array));
        } catch (IllegalArgumentException e) {
            profiler.profile(0);
            Meta meta = getMeta();
            throw meta.throwExceptionWithMessage(meta.java_lang_IllegalArgumentException, e.getMessage());
        } catch (NullPointerException e) {
            profiler.profile(1);
            throw getMeta().throwNullPointerException();
        }
    }

    /**
     * Returns the value of the indexed component in the specified array object. The value is
     * automatically wrapped in an object if it has a primitive type.
     *
     * @param array the array
     * @param index the index
     * @throws NullPointerException If the specified object is null
     * @throws IllegalArgumentException If the specified object is not an array
     * @throws ArrayIndexOutOfBoundsException If the specified {@code index} argument is negative,
     *             or if it is greater than or equal to the length of the specified array
     * @return the (possibly wrapped) value of the indexed component in the specified array
     */
    @VmImpl(isJni = true)
    public @JavaType(Object.class) StaticObject JVM_GetArrayElement(@JavaType(Object.class) StaticObject array, int index, @Inject EspressoLanguage language, @Inject SubstitutionProfiler profiler) {
        Meta meta = getMeta();
        if (StaticObject.isNull(array)) {
            profiler.profile(7);
            throw meta.throwNullPointerException();
        }
        if (array.isArray()) {
            profiler.profile(6);
            return getInterpreterToVM().getArrayObject(language, index, array);
        }
        if (!array.getClass().isArray()) {
            profiler.profile(5);
            throw meta.throwExceptionWithMessage(meta.java_lang_IllegalArgumentException, "Argument is not an array");
        }
        assert array.getClass().isArray() && array.getClass().getComponentType().isPrimitive();
        if (index < 0 || index >= JVM_GetArrayLength(array, language, profiler)) {
            profiler.profile(4);
            throw meta.throwExceptionWithMessage(meta.java_lang_ArrayIndexOutOfBoundsException, "index");
        }
        Object elem = Array.get(array, index);
        return getMeta().boxPrimitive(elem);
    }

    // endregion array

    // region assertion

    /**
     * Espresso only supports basic -ea and -esa options. Complex per-class/package filters are
     * unsupported.
     */
    @VmImpl(isJni = true)
    @TruffleBoundary
    public @JavaType(internalName = "Ljava/lang/AssertionStatusDirectives;") StaticObject JVM_AssertionStatusDirectives(@SuppressWarnings("unused") @JavaType(Class.class) StaticObject unused) {
        Meta meta = getMeta();
        StaticObject instance = meta.java_lang_AssertionStatusDirectives.allocateInstance(getContext());
        meta.java_lang_AssertionStatusDirectives.lookupMethod(Name._init_, Signature._void).invokeDirect(instance);
        meta.java_lang_AssertionStatusDirectives_classes.set(instance, meta.java_lang_String.allocateReferenceArray(0));
        meta.java_lang_AssertionStatusDirectives_classEnabled.set(instance, meta._boolean.allocatePrimitiveArray(0));
        meta.java_lang_AssertionStatusDirectives_packages.set(instance, meta.java_lang_String.allocateReferenceArray(0));
        meta.java_lang_AssertionStatusDirectives_packageEnabled.set(instance, meta._boolean.allocatePrimitiveArray(0));
        boolean ea = getContext().getEnv().getOptions().get(EspressoOptions.EnableAssertions);
        meta.java_lang_AssertionStatusDirectives_deflt.set(instance, ea);
        return instance;
    }

    // endregion assertion

    // region stack inspection

    private static final int JVM_CALLER_DEPTH = -1;

    public static int jvmCallerDepth() {
        return JVM_CALLER_DEPTH;
    }

    private boolean isTrustedFrame(FrameInstance frameInstance, PrivilegedStack stack) {
        if (stack.compare(frameInstance)) {
            StaticObject loader = stack.classLoader();
            if (StaticObject.isNull(loader)) {
                return true;
            }
            if (isTrustedLoader(loader)) {
                return true;
            }
        }
        return false;
    }

    private boolean isTrustedLoader(StaticObject loader) {
        StaticObject nonDelLoader = nonReflectionClassLoader(loader);
        StaticObject systemLoader = (StaticObject) getMeta().java_lang_ClassLoader_getSystemClassLoader.invokeDirect(null);
        while (StaticObject.notNull(systemLoader)) {
            if (systemLoader == nonDelLoader) {
                return true;
            }
            systemLoader = getMeta().java_lang_ClassLoader_parent.getObject(systemLoader);
        }
        return false;
    }

    private static boolean isIgnoredBySecurityStackWalk(Method m, Meta meta) {
        Klass holderKlass = m.getDeclaringKlass();
        if (holderKlass == meta.java_lang_reflect_Method && m.getName() == Name.invoke) {
            return true;
        }
        if (meta.sun_reflect_MethodAccessorImpl.isAssignableFrom(holderKlass)) {
            return true;
        }
        if (MethodHandleIntrinsics.isMethodHandleIntrinsic(m) || (m.getModifiers() & ACC_LAMBDA_FORM_COMPILED) != 0) {
            return true;
        }
        return false;
    }

    private boolean isAuthorized(StaticObject context, Klass klass) {
        if (!StaticObject.isNull(getMeta().java_lang_System_securityManager.getObject(getMeta().java_lang_System.getStatics()))) {
            if (getMeta().java_security_ProtectionDomain_impliesCreateAccessControlContext == null) {
                return true;
            }
            if ((boolean) getMeta().java_security_AccessControlContext_isAuthorized.get(context)) {
                return true;
            }
            StaticObject pd = JVM_GetProtectionDomain(klass.mirror());
            if (pd != StaticObject.NULL) {
                return (boolean) getMeta().java_security_ProtectionDomain_impliesCreateAccessControlContext.invokeDirect(pd);
            }
        }
        return true;
    }

    /**
     * Returns the caller frame, 'depth' levels up. If securityStackWalk is true, some Espresso
     * frames are skipped according to {@link #isIgnoredBySecurityStackWalk}.
     * 
     * May return null if there is no Java frame on the stack.
     */
    @TruffleBoundary
    private FrameInstance getCallerFrame(int depth, boolean securityStackWalk, Meta meta) {
        if (depth == JVM_CALLER_DEPTH) {
            return getCallerFrame(1, securityStackWalk, meta);
        }
        assert depth >= 0;

        // Ignores non-Espresso frames.
        //
        // The call stack at this point looks something like this:
        //
        // [0] [ current frame e.g. AccessController.doPrivileged, Reflection.getCallerClass ]
        // [.] [ (skipped intermediate frames) ]
        // ...
        // [n] [ caller ]
        return Truffle.getRuntime().iterateFrames(
                        new FrameInstanceVisitor<FrameInstance>() {
                            private int n;

                            @Override
                            public FrameInstance visitFrame(FrameInstance frameInstance) {
                                Method m = getMethodFromFrame(frameInstance);
                                if (m != null) {
                                    if (!securityStackWalk || !isIgnoredBySecurityStackWalk(m, meta)) {
                                        if (n == depth) {
                                            return frameInstance;
                                        }
                                        ++n;
                                    }
                                }
                                return null;
                            }
                        });
    }

    /**
     * Returns the espresso root node for this frame, event if it comes from a different context.
     */
    private static EspressoRootNode getRawEspressoRootFromFrame(FrameInstance frameInstance) {
        if (frameInstance.getCallTarget() instanceof RootCallTarget) {
            RootCallTarget callTarget = (RootCallTarget) frameInstance.getCallTarget();
            RootNode rootNode = callTarget.getRootNode();
            if (rootNode instanceof EspressoRootNode) {
                return ((EspressoRootNode) rootNode);
            }
        }
        return null;
    }

    @TruffleBoundary
    public EspressoRootNode getEspressoRootFromFrame(FrameInstance frameInstance) {
        return getEspressoRootFromFrame(frameInstance, getContext());
    }

    @TruffleBoundary
    public static EspressoRootNode getEspressoRootFromFrame(FrameInstance frameInstance, EspressoContext context) {
        EspressoRootNode root = getRawEspressoRootFromFrame(frameInstance);
        if (root == null) {
            return null;
        }
        Method method = root.getMethod();
        if (method.getContext() != context) {
            return null;
        }
        return root;
    }

    @TruffleBoundary
    public Method getMethodFromFrame(FrameInstance frameInstance) {
        EspressoRootNode root = getRawEspressoRootFromFrame(frameInstance);
        if (root == null) {
            return null;
        }
        Method method = root.getMethod();
        if (method.getContext() != getContext()) {
            return null;
        }
        return method;
    }

    @VmImpl(isJni = true)
    public @JavaType(Class.class) StaticObject JVM_GetCallerClass(int depth,
                    @Inject SubstitutionProfiler profiler) {
        // HotSpot comment:
        // Pre-JDK 8 and early builds of JDK 8 don't have a CallerSensitive annotation; or
        // sun.reflect.Reflection.getCallerClass with a depth parameter is provided
        // temporarily for existing code to use until a replacement API is defined.
        if (depth != JVM_CALLER_DEPTH) {
            FrameInstance callerFrame = getCallerFrame(depth, true, getMeta());
            if (callerFrame != null) {
                Method callerMethod = getMethodFromFrame(callerFrame);
                if (callerMethod != null) {
                    return callerMethod.getDeclaringKlass().mirror();
                }
            }
            // Not found.
            return StaticObject.NULL;
        }

        // Getting the class of the caller frame.
        //
        // The call stack at this point looks something like this:
        //
        // [0] [ @CallerSensitive public sun.reflect.Reflection.getCallerClass ]
        // [1] [ @CallerSensitive API.method ]
        // [.] [ (skipped intermediate frames) ]
        // [n] [ caller ]
        Meta meta = getMeta();
        StaticObject[] exception = new StaticObject[]{null};
        Method callerMethod = Truffle.getRuntime().iterateFrames(
                        new FrameInstanceVisitor<Method>() {
                            private int depth = 0;

                            @SuppressWarnings("fallthrough")
                            @Override
                            public Method visitFrame(FrameInstance frameInstance) {
                                Method method = getMethodFromFrame(frameInstance);
                                if (method != null) {
                                    switch (depth) {
                                        case 0:
                                            // This must only be called from
                                            // Reflection.getCallerClass.
                                            if (method != meta.sun_reflect_Reflection_getCallerClass) {
                                                exception[0] = Meta.initExceptionWithMessage(meta.java_lang_InternalError, "JVM_GetCallerClass must only be called from Reflection.getCallerClass");
                                                return /* ignore */ method;
                                            }
                                            // fall-through
                                        case 1:
                                            // Frame 0 and 1 must be caller sensitive.
                                            if (!method.isCallerSensitive()) {
                                                exception[0] = Meta.initExceptionWithMessage(meta.java_lang_InternalError, "CallerSensitive annotation expected at frame " + depth);
                                                return /* ignore */ method;
                                            }
                                            break;
                                        default:
                                            if (!isIgnoredBySecurityStackWalk(method, meta)) {
                                                return method;
                                            }
                                    }
                                    ++depth;
                                }
                                return null;
                            }
                        });

        // InternalError was recorded.
        StaticObject internalError = exception[0];
        if (internalError != null) {
            profiler.profile(0);
            assert InterpreterToVM.instanceOf(internalError, meta.java_lang_InternalError);
            throw meta.throwException(internalError);
        }

        if (callerMethod == null) {
            return StaticObject.NULL;
        }

        return callerMethod.getDeclaringKlass().mirror();
    }

    @VmImpl(isJni = true)
    public @JavaType(Class[].class) StaticObject JVM_GetClassContext() {
        // TODO(garcia) This must only be called from SecurityManager.getClassContext
        ArrayList<StaticObject> result = new ArrayList<>();
        Truffle.getRuntime().iterateFrames(
                        new FrameInstanceVisitor<>() {
                            @Override
                            public Object visitFrame(FrameInstance frameInstance) {
                                Method m = getMethodFromFrame(frameInstance);
                                if (m != null && !isIgnoredBySecurityStackWalk(m, getMeta()) && !m.isNative()) {
                                    result.add(m.getDeclaringKlass().mirror());
                                }
                                return null;
                            }
                        });
        return StaticObject.createArray(getMeta().java_lang_Class_array, result.toArray(StaticObject.EMPTY_ARRAY), getContext());
    }

    // region privileged

    private @JavaType(internalName = "Ljava/security/AccessControlContext;") StaticObject createACC(@JavaType(internalName = "[Ljava/security/ProtectionDomain;") StaticObject context,
                    boolean isPriviledged,
                    @JavaType(internalName = "Ljava/security/AccessControlContext;") StaticObject priviledgedContext) {
        Klass accKlass = getMeta().java_security_AccessControlContext;
        StaticObject acc = accKlass.allocateInstance(getContext());
        getMeta().java_security_AccessControlContext_context.setObject(acc, context);
        getMeta().java_security_AccessControlContext_privilegedContext.setObject(acc, priviledgedContext);
        getMeta().java_security_AccessControlContext_isPrivileged.setBoolean(acc, isPriviledged);
        if (getMeta().java_security_AccessControlContext_isAuthorized != null) {
            getMeta().java_security_AccessControlContext_isAuthorized.setBoolean(acc, true);
        }
        return acc;
    }

    private @JavaType(internalName = "Ljava/security/AccessControlContext;") StaticObject createDummyACC() {
        Klass pdKlass = getMeta().java_security_ProtectionDomain;
        StaticObject pd = pdKlass.allocateInstance(getContext());
        getMeta().java_security_ProtectionDomain_init_CodeSource_PermissionCollection.invokeDirect(pd, StaticObject.NULL, StaticObject.NULL);
        StaticObject context = StaticObject.wrap(new StaticObject[]{pd}, getMeta());
        return createACC(context, false, StaticObject.NULL);
    }

    public PrivilegedStack getPrivilegedStack() {
        return getContext().getLanguage().getThreadLocalState().getPrivilegedStack();
    }

    public static final class PrivilegedStack {
        private final EspressoContext espressoContext;
        private Element top;

        public PrivilegedStack(EspressoContext context) {
            this.espressoContext = context;
        }

        void push(FrameInstance frame, StaticObject context, Klass klass) {
            top = new Element(frame, context, klass, top, espressoContext);
        }

        void pop() {
            assert top != null : "popping empty privileged stack !";
            top = top.next;
        }

        boolean compare(FrameInstance frame) {
            return top != null && top.compare(frame, espressoContext);
        }

        StaticObject peekContext() {
            assert top != null;
            return top.context;
        }

        StaticObject classLoader() {
            assert top != null;
            return top.klass.getDefiningClassLoader();
        }

        static private class Element {
            long frameID;
            StaticObject context;
            Klass klass;
            Element next;

            Element(FrameInstance frame, StaticObject context, Klass klass, Element next, EspressoContext espressoContext) {
                this.frameID = getFrameId(frame, espressoContext);
                this.context = context;
                this.klass = klass;
                this.next = next;
            }

            boolean compare(FrameInstance other, EspressoContext espressoContext) {
                EspressoRootNode rootNode = getEspressoRootFromFrame(other, espressoContext);
                if (rootNode != null) {
                    Frame readOnlyFrame = other.getFrame(FrameInstance.FrameAccess.READ_ONLY);
                    long frameIdOrZero = rootNode.readFrameIdOrZero(readOnlyFrame);
                    return frameIdOrZero != 0 && frameIdOrZero == frameID;
                }
                return false;
            }

            private static long getFrameId(FrameInstance frame, EspressoContext espressoContext) {
                EspressoRootNode rootNode = getEspressoRootFromFrame(frame, espressoContext);
                Frame readOnlyFrame = frame.getFrame(FrameInstance.FrameAccess.READ_ONLY);
                return rootNode.readFrameIdOrZero(readOnlyFrame);
            }
        }
    }

    @VmImpl(isJni = true)
    @SuppressWarnings("unused")
    public @JavaType(Object.class) StaticObject JVM_DoPrivileged(@JavaType(Class.class) StaticObject cls,
                    /* PrivilegedAction or PrivilegedActionException */ @JavaType(Object.class) StaticObject action,
                    @JavaType(internalName = "Ljava/security/AccessControlContext;") StaticObject context,
                    boolean wrapException,
                    @Inject Meta meta,
                    @Inject SubstitutionProfiler profiler) {
        if (StaticObject.isNull(action)) {
            profiler.profile(0);
            throw meta.throwNullPointerException();
        }
        FrameInstance callerFrame = getCallerFrame(1, false, meta);
        assert callerFrame != null : "No caller ?";
        Klass caller = getMethodFromFrame(callerFrame).getDeclaringKlass();
        StaticObject acc = context;
        if (!StaticObject.isNull(context)) {
            if (!isAuthorized(context, caller)) {
                acc = createDummyACC();
            }
        }
        Method run = action.getKlass().lookupMethod(Name.run, Signature.Object);
        if (run == null || !run.isPublic() || run.isStatic()) {
            profiler.profile(1);
            throw meta.throwException(meta.java_lang_InternalError);
        }

        // Prepare the privileged stack
        PrivilegedStack stack = getPrivilegedStack();
        stack.push(callerFrame, acc, caller);

        // Execute the action.
        StaticObject result;
        try {
            result = (StaticObject) run.invokeDirect(action);
        } catch (EspressoException e) {
            profiler.profile(2);
            if (meta.java_lang_Exception.isAssignableFrom(e.getGuestException().getKlass()) &&
                            !meta.java_lang_RuntimeException.isAssignableFrom(e.getGuestException().getKlass())) {
                profiler.profile(3);
                StaticObject wrapper = meta.java_security_PrivilegedActionException.allocateInstance(getContext());
                getMeta().java_security_PrivilegedActionException_init_Exception.invokeDirect(wrapper, e.getGuestException());
                throw meta.throwException(wrapper);
            }
            profiler.profile(4);
            throw e;
        } finally {
            stack.pop();
        }
        return result;
    }

    @VmImpl(isJni = true)
    @SuppressWarnings("unused")
    public @JavaType(Object.class) StaticObject JVM_GetStackAccessControlContext(@JavaType(Class.class) StaticObject cls) {
        if (getJavaVersion().java11OrEarlier()) {
            return getACCUntil11();
        } else {
            return getACCAfter12();
        }
    }

    private StaticObject getACCAfter12() {
        ArrayList<StaticObject> domains = new ArrayList<>();
        final boolean[] isPrivileged = new boolean[]{false};

        StaticObject context = Truffle.getRuntime().iterateFrames(new FrameInstanceVisitor<StaticObject>() {
            StaticObject prevDomain = StaticObject.NULL;

            @Override
            public StaticObject visitFrame(FrameInstance frameInstance) {
                Method m = getMethodFromFrame(frameInstance);
                if (m != null) {
                    StaticObject domain = null;
                    StaticObject stackContext = null;
                    StaticObject domainKlass = null;
                    if (m.getDeclaringKlass() == getMeta().java_security_AccessController &&
                                    m.getName() == Name.executePrivileged) {
                        isPrivileged[0] = true;
                        Frame frame = frameInstance.getFrame(FrameInstance.FrameAccess.READ_ONLY);
                        // 2nd argument: `AccessControlContext context`
                        stackContext = BytecodeNode.getLocalObject(frame, 1);
                        // 3rd argument: Class<?> caller
                        domainKlass = BytecodeNode.getLocalObject(frame, 2);
                    } else {
                        domainKlass = m.getDeclaringKlass().mirror();
                    }
                    domain = JVM_GetProtectionDomain(domainKlass);
                    if (domain != prevDomain && domain != StaticObject.NULL) {
                        domains.add(domain);
                        prevDomain = domain;
                    }
                    if (isPrivileged[0]) {
                        return stackContext;
                    }
                }
                return null;
            }
        });
        return getAccFromContext(domains, isPrivileged[0], context);
    }

    private StaticObject getACCUntil11() {
        ArrayList<StaticObject> domains = new ArrayList<>();
        final PrivilegedStack stack = getPrivilegedStack();
        final boolean[] isPrivileged = new boolean[]{false};

        StaticObject context = Truffle.getRuntime().iterateFrames(new FrameInstanceVisitor<StaticObject>() {
            StaticObject prevDomain = StaticObject.NULL;

            @Override
            public StaticObject visitFrame(FrameInstance frameInstance) {
                Method m = getMethodFromFrame(frameInstance);
                if (m != null) {
                    if (stack.compare(frameInstance)) {
                        isPrivileged[0] = true;
                    }
                    StaticObject domain = JVM_GetProtectionDomain(m.getDeclaringKlass().mirror());
                    if (domain != prevDomain && domain != StaticObject.NULL) {
                        domains.add(domain);
                        prevDomain = domain;
                    }
                    if (isPrivileged[0]) {
                        return stack.peekContext();
                    }
                }
                return null;
            }
        });

        return getAccFromContext(domains, isPrivileged[0], context);
    }

    private StaticObject getAccFromContext(ArrayList<StaticObject> domains, boolean isPrivileged, StaticObject context) {
        if (domains.isEmpty()) {
            if (isPrivileged && StaticObject.isNull(context)) {
                return StaticObject.NULL;
            }
            return createACC(StaticObject.NULL, isPrivileged, context == null ? StaticObject.NULL : context);
        }

        StaticObject guestContext = StaticObject.createArray(getMeta().java_security_ProtectionDomain.array(), domains.toArray(StaticObject.EMPTY_ARRAY), getContext());
        return createACC(guestContext, isPrivileged, context == null ? StaticObject.NULL : context);
    }

    @VmImpl(isJni = true)
    @SuppressWarnings("unused")
    public @JavaType(Object.class) StaticObject JVM_GetInheritedAccessControlContext(@JavaType(Class.class) StaticObject cls) {
        return getMeta().java_lang_Thread_inheritedAccessControlContext.getObject(getContext().getCurrentThread());
    }

    // endregion privileged

    @VmImpl(isJni = true)
    public @JavaType(Object.class) StaticObject JVM_LatestUserDefinedLoader(@Inject Meta meta) {
        StaticObject result = Truffle.getRuntime().iterateFrames(new FrameInstanceVisitor<StaticObject>() {
            @Override
            public StaticObject visitFrame(FrameInstance frameInstance) {
                Method m = getMethodFromFrame(frameInstance);
                if (m != null) {
                    Klass holder = m.getDeclaringKlass();
                    // vfst.skip_reflection_related_frames(); // Only needed for 1.4 reflection
                    if (meta.sun_reflect_MethodAccessorImpl.isAssignableFrom(holder) || meta.sun_reflect_ConstructorAccessorImpl.isAssignableFrom(holder)) {
                        return null;
                    }

                    StaticObject loader = holder.getDefiningClassLoader();
                    // if (loader != NULL && !SystemDictionary::is_ext_class_loader(loader))
                    if (getJavaVersion().java8OrEarlier()) {
                        if (StaticObject.notNull(loader) && !Type.sun_misc_Launcher$ExtClassLoader.equals(loader.getKlass().getType())) {
                            return loader;
                        }
                    } else {
                        if (StaticObject.notNull(loader) && !Type.jdk_internal_loader_ClassLoaders$PlatformClassLoader.equals(loader.getKlass().getType())) {
                            return loader;
                        }
                    }
                }
                return null;
            }
        });

        return result == null ? StaticObject.NULL : result;
    }

    @VmImpl(isJni = true)
    public @JavaType(Class.class) StaticObject JVM_CurrentLoadedClass() {
        PrivilegedStack stack = getPrivilegedStack();
        StaticObject mirrorKlass = Truffle.getRuntime().iterateFrames(new FrameInstanceVisitor<StaticObject>() {
            @Override
            public StaticObject visitFrame(FrameInstance frameInstance) {
                Method m = getMethodFromFrame(frameInstance);
                if (m != null) {
                    if (isTrustedFrame(frameInstance, stack)) {
                        return StaticObject.NULL;
                    }
                    if (!m.isNative()) {
                        ObjectKlass klass = m.getDeclaringKlass();
                        StaticObject loader = klass.getDefiningClassLoader();
                        if (StaticObject.notNull(loader) && !isTrustedLoader(loader)) {
                            return klass.mirror();
                        }
                    }
                }
                return null;
            }
        });
        return mirrorKlass == null ? StaticObject.NULL : mirrorKlass;
    }

    @VmImpl(isJni = true)
    public @JavaType(Class.class) StaticObject JVM_CurrentClassLoader() {
        @JavaType(Class.class)
        StaticObject loadedClass = JVM_CurrentLoadedClass();
        return StaticObject.isNull(loadedClass) ? StaticObject.NULL : loadedClass.getMirrorKlass(getMeta()).getDefiningClassLoader();
    }

    @VmImpl(isJni = true)
    public int JVM_ClassLoaderDepth() {
        PrivilegedStack stack = getPrivilegedStack();
        Integer res = Truffle.getRuntime().iterateFrames(new FrameInstanceVisitor<Integer>() {
            int depth = 0;

            @Override
            public Integer visitFrame(FrameInstance frameInstance) {
                Method m = getMethodFromFrame(frameInstance);
                if (m != null) {
                    if (isTrustedFrame(frameInstance, stack)) {
                        return -1;
                    }
                    if (!m.isNative()) {
                        ObjectKlass klass = m.getDeclaringKlass();
                        StaticObject loader = klass.getDefiningClassLoader();
                        if (StaticObject.notNull(loader) && !isTrustedLoader(loader)) {
                            return depth;
                        }
                        depth++;
                    }
                }
                return null;
            }
        });
        return res == null ? -1 : res;
    }

    @VmImpl(isJni = true)
    @TruffleBoundary
    public int JVM_ClassDepth(@JavaType(String.class) StaticObject name) {
        Symbol<Name> className = getContext().getNames().lookup(getMeta().toHostString(name).replace('.', '/'));
        if (className == null) {
            return -1;
        }
        Integer res = Truffle.getRuntime().iterateFrames(new FrameInstanceVisitor<Integer>() {
            int depth = 0;

            @Override
            public Integer visitFrame(FrameInstance frameInstance) {
                Method m = getMethodFromFrame(frameInstance);
                if (m != null) {
                    if (className.equals(m.getDeclaringKlass().getName())) {
                        return depth;
                    }
                    depth++;
                }
                return null;
            }
        });
        return res == null ? -1 : res;
    }

    // endregion stack inspection

    // region annotations

    private static @JavaType(java.lang.reflect.Method.class) StaticObject getGuestReflectiveMethodRoot(@JavaType(java.lang.reflect.Method.class) StaticObject seed, Meta meta) {
        assert InterpreterToVM.instanceOf(seed, meta.java_lang_reflect_Method);
        StaticObject curMethod = seed;
        Method target = null;
        while (target == null) {
            target = (Method) meta.HIDDEN_METHOD_KEY.getHiddenObject(curMethod);
            if (target == null) {
                curMethod = meta.java_lang_reflect_Method_root.getObject(curMethod);
            }
        }
        return curMethod;
    }

    private static @JavaType(java.lang.reflect.Field.class) StaticObject getGuestReflectiveFieldRoot(@JavaType(java.lang.reflect.Field.class) StaticObject seed, Meta meta) {
        assert InterpreterToVM.instanceOf(seed, meta.java_lang_reflect_Field);
        StaticObject curField = seed;
        Field target = null;
        while (target == null) {
            target = (Field) meta.HIDDEN_FIELD_KEY.getHiddenObject(curField);
            if (target == null) {
                curField = meta.java_lang_reflect_Field_root.getObject(curField);
            }
        }
        return curField;
    }

    private static @JavaType(java.lang.reflect.Constructor.class) StaticObject getGuestReflectiveConstructorRoot(@JavaType(java.lang.reflect.Constructor.class) StaticObject seed, Meta meta) {
        assert InterpreterToVM.instanceOf(seed, meta.java_lang_reflect_Constructor);
        StaticObject curConstructor = seed;
        Method target = null;
        while (target == null) {
            target = (Method) meta.HIDDEN_CONSTRUCTOR_KEY.getHiddenObject(curConstructor);
            if (target == null) {
                curConstructor = meta.java_lang_reflect_Constructor_root.getObject(curConstructor);
            }
        }
        return curConstructor;
    }

    @VmImpl(isJni = true)
    public @JavaType(Parameter[].class) StaticObject JVM_GetMethodParameters(@JavaType(Object.class) StaticObject executable,
                    @Inject EspressoLanguage language,
                    @Inject Meta meta,
                    @Inject SubstitutionProfiler profiler) {
        assert meta.java_lang_reflect_Executable.isAssignableFrom(executable.getKlass());
        StaticObject parameterTypes = (StaticObject) executable.getKlass().lookupMethod(Name.getParameterTypes, Signature.Class_array).invokeDirect(executable);
        int numParams = parameterTypes.length(language);
        if (numParams == 0) {
            return StaticObject.NULL;
        }

        Method method;
        if (meta.java_lang_reflect_Method.isAssignableFrom(executable.getKlass())) {
            method = Method.getHostReflectiveMethodRoot(executable, meta);
        } else if (meta.java_lang_reflect_Constructor.isAssignableFrom(executable.getKlass())) {
            method = Method.getHostReflectiveConstructorRoot(executable, meta);
        } else {
            CompilerDirectives.transferToInterpreterAndInvalidate();
            throw EspressoError.shouldNotReachHere();
        }

        MethodParametersAttribute methodParameters = (MethodParametersAttribute) method.getAttribute(Name.MethodParameters);

        if (methodParameters == null) {
            return StaticObject.NULL;
        }
        // Verify first.
        /*
         * If number of entries in ParametersAttribute is inconsistent with actual parameters from
         * the signature, it will be caught in guest java code.
         */
        int cpLength = method.getConstantPool().length();
        for (MethodParametersAttribute.Entry entry : methodParameters.getEntries()) {
            int nameIndex = entry.getNameIndex();
            if (nameIndex < 0 || nameIndex >= cpLength) {
                profiler.profile(0);
                throw meta.throwExceptionWithMessage(meta.java_lang_IllegalArgumentException, "Constant pool index out of bounds");
            }
            if (nameIndex != 0 && method.getConstantPool().tagAt(nameIndex) != ConstantPool.Tag.UTF8) {
                profiler.profile(1);
                throw meta.throwExceptionWithMessage(meta.java_lang_IllegalArgumentException, "Wrong type at constant pool index");
            }
        }

        // TODO(peterssen): Cache guest j.l.reflect.Parameter constructor.
        // Calling the constructor is just for validation, manually setting the fields would
        // be faster.
        Method parameterInit = meta.java_lang_reflect_Parameter.lookupDeclaredMethod(Name._init_, getSignatures().makeRaw(Type._void,
                        /* name */ Type.java_lang_String,
                        /* modifiers */ Type._int,
                        /* executable */ Type.java_lang_reflect_Executable,
                        /* index */ Type._int));

        // Use attribute's number of parameters.
        return meta.java_lang_reflect_Parameter.allocateReferenceArray(methodParameters.getEntries().length, new IntFunction<StaticObject>() {
            @Override
            public StaticObject apply(int index) {
                MethodParametersAttribute.Entry entry = methodParameters.getEntries()[index];
                StaticObject instance = meta.java_lang_reflect_Parameter.allocateInstance(getContext());
                // For a 0 index, give an empty name.
                StaticObject guestName;
                if (entry.getNameIndex() != 0) {
                    guestName = meta.toGuestString(method.getConstantPool().symbolAt(entry.getNameIndex(), "parameter name").toString());
                } else {
                    guestName = getJavaVersion().java9OrLater() ? StaticObject.NULL : meta.toGuestString("");
                }
                parameterInit.invokeDirect(/* this */ instance,
                                /* name */ guestName,
                                /* modifiers */ entry.getAccessFlags(),
                                /* executable */ executable,
                                /* index */ index);
                return instance;
            }
        });
    }

    @VmImpl(isJni = true)
    public @JavaType(byte[].class) StaticObject JVM_GetMethodTypeAnnotations(@JavaType(java.lang.reflect.Executable.class) StaticObject guestReflectionMethod) {
        // guestReflectionMethod can be either a Method or a Constructor.
        if (InterpreterToVM.instanceOf(guestReflectionMethod, getMeta().java_lang_reflect_Method)) {
            StaticObject methodRoot = getGuestReflectiveMethodRoot(guestReflectionMethod, getMeta());
            assert methodRoot != null;
            return (StaticObject) getMeta().HIDDEN_METHOD_RUNTIME_VISIBLE_TYPE_ANNOTATIONS.getHiddenObject(methodRoot);
        } else if (InterpreterToVM.instanceOf(guestReflectionMethod, getMeta().java_lang_reflect_Constructor)) {
            StaticObject constructorRoot = getGuestReflectiveConstructorRoot(guestReflectionMethod, getMeta());
            assert constructorRoot != null;
            return (StaticObject) getMeta().HIDDEN_CONSTRUCTOR_RUNTIME_VISIBLE_TYPE_ANNOTATIONS.getHiddenObject(constructorRoot);
        } else {
            CompilerDirectives.transferToInterpreterAndInvalidate();
            throw EspressoError.shouldNotReachHere();
        }
    }

    @VmImpl(isJni = true)
    public @JavaType(byte[].class) StaticObject JVM_GetFieldTypeAnnotations(@JavaType(java.lang.reflect.Field.class) StaticObject guestReflectionField) {
        assert InterpreterToVM.instanceOf(guestReflectionField, getMeta().java_lang_reflect_Field);
        StaticObject fieldRoot = getGuestReflectiveFieldRoot(guestReflectionField, getMeta());
        assert fieldRoot != null;
        return (StaticObject) getMeta().HIDDEN_FIELD_RUNTIME_VISIBLE_TYPE_ANNOTATIONS.getHiddenObject(fieldRoot);
    }

    // endregion annotations

    // region Invocation API

    @VmImpl
    @TruffleBoundary
    public int JNI_GetCreatedJavaVMs(@Pointer TruffleObject vmBufPtr, int bufLen, @Pointer TruffleObject numVMsPtr) {
        if (bufLen > 0) {
            if (getUncached().isNull(vmBufPtr)) {
                // Pointer should have been pre-null-checked.
                return JNI_ERR;
            }
            NativeUtils.writeToPointerPointer(getUncached(), vmBufPtr, getVM().getJavaVM());
            if (!getUncached().isNull(numVMsPtr)) {
                NativeUtils.writeToIntPointer(getUncached(), numVMsPtr, 1);
            }
        }
        return JNI_OK;
    }

    // endregion Invocation API

    // region threads

    @VmImpl(isJni = true)
    public @JavaType(Thread[].class) StaticObject JVM_GetAllThreads(@SuppressWarnings("unused") @JavaType(Class.class) StaticObject unused) {
        final StaticObject[] threads = getContext().getActiveThreads();
        return getMeta().java_lang_Thread.allocateReferenceArray(threads.length, new IntFunction<StaticObject>() {
            @Override
            public StaticObject apply(int index) {
                return threads[index];
            }
        });
    }

    // endregion threads

    // region Management

    @VmImpl
    @TruffleBoundary
    public synchronized @Pointer TruffleObject JVM_GetManagement(int version) {
        EspressoContext context = getContext();
        if (!context.EnableManagement) {
            getLogger().severe("JVM_GetManagement: Experimental support for java.lang.management native APIs is disabled.\n" +
                            "Use '--java.EnableManagement=true' to enable experimental support for j.l.management native APIs.");
            return RawPointer.nullInstance();
        }
        assert management != null;
        return management.getManagement(version);
    }

    /**
     * Returns all values declared to the {@link EspressoOptions#VMArguments} option during context
     * creation.
     * <p>
     * In practice, this should be the list of arguments passed to the context, but depending on who
     * built it, it may be any arbitrary list of Strings.
     * <p>
     * Note that even if that's the case, it may differs slightly from the expected list of
     * arguments. The Java world expects this to be the arguments passed to the VM creation, which
     * is expected to have passed through the regular java launcher, and have been de-sugarified
     * (/ex: '-m [module]' -> '-Djdk.module.main=[module]').
     * <p>
     * In the Java-on-Truffle case, the VM arguments and the context builder options are equivalent,
     * but that is not true in the regular Espresso launcher case, or in an embedding scenario.
     */
    @VmImpl(isJni = true)
    @TruffleBoundary
    public @JavaType(String[].class) StaticObject JVM_GetVmArguments(@Inject EspressoLanguage language) {
        String[] vmArgs = getContext().getVmArguments();
        StaticObject array = getMeta().java_lang_String.allocateReferenceArray(vmArgs.length);
        for (int i = 0; i < vmArgs.length; i++) {
            getInterpreterToVM().setArrayObject(language, getMeta().toGuestString(vmArgs[i]), i, array);
        }
        return array;
    }

    // endregion Management

    // region Modules

    @VmImpl(isJni = true)
    @TruffleBoundary
    public void JVM_AddModuleExports(@JavaType(internalName = "Ljava/lang/Module;") StaticObject from_module,
                    @Pointer TruffleObject pkgName,
                    @JavaType(internalName = "Ljava/lang/Module;") StaticObject to_module,
                    @Inject SubstitutionProfiler profiler) {
        if (StaticObject.isNull(to_module)) {
            profiler.profile(6);
            throw getMeta().throwNullPointerException();
        }
        if (getUncached().isNull(pkgName)) {
            profiler.profile(0);
            throw getMeta().throwNullPointerException();
        }
        ModulesHelperVM.addModuleExports(from_module, NativeUtils.interopPointerToString(pkgName), to_module, getMeta(), profiler);
    }

    @VmImpl(isJni = true)
    @TruffleBoundary
    public void JVM_AddModuleExportsToAllUnnamed(@JavaType(internalName = "Ljava/lang/Module;") StaticObject from_module, @Pointer TruffleObject pkgName,
                    @Inject SubstitutionProfiler profiler) {
        if (getUncached().isNull(pkgName)) {
            profiler.profile(0);
            throw getMeta().throwNullPointerException();
        }
        ModulesHelperVM.addModuleExportsToAllUnnamed(from_module, NativeUtils.interopPointerToString(pkgName), profiler, getMeta());
    }

    @VmImpl(isJni = true)
    @TruffleBoundary
    public void JVM_AddModuleExportsToAll(@JavaType(internalName = "Ljava/lang/Module;") StaticObject from_module, @Pointer TruffleObject pkgName,
                    @Inject SubstitutionProfiler profiler) {
        if (getUncached().isNull(pkgName)) {
            profiler.profile(0);
            throw getMeta().throwNullPointerException();
        }
        ModulesHelperVM.addModuleExports(from_module, NativeUtils.interopPointerToString(pkgName), StaticObject.NULL, getMeta(), profiler);
    }

    @VmImpl(isJni = true)
    @TruffleBoundary
    public void JVM_AddReadsModule(@JavaType(internalName = "Ljava/lang/Module;") StaticObject from_module, @JavaType(internalName = "Ljava/lang/Module;") StaticObject source_module,
                    @Inject SubstitutionProfiler profiler) {
        ModuleEntry fromEntry = ModulesHelperVM.extractFromModuleEntry(from_module, getMeta(), profiler);
        ModuleEntry toEntry = ModulesHelperVM.extractToModuleEntry(source_module, getMeta(), profiler);
        if (fromEntry != toEntry && fromEntry.isNamed()) {
            fromEntry.addReads(toEntry);
        }
    }

    private static final String MODULES = "modules";

    @VmImpl(isJni = true)
    @TruffleBoundary
    public void JVM_DefineModule(@JavaType(internalName = "Ljava/lang/Module;") StaticObject module,
                    boolean is_open,
                    @SuppressWarnings("unused") @JavaType(String.class) StaticObject version,
                    @SuppressWarnings("unused") @JavaType(String.class) StaticObject location,
                    @Pointer TruffleObject pkgs,
                    int num_package,
                    @Inject Meta meta,
                    @Inject SubstitutionProfiler profiler) {
        if (StaticObject.isNull(module)) {
            profiler.profile(0);
            throw meta.throwNullPointerException();
        }
        if (num_package < 0) {
            profiler.profile(1);
            throw meta.throwExceptionWithMessage(meta.java_lang_IllegalArgumentException, "num_package must be >= 0");
        }
        if (getUncached().isNull(pkgs) && num_package > 0) {
            profiler.profile(2);
            throw meta.throwExceptionWithMessage(meta.java_lang_IllegalArgumentException, "num_packages must be 0 if packages is null");
        }
        if (!meta.java_lang_Module.isAssignableFrom(module.getKlass())) {
            profiler.profile(3);
            throw meta.throwExceptionWithMessage(meta.java_lang_IllegalArgumentException, "module is not an instance of java.lang.Module");
        }

        StaticObject guestName = meta.java_lang_Module_name.getObject(module);
        if (StaticObject.isNull(guestName)) {
            profiler.profile(4);
            throw meta.throwExceptionWithMessage(meta.java_lang_IllegalArgumentException, "modue name cannot be null");
        }

        String hostName = meta.toHostString(guestName);
        if (hostName.equals(JAVA_BASE)) {
            profiler.profile(5);
            defineJavaBaseModule(module, extractNativePackages(pkgs, num_package, profiler), profiler);
            return;
        }
        profiler.profile(6);
        defineModule(module, hostName, is_open, extractNativePackages(pkgs, num_package, profiler), profiler);
    }

    @SuppressWarnings("try")
    public void defineModule(StaticObject module,
                    String moduleName,
                    boolean is_open,
                    String[] packages,
                    SubstitutionProfiler profiler) {
        Meta meta = getMeta();
        StaticObject loader = meta.java_lang_Module_loader.getObject(module);
        if (loader != nonReflectionClassLoader(loader)) {
            profiler.profile(15);
            throw meta.throwExceptionWithMessage(meta.java_lang_IllegalArgumentException, "Class loader is an invalid delegating class loader");
        }

        // Prepare variables
        ClassRegistry registry = getRegistries().getClassRegistry(loader);
        assert registry != null;
        PackageTable packageTable = registry.packages();
        ModuleTable moduleTable = registry.modules();
        assert moduleTable != null && packageTable != null;
        boolean loaderIsBootOrPlatform = getContext().getClassLoadingEnv().loaderIsBootOrPlatform(loader);

        ArrayList<Symbol<Name>> pkgSymbols = new ArrayList<>();
        try (EntryTable.BlockLock block = packageTable.write()) {
            for (String str : packages) {
                // Extract the package symbols. Also checks for duplicates.
                if (!loaderIsBootOrPlatform && (str.equals("java") || str.startsWith("java/"))) {
                    // Only modules defined to either the boot or platform class loader, can define
                    // a "java/" package.
                    profiler.profile(14);
                    throw meta.throwExceptionWithMessage(meta.java_lang_IllegalArgumentException,
                                    cat("Class loader (", loader.getKlass().getType(), ") tried to define prohibited package name: ", str));
                }
                Symbol<Name> symbol = getNames().getOrCreate(str);
                if (packageTable.lookup(symbol) != null) {
                    profiler.profile(13);
                    throw meta.throwExceptionWithMessage(meta.java_lang_IllegalArgumentException,
                                    cat("Package ", str, " is already defined."));
                }
                pkgSymbols.add(symbol);
            }
            Symbol<Name> moduleSymbol = getNames().getOrCreate(moduleName);
            // Try define module
            ModuleEntry moduleEntry = moduleTable.createAndAddEntry(moduleSymbol, registry, is_open, module);
            if (moduleEntry == null) {
                // Module already defined
                profiler.profile(12);
                throw meta.throwExceptionWithMessage(meta.java_lang_IllegalArgumentException,
                                cat("Module ", moduleName, " is already defined"));
            }
            // Register packages
            for (Symbol<Name> pkgSymbol : pkgSymbols) {
                PackageEntry pkgEntry = packageTable.createAndAddEntry(pkgSymbol, moduleEntry);
                assert pkgEntry != null; // should have been checked before
            }
            // Link guest module to its host representation
            meta.HIDDEN_MODULE_ENTRY.setHiddenObject(module, moduleEntry);
        }
        if (StaticObject.isNull(loader) && getContext().getVmProperties().bootClassPathType().isExplodedModule()) {
            profiler.profile(11);
            // If we have an exploded build, and the module is defined to the bootloader, prepend a
            // class path entry for this module.
            prependModuleClasspath(moduleName);
        }
    }

    void prependModuleClasspath(String moduleName) {
        Path path = getContext().getVmProperties().javaHome().resolve(MODULES).resolve(moduleName);
        Classpath.Entry newEntry = Classpath.createEntry(path.toString());
        if (newEntry.isDirectory()) {
            getContext().getBootClasspath().prepend(newEntry);
            // TODO: prepend path to VM properties' bootClasspath
        }
    }

    private String[] extractNativePackages(TruffleObject pkgs, int numPackages, SubstitutionProfiler profiler) {
        String[] packages = new String[numPackages];
        try {
            for (int i = 0; i < numPackages; i++) {
                String pkg = NativeUtils.interopPointerToString((TruffleObject) getUncached().execute(getPackageAt, pkgs, i));
                if (!Validation.validBinaryName(pkg)) {
                    profiler.profile(7);
                    Meta meta = getMeta();
                    throw meta.throwExceptionWithMessage(meta.java_lang_IllegalArgumentException,
                                    cat("Invalid package name: ", pkg));
                }
                packages[i] = pkg;
            }
        } catch (UnsupportedMessageException | ArityException | UnsupportedTypeException e) {
            throw EspressoError.shouldNotReachHere();
        }
        return packages;
    }

    @SuppressWarnings("try")
    public void defineJavaBaseModule(StaticObject module, String[] packages, SubstitutionProfiler profiler) {
        Meta meta = getMeta();
        StaticObject loader = meta.java_lang_Module_loader.getObject(module);
        if (!StaticObject.isNull(loader)) {
            profiler.profile(10);
            throw meta.throwExceptionWithMessage(meta.java_lang_IllegalArgumentException,
                            "Class loader must be the bootclass loader");
        }
        PackageTable pkgTable = getRegistries().getBootClassRegistry().packages();
        ModuleEntry javaBaseEntry = getRegistries().getJavaBaseModule();
        try (EntryTable.BlockLock block = pkgTable.write()) {
            if (getRegistries().javaBaseDefined()) {
                profiler.profile(9);
                throw meta.throwException(meta.java_lang_InternalError);
            }
            for (String pkg : packages) {
                Symbol<Name> pkgName = getNames().getOrCreate(pkg);
                if (pkgTable.lookup(pkgName) == null) {
                    pkgTable.createAndAddEntry(pkgName, javaBaseEntry);
                }
            }
            javaBaseEntry.setModule(module);
            meta.HIDDEN_MODULE_ENTRY.setHiddenObject(module, javaBaseEntry);
            getRegistries().processFixupList(module);
        }
    }

    @VmImpl(isJni = true)
    @TruffleBoundary
    public void JVM_SetBootLoaderUnnamedModule(@JavaType(internalName = "Ljava/lang/Module;") StaticObject module) {
        Meta meta = getMeta();
        if (StaticObject.isNull(module)) {
            throw meta.throwNullPointerException();
        }
        if (!meta.java_lang_Module.isAssignableFrom(module.getKlass())) {
            throw meta.throwExceptionWithMessage(meta.java_lang_IllegalArgumentException, "module is not an instance of java.lang.module");
        }
        if (!StaticObject.isNull(meta.java_lang_Module_name.getObject(module))) {
            throw meta.throwExceptionWithMessage(meta.java_lang_IllegalArgumentException, "boot loader unnamed module has a name");
        }
        if (!StaticObject.isNull(meta.java_lang_Module_loader.getObject(module))) {
            throw meta.throwExceptionWithMessage(meta.java_lang_IllegalArgumentException, "Class loader must be the boot class loader");
        }
        ModuleEntry bootUnnamed = getRegistries().getBootClassRegistry().getUnnamedModule();
        bootUnnamed.setModule(module);
        meta.HIDDEN_MODULE_ENTRY.setHiddenObject(module, bootUnnamed);
    }

    // endregion Modules

    // region reference

    @VmImpl(isJni = true)
    public @JavaType(Reference.class) StaticObject JVM_GetAndClearReferencePendingList() {
        return getContext().getAndClearReferencePendingList();
    }

    @VmImpl(isJni = true)
    public void JVM_WaitForReferencePendingList() {
        getContext().waitForReferencePendingList();
    }

    @VmImpl(isJni = true)
    public boolean JVM_HasReferencePendingList() {
        return getContext().hasReferencePendingList();
    }

    @SuppressWarnings({"rawtypes", "unchecked"})
    @VmImpl(isJni = true)
    public boolean JVM_PhantomReferenceRefersTo(@JavaType(Reference.class) StaticObject ref, @JavaType(Object.class) StaticObject object,
                    @Inject SubstitutionProfiler profiler) {
        if (StaticObject.isNull(ref)) {
            profiler.profile(0);
            getMeta().throwNullPointerException();
        }
        EspressoReference host = (EspressoReference) getMeta().HIDDEN_HOST_REFERENCE.getHiddenObject(ref);
        assert host instanceof Reference;
        // Call host's refersTo. Not available in 8 or 11.
        return ReferenceSupport.phantomReferenceRefersTo((Reference) host, object);
    }

    @SuppressWarnings({"rawtypes", "unchecked"})
    @VmImpl(isJni = true)
    public boolean JVM_ReferenceRefersTo(@JavaType(Reference.class) StaticObject ref, @JavaType(Object.class) StaticObject object,
                    @Inject SubstitutionProfiler profiler) {
        if (StaticObject.isNull(ref)) {
            profiler.profile(0);
            getMeta().throwNullPointerException();
        }
        EspressoReference host = (EspressoReference) getMeta().HIDDEN_HOST_REFERENCE.getHiddenObject(ref);
        assert host instanceof Reference;
        // Call host's refersTo. Not available in 8 or 11.
        return ReferenceSupport.referenceRefersTo((Reference) host, object);
    }

    @VmImpl(isJni = true)
    public void JVM_ReferenceClear(@JavaType(Reference.class) StaticObject ref,
                    @Inject SubstitutionProfiler profiler) {
        if (StaticObject.isNull(ref)) {
            profiler.profile(0);
            getMeta().throwNullPointerException();
        }
        Target_java_lang_ref_Reference.clear(ref, getMeta());
    }

    // endregion reference

    // region archive

    @VmImpl(isJni = true)
    @SuppressWarnings("unused")
    public void JVM_InitializeFromArchive(@JavaType(Class.class) StaticObject cls) {
        /*
         * Used to reduce boot time of certain initializations through CDS (/ex: module
         * initialization). Currently unsupported.
         */
    }

    @VmImpl(isJni = true)
    public static boolean JVM_IsDumpingClassList() {
        return false;
    }

    @VmImpl(isJni = true)
    public static boolean JVM_IsCDSDumpingEnabled() {
        return false;
    }

    @VmImpl(isJni = true)
    public static boolean JVM_IsSharingEnabled() {
        return false;
    }

    @VmImpl
    public static long JVM_GetRandomSeedForDumping() {
        return 0L;
    }

    // endregion archive

    // region VMSupport
    /**
     * Return the temporary directory that the VM uses for the attach and perf data files.
     *
     * It is important that this directory is well-known and the same for all VM instances. It
     * cannot be affected by configuration variables such as java.io.tmpdir.
     */
    @VmImpl(isJni = true)
    @TruffleBoundary
    public @JavaType(String.class) StaticObject JVM_GetTemporaryDirectory() {
        // TODO: use host VMSupport.getVMTemporaryDirectory(). Not implemented by SVM.
        // host application temporary directory
        return getMeta().toGuestString(System.getProperty("java.io.tmpdir"));
    }

    private static final long ONE_BILLION = 1_000_000_000;
    private static final long MAX_DIFF = 0x0100000000L;

    @VmImpl(isJni = true)
    @SuppressWarnings("unused")
    @TruffleBoundary
    /**
     * Instant.now() uses System.currentTimeMillis() on a host Java 8. This might produce some loss
     * of precision.
     */
    public static long JVM_GetNanoTimeAdjustment(@JavaType(Class.class) StaticObject ignored, long offset) {
        // Instant.now() uses System.currentTimeMillis() on a host Java 8. This might produce some
        // loss of precision.
        Instant now = Instant.now();
        long secs = now.getEpochSecond();
        long nanos = now.getNano();
        long diff = secs - offset;
        if (diff > MAX_DIFF || diff < -MAX_DIFF) {
            return -1;
        }
        // Test above also guards against overflow.
        return (diff * ONE_BILLION) + nanos;
    }

    @VmImpl(isJni = true)
    @TruffleBoundary
    public static long JVM_MaxObjectInspectionAge() {
        // TODO: somehow use GC.maxObjectInspectionAge() (not supported by SVM);
        return 0;
    }

    // endregion VMSupport

    // region stackwalk

    private volatile StackWalk stackWalk;

    private StackWalk getStackWalk() {
        StackWalk ref = stackWalk;
        if (ref == null) {
            EspressoError.guarantee(getJavaVersion().java9OrLater(), "Stack-Walking API requires Java 9+");
            synchronized (this) {
                ref = stackWalk;
                if (ref == null) {
                    stackWalk = ref = new StackWalk();
                }
            }
        }
        return ref;
    }

    @VmImpl(isJni = true)
    @SuppressWarnings("unused")
    public void JVM_InitStackTraceElement(@JavaType(StackTraceElement.class) StaticObject element, @JavaType(internalName = "Ljava/lang/StackFrameInfo;") StaticObject info,
                    @Inject Meta meta) {
        if (StaticObject.isNull(element) || StaticObject.isNull(info)) {
            throw meta.throwNullPointerException();
        }
        StaticObject mname = meta.java_lang_StackFrameInfo_memberName.getObject(info);
        if (StaticObject.isNull(mname)) {
            throw meta.throwExceptionWithMessage(meta.java_lang_InternalError, "uninitialized StackFrameInfo !");
        }
        StaticObject clazz = meta.java_lang_invoke_MemberName_clazz.getObject(mname);
        Method m = (Method) meta.HIDDEN_VMTARGET.getHiddenObject(mname);
        if (m == null) {
            throw meta.throwExceptionWithMessage(meta.java_lang_InternalError, "uninitialized StackFrameInfo !");
        }
        int bci = meta.java_lang_StackFrameInfo_bci.getInt(info);
        fillInElement(element, new VM.StackElement(m, bci), getMeta().java_lang_Class_getName);
    }

    @VmImpl(isJni = true)
    public void JVM_InitStackTraceElementArray(@JavaType(StackTraceElement[].class) StaticObject elements, @JavaType(Throwable.class) StaticObject throwable,
                    @Inject EspressoLanguage language,
                    @Inject Meta meta,
                    @Inject SubstitutionProfiler profiler) {
        if (StaticObject.isNull(elements) || StaticObject.isNull(throwable)) {
            profiler.profile(0);
            throw meta.throwNullPointerException();
        }
        assert elements.isArray();
        VM.StackTrace stackTrace = (VM.StackTrace) meta.HIDDEN_FRAMES.getHiddenObject(throwable);
        if (stackTrace != null) {
            if (elements.length(language) != stackTrace.size) {
                profiler.profile(1);
                throw meta.throwException(meta.java_lang_IndexOutOfBoundsException);
            }
            for (int i = 0; i < stackTrace.size; i++) {
                if (StaticObject.isNull(elements.get(language, i))) {
                    profiler.profile(2);
                    throw meta.throwNullPointerException();
                }
                fillInElement(elements.get(language, i), stackTrace.trace[i], getMeta().java_lang_Class_getName);
            }
        }
    }

    private void fillInElement(@JavaType(StackTraceElement.class) StaticObject ste, VM.StackElement element,
                    Method classGetName) {
        Method m = element.getMethod();
        ObjectKlass k = m.getDeclaringKlass();
        StaticObject guestClass = k.mirror();
        StaticObject loader = k.getDefiningClassLoader();
        ModuleEntry module = k.module();

        // Fill in class name
        getMeta().java_lang_StackTraceElement_declaringClass.setObject(ste, classGetName.invokeDirect(guestClass));
        getMeta().java_lang_StackTraceElement_declaringClassObject.setObject(ste, guestClass);

        // Fill in loader name
        if (!StaticObject.isNull(loader)) {
            StaticObject loaderName = getMeta().java_lang_ClassLoader_name.getObject(loader);
            if (!StaticObject.isNull(loader)) {
                getMeta().java_lang_StackTraceElement_classLoaderName.setObject(ste, loaderName);
            }
        }

        // Fill in method name
        Symbol<Name> mname = m.getName();
        getMeta().java_lang_StackTraceElement_methodName.setObject(ste, getMeta().toGuestString(mname));

        // Fill in module
        if (module.isNamed()) {
            getMeta().java_lang_StackTraceElement_moduleName.setObject(ste, getMeta().toGuestString(module.getName()));
            // TODO: module version
        }

        // Fill in source information
        getMeta().java_lang_StackTraceElement_fileName.setObject(ste, getMeta().toGuestString(k.getSourceFile()));
        getMeta().java_lang_StackTraceElement_lineNumber.setInt(ste, m.bciToLineNumber(element.getBCI()));
    }

    private void checkStackWalkArguments(EspressoLanguage language, int batchSize, int startIndex, @JavaType(Object[].class) StaticObject frames) {
        if (StaticObject.isNull(frames)) {
            Meta meta = getMeta();
            throw meta.throwNullPointerException();
        }
        assert frames.isArray();
        int limit = startIndex + batchSize;
        if (frames.length(language) < limit) {
            Meta meta = getMeta();
            throw meta.throwExceptionWithMessage(meta.java_lang_IllegalArgumentException, "Not enough space in buffers");
        }
    }

    @VmImpl(isJni = true)
    @TruffleBoundary
    public @JavaType(Object.class) StaticObject JVM_CallStackWalk(
                    @JavaType(internalName = "Ljava/lang/StackStreamFactory;") StaticObject stackStream, long mode, int skipframes,
                    int batchSize, int startIndex,
                    @JavaType(Object[].class) StaticObject frames,
                    @Inject EspressoLanguage language,
                    @Inject Meta meta) {
        checkStackWalkArguments(language, batchSize, startIndex, frames);
        return getStackWalk().fetchFirstBatch(stackStream, mode, skipframes, batchSize, startIndex, frames, meta);
    }

    @VmImpl(isJni = true)
    @TruffleBoundary
    public int JVM_MoreStackWalk(
                    @JavaType(internalName = "Ljava/lang/StackStreamFactory;") StaticObject stackStream, long mode, long anchor,
                    int batchSize, int startIndex,
                    @JavaType(Object[].class) StaticObject frames,
                    @Inject EspressoLanguage language,
                    @Inject Meta meta) {
        checkStackWalkArguments(language, batchSize, startIndex, frames);
        return getStackWalk().fetchNextBatch(stackStream, mode, anchor, batchSize, startIndex, frames, meta);
    }

    // endregion stackwalk

    // Checkstyle: resume method name check
}<|MERGE_RESOLUTION|>--- conflicted
+++ resolved
@@ -502,20 +502,12 @@
          * (System.currentTimeMillis?).
          */
         if (object.isForeignObject()) {
-<<<<<<< HEAD
-            Object rawForeign = object.rawForeignObject(object.getKlass().getLanguage());
-            InteropLibrary library = InteropLibrary.getUncached(rawForeign);
-            if (library.hasIdentity(rawForeign)) {
-                try {
-                    return library.identityHashCode(rawForeign);
-=======
             EspressoLanguage language = lang == null ? EspressoLanguage.get(null) : lang;
             Object foreignObject = object.rawForeignObject(language);
             InteropLibrary library = InteropLibrary.getUncached(foreignObject);
             if (library.hasIdentity(foreignObject)) {
                 try {
                     return library.identityHashCode(foreignObject);
->>>>>>> 6ffac722
                 } catch (UnsupportedMessageException e) {
                     CompilerDirectives.transferToInterpreterAndInvalidate();
                     throw EspressoError.shouldNotReachHere();
