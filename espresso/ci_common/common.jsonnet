--- conflicted
+++ resolved
@@ -184,20 +184,11 @@
   espresso_interpreter_benchmark(env, suite, host_jvm=_host_jvm(env)):
     self.espresso_benchmark(env, suite, host_jvm=host_jvm, guest_jvm_config='interpreter', extra_args=['--', '--iterations', '1']),
 
-<<<<<<< HEAD
-  scala_dacapo_warmup_benchmark(env, host_jvm=_host_jvm(env), guest_jvm_config='default', extra_args=[]):
-    self.espresso_benchmark(
-      env,
-      self.scala_dacapo_jvm_fast(warmup=true),
-      host_jvm=host_jvm, host_jvm_config=_host_jvm_config(env),
-      guest_jvm='espresso', guest_jvm_config=guest_jvm_config,
-=======
   scala_dacapo_warmup_benchmark(env, guest_jvm_config='default', java_version=8, extra_args=[]):
     self.espresso_benchmark(
       env,
       self.scala_dacapo_jvm_warmup,
       guest_jvm_config=guest_jvm_config, java_version=java_version,
->>>>>>> e76c34ad
       fork_file='ci_common/scala-dacapo-warmup-forks.json',
       extra_args=extra_args,
       timelimit='5:00:00'
