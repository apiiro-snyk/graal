--- conflicted
+++ resolved
@@ -112,7 +112,6 @@
         }
         Assert.assertIntGreater(blockStackSize, 0, "Cannot pop from the stack", Failure.EMPTY_STACK);
         return stack.popBack();
-<<<<<<< HEAD
     }
 
     public void popChecked(byte expectedType) {
@@ -132,34 +131,6 @@
     private static void assertTypesEqual(byte expectedType, byte actualType) {
         if (expectedType != actualType) {
             throw WasmException.format(Failure.UNEXPECTED_TYPE, "Expected type %s but got %s.", WasmType.toString(expectedType), WasmType.toString(actualType));
-        }
-    }
-
-    public void unwindStack(int size) {
-        Assert.assertIntLessOrEqual(size, stackSize(), Failure.INVALID_STACK_SHRINK_SIZE);
-        while (stackSize() > size) {
-            stack.popBack();
-=======
-    }
-
-    public void popChecked(byte expectedType) {
-        if (isReachable()) {
-            assertTypesEqual(expectedType, pop());
-        }
-    }
-
-    private void topChecked(byte expectedType) {
-        if (isReachable()) {
-            final int blockStackSize = stack.size() - getStackSize(0);
-            Assert.assertIntGreater(blockStackSize, 0, "Cannot pop from the stack", Failure.EMPTY_STACK);
-            assertTypesEqual(expectedType, stack.top());
-        }
-    }
-
-    private static void assertTypesEqual(byte expectedType, byte actualType) {
-        if (expectedType != actualType) {
-            throw WasmException.format(Failure.UNEXPECTED_TYPE, "Expected type %s but got %s.", WasmType.toString(expectedType), WasmType.toString(actualType));
->>>>>>> 63b9e4b5
         }
     }
 
