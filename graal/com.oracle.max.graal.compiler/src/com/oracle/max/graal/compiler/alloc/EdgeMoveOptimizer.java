--- conflicted
+++ resolved
@@ -25,8 +25,10 @@
 import java.util.*;
 
 import com.oracle.max.graal.compiler.*;
+import com.oracle.max.graal.compiler.debug.*;
 import com.oracle.max.graal.compiler.ir.*;
 import com.oracle.max.graal.compiler.lir.*;
+import com.oracle.max.graal.graph.*;
 
 /**
  * This class optimizes moves, particularly those that result from eliminating SSA form.
@@ -191,14 +193,6 @@
 
         assert numSux == 2 : "method should not be called otherwise";
 
-<<<<<<< HEAD
-        if (instructions.get(instructions.size() - 1).code != LIROpcode.Branch) {
-            for (Node n : block.getInstructions()) {
-                TTY.println("instr: " + n);
-            }
-        }
-=======
->>>>>>> a68fede6
         assert instructions.get(instructions.size() - 1).code == LIROpcode.Branch : "block with successor must end with branch block=B" + block.blockID();
         assert instructions.get(instructions.size() - 1) instanceof LIRBranch : "branch must be LIROpBranch";
         assert ((LIRBranch) instructions.get(instructions.size() - 1)).cond() == Condition.TRUE : "block must end with unconditional branch";
