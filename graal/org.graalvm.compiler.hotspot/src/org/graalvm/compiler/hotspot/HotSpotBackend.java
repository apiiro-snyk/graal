/*
 * Copyright (c) 2012, 2016, Oracle and/or its affiliates. All rights reserved.
 * DO NOT ALTER OR REMOVE COPYRIGHT NOTICES OR THIS FILE HEADER.
 *
 * This code is free software; you can redistribute it and/or modify it
 * under the terms of the GNU General Public License version 2 only, as
 * published by the Free Software Foundation.
 *
 * This code is distributed in the hope that it will be useful, but WITHOUT
 * ANY WARRANTY; without even the implied warranty of MERCHANTABILITY or
 * FITNESS FOR A PARTICULAR PURPOSE.  See the GNU General Public License
 * version 2 for more details (a copy is included in the LICENSE file that
 * accompanied this code).
 *
 * You should have received a copy of the GNU General Public License version
 * 2 along with this work; if not, write to the Free Software Foundation,
 * Inc., 51 Franklin St, Fifth Floor, Boston, MA 02110-1301 USA.
 *
 * Please contact Oracle, 500 Oracle Parkway, Redwood Shores, CA 94065 USA
 * or visit www.oracle.com if you need additional information or have any
 * questions.
 */
package org.graalvm.compiler.hotspot;

import java.util.EnumSet;
import org.graalvm.compiler.code.CompilationResult;
import org.graalvm.compiler.core.common.CompilationIdentifier;
import org.graalvm.compiler.core.common.cfg.AbstractBlockBase;
import org.graalvm.compiler.core.common.spi.ForeignCallDescriptor;
import org.graalvm.compiler.core.common.spi.ForeignCallLinkage;
import org.graalvm.compiler.core.target.Backend;
import org.graalvm.compiler.graph.Node.ConstantNodeParameter;
import org.graalvm.compiler.graph.Node.NodeIntrinsic;
import org.graalvm.compiler.hotspot.meta.HotSpotProviders;
import org.graalvm.compiler.hotspot.nodes.VMErrorNode;
import org.graalvm.compiler.hotspot.nodes.aot.ResolveConstantStubCall;
import org.graalvm.compiler.hotspot.replacements.AESCryptSubstitutions;
import org.graalvm.compiler.hotspot.replacements.BigIntegerSubstitutions;
import org.graalvm.compiler.hotspot.replacements.CipherBlockChainingSubstitutions;
import org.graalvm.compiler.hotspot.replacements.SHA2Substitutions;
import org.graalvm.compiler.hotspot.replacements.SHA5Substitutions;
import org.graalvm.compiler.hotspot.replacements.SHASubstitutions;
import org.graalvm.compiler.hotspot.stubs.ExceptionHandlerStub;
import org.graalvm.compiler.hotspot.stubs.Stub;
import org.graalvm.compiler.hotspot.stubs.UnwindExceptionToCallerStub;
import org.graalvm.compiler.hotspot.word.KlassPointer;
import org.graalvm.compiler.hotspot.word.MethodCountersPointer;
import org.graalvm.compiler.lir.LIR;
import org.graalvm.compiler.lir.LIRFrameState;
import org.graalvm.compiler.lir.LIRInstruction;
import org.graalvm.compiler.lir.LIRInstruction.OperandFlag;
import org.graalvm.compiler.lir.LIRInstruction.OperandMode;
import org.graalvm.compiler.lir.StandardOp.LabelOp;
import org.graalvm.compiler.lir.StandardOp.SaveRegistersOp;
import org.graalvm.compiler.lir.ValueConsumer;
import org.graalvm.compiler.lir.asm.CompilationResultBuilder;
import org.graalvm.compiler.lir.framemap.FrameMap;
import org.graalvm.compiler.nodes.UnwindNode;
import org.graalvm.compiler.nodes.extended.ForeignCallNode;
import org.graalvm.compiler.options.Option;
import org.graalvm.compiler.options.OptionKey;
import org.graalvm.compiler.options.OptionType;
import org.graalvm.compiler.phases.tiers.SuitesProvider;
import org.graalvm.compiler.word.Pointer;
import org.graalvm.compiler.word.Word;
import org.graalvm.util.Equivalence;
import org.graalvm.util.EconomicMap;
import org.graalvm.util.EconomicSet;
import org.graalvm.util.MapCursor;

import jdk.vm.ci.code.CompilationRequest;
import jdk.vm.ci.code.CompiledCode;
import jdk.vm.ci.code.Register;
import jdk.vm.ci.code.RegisterSaveLayout;
import jdk.vm.ci.code.StackSlot;
import jdk.vm.ci.code.ValueUtil;
import jdk.vm.ci.hotspot.HotSpotCompilationRequest;
import jdk.vm.ci.hotspot.HotSpotJVMCIRuntime;
import jdk.vm.ci.hotspot.HotSpotResolvedJavaMethod;
import jdk.vm.ci.meta.ResolvedJavaMethod;
import jdk.vm.ci.meta.Value;
import jdk.vm.ci.runtime.JVMCICompiler;

/**
 * HotSpot specific backend.
 */
public abstract class HotSpotBackend extends Backend implements FrameMap.ReferenceMapBuilderFactory {

    public static class Options {
        // @formatter:off
<<<<<<< HEAD
        @Option(help = "Use Graal stubs instead of HotSpot stubs where possible")
        public static final OptionKey<Boolean> PreferGraalStubs = new OptionKey<>(false);
=======
>>>>>>> 39ed5ab6
        @Option(help = "Use Graal arithmetic stubs instead of HotSpot stubs where possible")
        public static final OptionKey<Boolean> GraalArithmeticStubs = new OptionKey<>(true);
        @Option(help = "Enables instruction profiling on assembler level. Valid values are a comma separated list of supported instructions." +
                        " Compare with subclasses of Assembler.InstructionCounter.", type = OptionType.Debug)
        public static final OptionKey<String> ASMInstructionProfiling = new OptionKey<>(null);
        // @formatter:on
    }

    /**
     * Descriptor for {@link ExceptionHandlerStub}. This stub is called by the
     * {@linkplain GraalHotSpotVMConfig#MARKID_EXCEPTION_HANDLER_ENTRY exception handler} in a
     * compiled method.
     */
    public static final ForeignCallDescriptor EXCEPTION_HANDLER = new ForeignCallDescriptor("exceptionHandler", void.class, Object.class, Word.class);

    /**
     * Descriptor for SharedRuntime::get_ic_miss_stub().
     */
    public static final ForeignCallDescriptor IC_MISS_HANDLER = new ForeignCallDescriptor("icMissHandler", void.class);

    /**
     * Descriptor for SharedRuntime::get_handle_wrong_method_stub().
     */
    public static final ForeignCallDescriptor WRONG_METHOD_HANDLER = new ForeignCallDescriptor("wrongMethodHandler", void.class);

    /**
     * Descriptor for {@link UnwindExceptionToCallerStub}. This stub is called by code generated
     * from {@link UnwindNode}.
     */
    public static final ForeignCallDescriptor UNWIND_EXCEPTION_TO_CALLER = new ForeignCallDescriptor("unwindExceptionToCaller", void.class, Object.class, Word.class);

    /**
     * Descriptor for the arguments when unwinding to an exception handler in a caller.
     */
    public static final ForeignCallDescriptor EXCEPTION_HANDLER_IN_CALLER = new ForeignCallDescriptor("exceptionHandlerInCaller", void.class, Object.class, Word.class);

    private final HotSpotGraalRuntimeProvider runtime;

    /**
     * @see AESCryptSubstitutions#encryptBlockStub(ForeignCallDescriptor, Word, Word, Pointer)
     */
    public static final ForeignCallDescriptor ENCRYPT_BLOCK = new ForeignCallDescriptor("encrypt_block", void.class, Word.class, Word.class, Pointer.class);

    /**
     * @see AESCryptSubstitutions#decryptBlockStub(ForeignCallDescriptor, Word, Word, Pointer)
     */
    public static final ForeignCallDescriptor DECRYPT_BLOCK = new ForeignCallDescriptor("decrypt_block", void.class, Word.class, Word.class, Pointer.class);

    /**
     * @see AESCryptSubstitutions#decryptBlockStub(ForeignCallDescriptor, Word, Word, Pointer)
     */
    public static final ForeignCallDescriptor DECRYPT_BLOCK_WITH_ORIGINAL_KEY = new ForeignCallDescriptor("decrypt_block_with_original_key", void.class, Word.class, Word.class, Pointer.class,
                    Pointer.class);

    /**
     * @see CipherBlockChainingSubstitutions#crypt
     */
    public static final ForeignCallDescriptor ENCRYPT = new ForeignCallDescriptor("encrypt", void.class, Word.class, Word.class, Pointer.class, Pointer.class, int.class);

    /**
     * @see CipherBlockChainingSubstitutions#crypt
     */
    public static final ForeignCallDescriptor DECRYPT = new ForeignCallDescriptor("decrypt", void.class, Word.class, Word.class, Pointer.class, Pointer.class, int.class);

    /**
     * @see CipherBlockChainingSubstitutions#crypt
     */
    public static final ForeignCallDescriptor DECRYPT_WITH_ORIGINAL_KEY = new ForeignCallDescriptor("decrypt_with_original_key", void.class, Word.class, Word.class, Pointer.class, Pointer.class,
                    int.class, Pointer.class);

    /**
     * @see BigIntegerSubstitutions#multiplyToLen
     */
    public static final ForeignCallDescriptor MULTIPLY_TO_LEN = new ForeignCallDescriptor("multiplyToLen", void.class, Word.class, int.class, Word.class, int.class, Word.class, int.class);

    public static void multiplyToLenStub(Word xAddr, int xlen, Word yAddr, int ylen, Word zAddr, int zLen) {
        multiplyToLenStub(HotSpotBackend.MULTIPLY_TO_LEN, xAddr, xlen, yAddr, ylen, zAddr, zLen);
    }

    @NodeIntrinsic(ForeignCallNode.class)
    private static native void multiplyToLenStub(@ConstantNodeParameter ForeignCallDescriptor descriptor, Word xIn, int xLen, Word yIn, int yLen, Word zIn, int zLen);

    /**
     * @see BigIntegerSubstitutions#mulAdd
     */
    public static final ForeignCallDescriptor MUL_ADD = new ForeignCallDescriptor("mulAdd", int.class, Word.class, Word.class, int.class, int.class, int.class);

    public static int mulAddStub(Word inAddr, Word outAddr, int newOffset, int len, int k) {
        return mulAddStub(HotSpotBackend.MUL_ADD, inAddr, outAddr, newOffset, len, k);
    }

    @NodeIntrinsic(ForeignCallNode.class)
    private static native int mulAddStub(@ConstantNodeParameter ForeignCallDescriptor descriptor, Word inAddr, Word outAddr, int newOffset, int len, int k);

    /**
     * @see BigIntegerSubstitutions#implMontgomeryMultiply
     */
    public static final ForeignCallDescriptor MONTGOMERY_MULTIPLY = new ForeignCallDescriptor("implMontgomeryMultiply", void.class, Word.class, Word.class, Word.class, int.class, long.class,
                    Word.class);

    public static void implMontgomeryMultiply(Word aAddr, Word bAddr, Word nAddr, int len, long inv, Word productAddr) {
        implMontgomeryMultiply(HotSpotBackend.MONTGOMERY_MULTIPLY, aAddr, bAddr, nAddr, len, inv, productAddr);
    }

    @NodeIntrinsic(ForeignCallNode.class)
    private static native void implMontgomeryMultiply(@ConstantNodeParameter ForeignCallDescriptor descriptor, Word aAddr, Word bAddr, Word nAddr, int len, long inv, Word productAddr);

    /**
     * @see BigIntegerSubstitutions#implMontgomerySquare
     */
    public static final ForeignCallDescriptor MONTGOMERY_SQUARE = new ForeignCallDescriptor("implMontgomerySquare", void.class, Word.class, Word.class, int.class, long.class, Word.class);

    public static void implMontgomerySquare(Word aAddr, Word nAddr, int len, long inv, Word productAddr) {
        implMontgomerySquare(HotSpotBackend.MONTGOMERY_SQUARE, aAddr, nAddr, len, inv, productAddr);
    }

    @NodeIntrinsic(ForeignCallNode.class)
    private static native void implMontgomerySquare(@ConstantNodeParameter ForeignCallDescriptor descriptor, Word aAddr, Word nAddr, int len, long inv, Word productAddr);

    /**
     * @see BigIntegerSubstitutions#implSquareToLen
     */
    public static final ForeignCallDescriptor SQUARE_TO_LEN = new ForeignCallDescriptor("implSquareToLen", void.class, Word.class, int.class, Word.class, int.class);

    public static void implSquareToLen(Word xAddr, int len, Word zAddr, int zLen) {
        implSquareToLen(SQUARE_TO_LEN, xAddr, len, zAddr, zLen);
    }

    @NodeIntrinsic(ForeignCallNode.class)
    private static native void implSquareToLen(@ConstantNodeParameter ForeignCallDescriptor descriptor, Word xAddr, int len, Word zAddr, int zLen);

    /**
     * @see SHASubstitutions#implCompress0
     */
    public static final ForeignCallDescriptor SHA_IMPL_COMPRESS = new ForeignCallDescriptor("shaImplCompress", void.class, Word.class, Object.class);

    public static void shaImplCompressStub(Word bufAddr, Object state) {
        shaImplCompressStub(HotSpotBackend.SHA_IMPL_COMPRESS, bufAddr, state);
    }

    @NodeIntrinsic(ForeignCallNode.class)
    private static native void shaImplCompressStub(@ConstantNodeParameter ForeignCallDescriptor descriptor, Word bufAddr, Object state);

    /**
     * @see SHA2Substitutions#implCompress0
     */
    public static final ForeignCallDescriptor SHA2_IMPL_COMPRESS = new ForeignCallDescriptor("sha2ImplCompress", void.class, Word.class, Object.class);

    public static void sha2ImplCompressStub(Word bufAddr, Object state) {
        sha2ImplCompressStub(HotSpotBackend.SHA2_IMPL_COMPRESS, bufAddr, state);
    }

    @NodeIntrinsic(ForeignCallNode.class)
    private static native void sha2ImplCompressStub(@ConstantNodeParameter ForeignCallDescriptor descriptor, Word bufAddr, Object state);

    /**
     * @see SHA5Substitutions#implCompress0
     */
    public static final ForeignCallDescriptor SHA5_IMPL_COMPRESS = new ForeignCallDescriptor("sha5ImplCompress", void.class, Word.class, Object.class);

    public static void sha5ImplCompressStub(Word bufAddr, Object state) {
        sha5ImplCompressStub(HotSpotBackend.SHA5_IMPL_COMPRESS, bufAddr, state);
    }

    @NodeIntrinsic(ForeignCallNode.class)
    private static native void sha5ImplCompressStub(@ConstantNodeParameter ForeignCallDescriptor descriptor, Word bufAddr, Object state);

    /**
     * @see VMErrorNode
     */
    public static final ForeignCallDescriptor VM_ERROR = new ForeignCallDescriptor("vm_error", void.class, Object.class, Object.class, long.class);

    /**
     * New multi array stub call.
     */
    public static final ForeignCallDescriptor NEW_MULTI_ARRAY = new ForeignCallDescriptor("new_multi_array", Object.class, KlassPointer.class, int.class, Word.class);

    /**
     * New array stub.
     */
    public static final ForeignCallDescriptor NEW_ARRAY = new ForeignCallDescriptor("new_array", Object.class, KlassPointer.class, int.class, boolean.class);

    /**
     * New instance stub.
     */
    public static final ForeignCallDescriptor NEW_INSTANCE = new ForeignCallDescriptor("new_instance", Object.class, KlassPointer.class);

    /**
     * @see ResolveConstantStubCall
     */
    public static final ForeignCallDescriptor RESOLVE_STRING_BY_SYMBOL = new ForeignCallDescriptor("resolve_string_by_symbol", Object.class, Word.class, Word.class);

    /**
     * @see ResolveConstantStubCall
     */
    public static final ForeignCallDescriptor RESOLVE_KLASS_BY_SYMBOL = new ForeignCallDescriptor("resolve_klass_by_symbol", Word.class, Word.class, Word.class);

    /**
     * @see ResolveConstantStubCall
     */
    public static final ForeignCallDescriptor INITIALIZE_KLASS_BY_SYMBOL = new ForeignCallDescriptor("initialize_klass_by_symbol", Word.class, Word.class, Word.class);

    /**
     * @see ResolveConstantStubCall
     */
    public static final ForeignCallDescriptor RESOLVE_METHOD_BY_SYMBOL_AND_LOAD_COUNTERS = new ForeignCallDescriptor("resolve_method_by_symbol_and_load_counters", Word.class, Word.class, Word.class,
                    Word.class);

    /**
     * Tiered support.
     */
    public static final ForeignCallDescriptor INVOCATION_EVENT = new ForeignCallDescriptor("invocation_event", void.class, MethodCountersPointer.class);
    public static final ForeignCallDescriptor BACKEDGE_EVENT = new ForeignCallDescriptor("backedge_event", void.class, MethodCountersPointer.class, int.class, int.class);

    public HotSpotBackend(HotSpotGraalRuntimeProvider runtime, HotSpotProviders providers) {
        super(providers);
        this.runtime = runtime;
    }

    public HotSpotGraalRuntimeProvider getRuntime() {
        return runtime;
    }

    /**
     * Performs any remaining initialization that was deferred until the {@linkplain #getRuntime()
     * runtime} object was initialized and this backend was registered with it.
     *
     * @param jvmciRuntime
     */
    public void completeInitialization(HotSpotJVMCIRuntime jvmciRuntime) {
    }

    /**
     * Finds all the registers that are defined by some given LIR.
     *
     * @param lir the LIR to examine
     * @return the registers that are defined by or used as temps for any instruction in {@code lir}
     */
    protected final EconomicSet<Register> gatherDestroyedCallerRegisters(LIR lir) {
        final EconomicSet<Register> destroyedRegisters = EconomicSet.create(Equivalence.IDENTITY);
        ValueConsumer defConsumer = new ValueConsumer() {

            @Override
            public void visitValue(Value value, OperandMode mode, EnumSet<OperandFlag> flags) {
                if (ValueUtil.isRegister(value)) {
                    final Register reg = ValueUtil.asRegister(value);
                    destroyedRegisters.add(reg);
                }
            }
        };
        for (AbstractBlockBase<?> block : lir.codeEmittingOrder()) {
            if (block == null) {
                continue;
            }
            for (LIRInstruction op : lir.getLIRforBlock(block)) {
                if (op instanceof LabelOp) {
                    // Don't consider this as a definition
                } else {
                    op.visitEachTemp(defConsumer);
                    op.visitEachOutput(defConsumer);
                }
            }
        }
        return translateToCallerRegisters(destroyedRegisters);
    }

    /**
     * Updates a given stub with respect to the registers it destroys.
     * <p>
     * Any entry in {@code calleeSaveInfo} that {@linkplain SaveRegistersOp#supportsRemove()
     * supports} pruning will have {@code destroyedRegisters}
     * {@linkplain SaveRegistersOp#remove(EconomicSet) removed} as these registers are declared as
     * temporaries in the stub's {@linkplain ForeignCallLinkage linkage} (and thus will be saved by
     * the stub's caller).
     *
     * @param stub the stub to update
     * @param destroyedRegisters the registers destroyed by the stub
     * @param calleeSaveInfo a map from debug infos to the operations that provide their
     *            {@linkplain RegisterSaveLayout callee-save information}
     * @param frameMap used to {@linkplain FrameMap#offsetForStackSlot(StackSlot) convert} a virtual
     *            slot to a frame slot index
     */
    protected void updateStub(Stub stub, EconomicSet<Register> destroyedRegisters, EconomicMap<LIRFrameState, SaveRegistersOp> calleeSaveInfo, FrameMap frameMap) {
        stub.initDestroyedCallerRegisters(destroyedRegisters);

        MapCursor<LIRFrameState, SaveRegistersOp> cursor = calleeSaveInfo.getEntries();
        while (cursor.advance()) {
            SaveRegistersOp save = cursor.getValue();
            if (save.supportsRemove()) {
                save.remove(destroyedRegisters);
            }
            if (cursor.getKey() != LIRFrameState.NO_STATE) {
                cursor.getKey().debugInfo().setCalleeSaveInfo(save.getMap(frameMap));
            }
        }
    }

    @Override
    public HotSpotProviders getProviders() {
        return (HotSpotProviders) super.getProviders();
    }

    @Override
    public SuitesProvider getSuites() {
        return getProviders().getSuites();
    }

    protected void profileInstructions(LIR lir, CompilationResultBuilder crb) {
        if (HotSpotBackend.Options.ASMInstructionProfiling.getValue(lir.getOptions()) != null) {
            HotSpotInstructionProfiling.countInstructions(lir, crb.asm);
        }
    }

    @Override
    public CompiledCode createCompiledCode(ResolvedJavaMethod method, CompilationRequest compilationRequest, CompilationResult compResult) {
        HotSpotCompilationRequest compRequest = compilationRequest instanceof HotSpotCompilationRequest ? (HotSpotCompilationRequest) compilationRequest : null;
        return HotSpotCompiledCodeBuilder.createCompiledCode(method, compRequest, compResult);
    }

    @Override
    public CompilationIdentifier getCompilationIdentifier(ResolvedJavaMethod resolvedJavaMethod) {
        if (resolvedJavaMethod instanceof HotSpotResolvedJavaMethod) {
            HotSpotCompilationRequest request = new HotSpotCompilationRequest((HotSpotResolvedJavaMethod) resolvedJavaMethod, JVMCICompiler.INVOCATION_ENTRY_BCI, 0L);
            return new HotSpotCompilationIdentifier(request);
        }
        return super.getCompilationIdentifier(resolvedJavaMethod);
    }
}<|MERGE_RESOLUTION|>--- conflicted
+++ resolved
@@ -88,11 +88,6 @@
 
     public static class Options {
         // @formatter:off
-<<<<<<< HEAD
-        @Option(help = "Use Graal stubs instead of HotSpot stubs where possible")
-        public static final OptionKey<Boolean> PreferGraalStubs = new OptionKey<>(false);
-=======
->>>>>>> 39ed5ab6
         @Option(help = "Use Graal arithmetic stubs instead of HotSpot stubs where possible")
         public static final OptionKey<Boolean> GraalArithmeticStubs = new OptionKey<>(true);
         @Option(help = "Enables instruction profiling on assembler level. Valid values are a comma separated list of supported instructions." +
