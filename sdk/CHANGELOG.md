# GraalVM SDK Changelog

This changelog summarizes major changes between GraalVM SDK versions. The main focus is on APIs exported by GraalVM SDK.

## Version 24.1.0
* GR-51177 Enable random offsets of runtime compiled function entry points for the UNTRUSTED polyglot sandbox policy.
<<<<<<< HEAD
* GR-51962 Added the system property `polyglot.engine.userResourceCache`, which enables embedders to override the default location of the resources cache folder for polyglot applications running on the JVM. By default, the resources cache folder is located in the `org.graalvm.polyglot` directory within the OS specific cache folder in the user's home directory. The main rationale behind this override is to accommodate applications running in containers where the user's home directory may not be writable.
=======
* GR-51402 Improved Polyglot guest function to host interface proxies to infer the expected return type from the corresponding type argument (`R`) of the generic target type (e.g. `BiFunction<T,U,R>`).
>>>>>>> 9b5e05eb

## Version 24.0.0
* (GR-49334) Deprecated the `FileSystems#allowLanguageHomeAccess()` method and introduced `FileSystem#allowInternalResourceAccess()` as a replacement. To ensure compatibility, both methods now provide support for language homes and internal resources.
* (GR-49386) Added `Value#readBuffer(long, byte[], int, int)` to enable bulk reads of buffers into byte arrays.
* (GR-49386) Added the ability to use `Value#as(ByteSequence.class)` to map guest language byte buffers (`Value#hasBufferElements()`) to the read-only `ByteSequence` interface in order to access the bytes without copying the guest language buffer.
* (GR-49386) Custom implementations of `ByteSequence`, like the values returned by `ByteSequence.create(byte[])`, are now interpreted by guest languages as buffers.
* (GR-38404) Added the ability to use `Value#as(Collection.class)` to map guest language arrays (`Value#hasArrayElements()`) to the `Collection` interface in order to access the array elements without copying the guest language array.
* (GR-50682) The Truffle languages and instrument implementations are now loaded exclusively using the context class loader if it is set and Truffle is found there. If the context class loader is not set or Truffle is not found, then the system class loader is used instead. Previously, the context and system class loader were used to load Truffle languages and instruments which causes issues if the context class loader does not delegate to the system class loader and classes are loaded from both. Context class loaders that do not delegate to the system class loader are commonly used to implement hot-reload functionality.


## Version 23.1.0
* (GR-43819) The GraalVM SDK was split into several more fine-grained modules. The use of the graalvm-sdk module is now deprecated. Please update your Maven and module dependencies accordingly. Note that all APIs remain compatible. The following new modules are available:
	* `org.graalvm.nativeimage` A framework that allows to customize native image generation.
	* `org.graalvm.polyglot´: A framework that allows to embed polyglot language implementations in Java.
	* `org.graalvm.word`: A low-level framework for machine-word-sized values in Java.
	* `org.graalvm.collections`: A collections framework for GraalVM components.
	Old Maven configuration:
    ```xml
    <dependency>
      <groupId>org.graalvm.sdk</groupId>
      <artifactId>graal-sdk</artifactId>
      <version>${graalvm.version}</version>
    </dependency>
    ```
    New Maven configuration:
    ```xml
    <dependency>
      <groupId>org.graalvm.sdk</groupId>
      <artifactId>nativeimage</artifactId>
      <version>${graalvm.version}</version>
    </dependency>
    <dependency>
      <groupId>org.graalvm.polyglot</groupId>
      <artifactId>polyglot</artifactId>
      <version>${graalvm.version}</version>
    </dependency>
    <dependency>
      <groupId>org.graalvm.sdk</groupId>
      <artifactId>word</artifactId>
      <version>${graalvm.version}</version>
    </dependency>
    <dependency>
      <groupId>org.graalvm.sdk</groupId>
      <artifactId>collections</artifactId>
      <version>${graalvm.version}</version>
    </dependency>
    ```
* (GR-43819) The `org.graalvm.polyglot` package and module is no longer contained in the boot module of a GraalVM JDK. Please depend on `org.graalvm.polyglot:polyglot` using Maven instead.
* (GR-47917) Added class-path isolation if polyglot is used from the class-path. At class initialization time and if polyglot is used from the class-path then the polyglot implementation spawns a module class loader with the polyglot runtime and language implementations. This allows to use an optimized runtime even if languages and polyglot are used from the class-path. Note that for best performance, it is recommended to load polyglot and the languages from the module-path.
* (GR-43819) Removed the deprecated APIs in `org.graalvm.nativeimage.RuntimeOptions` and added a new replacement API.
* (GR-46556) Provide [documentation and example code](https://www.graalvm.org/latest/reference-manual/embed-languages/#compatibility-with-jsr-223-scriptengine) on how to use Truffle languages via the ScriptEngine API. The example code can be inlined and modified for testing, we still recommend to use the Polyglot API for full control over embeddings.
* (GR-45896) JLine3 upgrade from 3.16 to 3.23. The JLine3 bundle that is used is customized and contains only `jline3-reader`, `jline3-terminal`, and `jline3-builtins` JLine3 components.
* (GR-44222) Polyglot contexts and engines now print a warning when deprecated options were used. To resolve this migrate the option using the deprecation instructions or set the `engine.WarnOptionDeprecation` to `false` to suppress this warning. It is recommended to prefer migration over suppression whenever possible. 
* (GR-46345) Added `Engine#copyResources(Path, String...)` to unpack the specified language and instrument resources into the target directory. This method is designed for creating pre-built installations of internal resources, specifically for standalone applications.
* (GR-36213) Added `HostAccess.Builder#useModuleLookup(Lookup)` to allow guest applications to access host classes from named modules. Passing `MethodHandles#lookup()` from a named module is the intended usage.
* (GR-48133) Native Image API: Added ability to promote jars from the class-path to the module-path in the native image driver. Use `ForceOnModulePath = ${module-name}`. Promoting a module to the module-path is equivalent to specifying it on the module-path in combination with exporting the module using `--add-modules ${module-name}` to the unnamed module.

## Version 23.0.0
* (GR-26758) Added the [TraceLimits](https://www.graalvm.org/reference-manual/embed-languages/sandbox-resource-limits#determining-sandbox-resource-limits) option to the Truffle Sandbox to measure a guest application's resource consumption and obtain realistic sandbox parameters.
* (GR-25849) (GR-41634) Added a new way to configure the IO access using the new class `IOAccess`. The IO access configuration determines how a guest language can access the host IO. The `IOAccess` class provides a predefined configuration to [disable](https://www.graalvm.org/sdk/javadoc/org/graalvm/polyglot/io/IOAccess.html#NONE) host IO access, or to [enable](https://www.graalvm.org/sdk/javadoc/org/graalvm/polyglot/io/IOAccess.html#ALL) full host IO access. A custom configuration can be created using an IOAccess [builder](https://www.graalvm.org/sdk/javadoc/org/graalvm/polyglot/io/IOAccess.html#newBuilder--).
* Deprecated `Context.Builder#allowIO(boolean)` To migrate, use `builder.allowIO(IOAccess.ALL)` to enable unrestricted IO operations on the host system, or `builder.allowIO(IOAccess.NONE)` to disable IO operations.
* Deprecated `Context.Builder#fileSystem(FileSystem)`. To migrate, use `builder.allowIO(IOAccess.newBuilder().fileSystem(fileSystem).build())`.
* Added automatic copying of language resources for embedding Truffle languages in native image. Documentation available [here](https://www.graalvm.org/reference-manual/embed-languages/#build-native-executables-from-polyglot-applications).
* (GR-41716) Added `HostAccess.Builder.allowMutableTargetMappings(HostAccess.MutableTargetMapping[])` to explicitly enable type coercion from guest objects to mutable Java host objects such as `java.util.Map` or `java.util.List`.
* (GR-42876) Added [FileSystem#newFileSystem](https://www.graalvm.org/sdk/javadoc/org/graalvm/polyglot/io/FileSystem.html#newFileSystem-java.nio.file.FileSystem-) creating a polyglot FileSystem for given Java NIO FileSystem.
* (GR-43820) Deprecated `org.graalvm.nativeimage.RuntimeOptions#getOptions` methods and `org.graalvm.nativeimage.RuntimeOptions.OptionClass` enum. These elements were mistakenly made API and will be removed in a future version. If your codebase depends on any of these please let us know.
* (GR-43997) Introduced the `LockFreePool` concurrent collection, and change the `LockFreePrefixTree` API to allow custom allocation policies.
* (GR-25539) Added `Value#fitsInBigInteger()` and `Value#asBigInteger()` to access guest or host number values that fit into `java.math.BigInteger` without loss of precision. `Value.as(BigInteger.class)` is also supported for such values. 
* (GR-25539) (potentially breaking-change) By default, all host values of type `java.lang.BigInteger` will now be interpreted as number values (`Value.isNumber()`). Previously, they were not interpreted as numbers. In order to restore the old behavior set `HostAccess.Builder.allowBigIntegerNumberAccess(boolean)` to false. Note that language support for interpreting numbers that do not fit into long values may vary. Some languages, like JavaScript, may require explicit conversions of host big integers. Other languages, like Ruby or Python can use big integers without explicit conversion. The same applies to values passed across guest languages.
* (GR-30473) Added the [SandboxPolicy](https://www.graalvm.org/sdk/javadoc/org/graalvm/polyglot/SandboxPolicy.html) that presets and validates context or engine configurations to make them suitable as a code sandbox. The policy is set by passing it to the [Engine.Builder#sandbox(SandboxPolicy)](https://www.graalvm.org/sdk/javadoc/org/graalvm/polyglot/Engine.Builder.html#sandbox-org.graalvm.polyglot.SandboxPolicy-) or [Context.Builder#sandbox(SandboxPolicy)](https://www.graalvm.org/sdk/javadoc/org/graalvm/polyglot/Context.Builder.html#sandbox-org.graalvm.polyglot.SandboxPolicy-) builder method.
* (GR-30473) For each SandboxPolicy a predefined host access policy was added:
    * [CONSTRAINED](https://www.graalvm.org/sdk/javadoc/org/graalvm/polyglot/HostAccess.html#CONSTRAINED) satisfies the `SandboxPolicy#CONSTRAINED` requirements. This host access is the default value for a Context with `SandboxPolicy#CONSTRAINED`.
    * [ISOLATED](https://www.graalvm.org/sdk/javadoc/org/graalvm/polyglot/HostAccess.html#ISOLATED) satisfies the `SandboxPolicy#ISOLATED` requirements. This host access is the default value for a Context with `SandboxPolicy#ISOLATED`.
    * [UNTRUSTED](https://www.graalvm.org/sdk/javadoc/org/graalvm/polyglot/HostAccess.html#UNTRUSTED) satisfies the `SandboxPolicy#UNTRUSTED` requirements. This host access is the default value for a Context with `SandboxPolicy#UNTRUSTED`.

## Version 22.3.0
* (GR-39852) Native Image API: Added FieldValueTransformer API
* (GR-35358) Added `Context.Builder.allowInnerContextOptions(boolean)` which allows the context to spawn inner contexts and modify and override language options. The default value for this privilege is set depending `Context.Builder.allowAllPrivilages(boolean)` is set or not. Do not enable this privilege in security sensitive scenarios.
* (GR-40198) Introduce public API for programmatic JNI / Resource / Proxy / Serialization registration from Feature classes during the image build.
* (GR-38909) Added Native Image com.oracle.svm.core.annotate annotation classes (@Alias, @TargetClass, @Substitute, ...).

## Version 22.2.0
* (GR-38925) Added `Value.hasMetaParents() and Value.getMetaParents()` that allow lookup of the hierarchy of parents for meta objects (e.g. super class or implemented interface of Java classes).
* (GR-38351) Added [FileSystem#allowLanguageHomeAccess](https://www.graalvm.org/sdk/javadoc/org/graalvm/polyglot/io/FileSystem.html#allowLanguageHomeAccess-org.graalvm.polyglot.io.FileSystem-) returning a `FileSystem` that forwards access to files in the language home to the default file system.
* (GR-38351) Added [FileSystem#newReadOnlyFileSystem](https://www.graalvm.org/sdk/javadoc/org/graalvm/polyglot/io/FileSystem.html#newReadOnlyFileSystem-org.graalvm.polyglot.io.FileSystem-) returning a read-only decorator for the given file system.
* Changed the behavior of [`Context.close()`](https://www.graalvm.org/sdk/javadoc/org/graalvm/polyglot/Context.html#close--) (as well as `Context.close(false)` which is equivalent). In case the context was cancelled during the close operation or the context was exited during the close operation at request of the guest application, or it was already cancelled or exited before the close operation begins,
the close operation throws a [`PolyglotException`](https://www.graalvm.org/sdk/javadoc/org/graalvm/polyglot/PolyglotException) with [`PolyglotException.isCancelled()`](https://www.graalvm.org/sdk/javadoc/org/graalvm/polyglot/PolyglotException#isCancelled--) or [`PolyglotException.isExit()`](https://www.graalvm.org/sdk/javadoc/org/graalvm/polyglot/PolyglotException#isExit--), respectively, equal to `true`.
* (GR-29138)(EE-only) Added the ability to spawn a native-image isolate for a each `Engine` or `Context` in a native launcher or library.  This feature was previously supported only for the JVM deployment (GR-22699).
* Added [HostAccess.Builder.allowAccessInheritance](https://www.graalvm.org/sdk/javadoc/org/graalvm/polyglot/HostAccess.Builder.html#allowAccessInheritance-boolean-) to inherit access to methods that have been explicitly exported in an interface or superclass vs. only explicitly vetted method implementations (e.g. via `@HostAccess.Export`).
* Made `HostAccess.Builder.allowAccessInheritance(false)` the default. This restricts the set of accessible methods and might break existing code. To restore the previous behavior of `HostAccess.EXPLICIT`, you can use `HostAccess.newBuilder(HostAccess.EXPLICIT).allowAccessInheritance(true).build()`.
* Added List#add support for polyglot values that are mapped to java.util.List.

## Version 22.1.0
* Changed the default [`Object` target type mapping (`Value.as(Object.class)`)](https://www.graalvm.org/sdk/javadoc/org/graalvm/polyglot/Value.html#as-java.lang.Class-) for values that have both array elements and members from `Map` to `List`.
  Note: This is an incompatible change. Embedders relying on the dynamic type `Map` after a `Object` target type coercion will have to migrate their code.
  The previous behavior can be restored using a custom [target type mapping](https://www.graalvm.org/sdk/javadoc/org/graalvm/polyglot/HostAccess.Builder.html#targetTypeMapping-java.lang.Class-java.lang.Class-java.util.function.Predicate-java.util.function.Function-), e.g.:
  ```java
  HostAccess access = HostAccess.newBuilder(HostAccess.EXPLICIT)
          .targetTypeMapping(Value.class, Object.class, v -> v.hasMembers() && v.hasArrayElements(), v -> v.as(Map.class))
          .build();
  try (Context c = Context.newBuilder().hostAccess(access).build()) {
      // run application
  }
  ```
* (GR-35010) Added API for Truffle Languages (`Language#getWebsite()`) and Instruments (`Instrument#getWebsite()`) to provide website information.
* (GR-33851) Dropped Java 8 support.

## Version 22.0.0
* (GR-31170) Native Image API: Added `WINDOWS_AARCH64` Platform.
* (GR-33657) Native Image API: Added `CEntryPoint#include` attribute which can be used to controll if the entry point should be automatically added to the shared library.
* (GR-22699)(EE-only) Added the ability to spawn a native-image isolate for a each `Engine` or `Context` by calling `Context.Builder.option("engine.SpawnIsolate", "true")`.  This enables heap isolation between the host and guest applications. Using isolates improves security, startup and warmup time of polyglot languages. In this mode, calls between host and guest are more costly as they need to cross a native boundary. It is recommended to use the `HostAccess.SCOPED` policy with this mode to avoid strong cyclic references between host and guest. This mode is experimental in this release and only supported for a limited set of languages. 

## Version 21.3.0
* Added the ability to share values between contexts. Please see  `Context.Builder.allowValueSharing(boolean)` for further details. 
* (GR-20286) Polyglot API: Added support for scoped values in guest-to-host callbacks. [Scoped values](https://www.graalvm.org/reference-manual/embed-languages/#controlling-host-callback-parameter-scoping) are automatically released when the callback returns. They can be configured in `HostAccess`.

## Version 21.2.0
* `AllowVMInspection` is enabled in the native launchers, `SIGQUIT` can be used to generate thread dumps. Performance counters are disabled by default, they can be enabled in the graalvm enterprise by the `--vm.XX:+UsePerfData` option.
* Changed behavior of `Value.as(TypeLiteral<Function<Object, Object>>).apply()`: When the function is called with an `Object[]` argument, it is passed through as a single argument rather than an array of arguments.
* Updated the required JVMCI version for Polyglot Embeddings in this release. All GraalVM JDK versions (8, 11, 16) already contain the updated JVMCI version and there is no further action required. If you are using a different JDK than GraalVM and you have configured the Graal compiler on the upgrade module path you will need one of the following JDK versions that include [JDK-8264016](https://bugs.openjdk.java.net/browse/JDK-8264016) for full compatibility:

  * Other JDK 11: Oracle JDK 11.0.13 (2021-10-19), OpenJDK is still to be determined.
  * Other JDK 16: No current plans to update JVMCI.
  * Other JDK 17: The new JVMCI version is already integrated into early access builds.

  If your JVMCI version is outdated you will be able to use GraalVM embeddings, but forced context cancellation (`Context.close(true)`) and interrupt (`Context.interrupt(Duration)`) will throw an error. We recommend the following workarounds:

  * Do not use forced context cancellation or interrupt. All other features are still supported.
  * Switch to the fallback runtime by removing graal.jar from the upgrade-module-path. Note that this will significantly worsen performance and should only be a last resort.
  * Wait with upgrading to 21.2 until the JDK version has support for the new JVMCI version.

## Version 21.1.0
* Added new methods  in `Value` for interacting with buffer-like objects:
    * Added `Value.hasBufferElements()` that returns  `true` if this object supports buffer messages.
    * Added `Value.isBufferWritable()` that returns `true` if this object supports writing buffer elements.
    * Added `Value.getBufferSize()` to return the size of this buffer.
    * Added `Value.readBufferByte(long)`, `Value.readBufferShort(ByteOrder, long)`, `Value.readBufferInt(ByteOrder, long)`, `Value.readBufferLong(ByteOrder, long)`, `Value.readBufferFloat(ByteOrder, long)`  and `Value.readBufferDouble(ByteOrder, long)` to read a primitive from this buffer at the given index.
    * Added `Value.writeBufferByte(long, byte)`, `Value.writeBufferShort(ByteOrder, long, short)`, `Value.writeBufferInt(ByteOrder, long, int)`, `Value.writeBufferLong(ByteOrder, long, long)`, `Value.writeBufferFloat(ByteOrder, long, float)`  and `Value.writeBufferDouble(ByteOrder, long, double)` to write a primitive in this buffer at the given index (supported only if `Value.isBufferWritable()` returns `true`).
* Added `Value` methods supporting iterables and iterators:
    * Added `hasIterator()` specifying that the `Value` is an iterable.
    * Added `getIterator()` to return the iterator for an iterable `Value`.
    * Added `isIterator()`  specifying that the `Value` is an iterator.
    * Added `hasIteratorNextElement()`  to test that the iterator `Value` has more elements to return by calling the `getIteratorNextElement()` method.
    * Added `getIteratorNextElement()` to return the current iterator element.
* Added `HostAccess.Builder.allowIterableAccess()` to allow the guest application to access Java `Iterables` as values with iterators (true by default for `HostAccess.ALL` and `HostAccess.Builder.allowListAccess(true)`, false otherwise).
* Added `HostAccess.Builder.allowIteratorAccess()` to allow the guest application to access Java `Iterators` (true by default for `HostAccess.ALL`, `HostAccess.Builder.allowListAccess(true)` and `HostAccess.Builder.allowIterableAccess(true)`,  false otherwise).
* Added `ProxyIterable` and `ProxyIterator` to proxy iterable and iterator guest values.
* Added `Value` methods supporting hash maps:
    * Added `hasHashEntries()` specifying that the `Value` provides hash entries.
    * Added `getHashSize()` to return hash entries count.
    * Added `hasHashEntry(Object)` specifying that the mapping for the specified key exists.
    * Added `getHashValue(Object)` returning the value for the specified key.
    * Added `getHashValueOrDefault(Object, Object)` returning the value for the specified key or a default value if the mapping for given key does not exist.
    * Added `putHashEntry(Object, Object)` associating the specified value with the specified key.
    * Added `removeHashEntry(Object)` removing the mapping for a given key.
    * Added `getHashEntriesIterator()` returning a hash entries iterator.
    * Added `getHashKeysIterator()` returning a hash keys iterator.
    * Added `getHashValuesIterator()` returning a hash values iterator.
* Added `HostAccess.Builder.allowMapAccess(boolean)` to allow the guest application to access Java `Map` as values with hash entries (true by default for `HostAccess.ALL`, false otherwise).
* Added `ProxyHashMap` to proxy map guest values.
* When `HostAccess.Builder.allowMapAccess(boolean)` is enabled the Java `HashMap.Entry` is interpreted as a guest value with two array elements.
* Added `Context.safepoint()` to manually poll thread local of a polyglot context while a host method is executed. For example, this allows the context to check for potential interruption or cancellation.
* `Value.putMember(String, Object)` now throws `UnsupportedOperationException` instead of `IllegalArgumentException` if the member is not writable.
* `Value.removeMember(String)` now throws `UnsupportedOperationException` instead of returning `false` if the member is not removable.
* `Value.invokeMember(String, Object...)` now throws `UnsupportedOperationException` instead of `IllegalArgumentException` if the member is not invokable.

## Version 21.0.0
* Added support for explicitly selecting a host method overload using the signature in the form of comma-separated fully qualified parameter type names enclosed by parentheses (e.g. `methodName(f.q.TypeName,java.lang.String,int,int[])`).
* Deprecated host method selection by JNI mangled signature, replaced by the aforementioned new form. Scheduled for removal in 21.2.

## Version 20.3.0
* Added a `log.file` option that allows redirection of all language, instrument or engine logging to a file. The handler configured with the `Context.Builder.logHandler` method has precedence over the new option.
* The option `-Dgraal.LogFile` is no longer inherited by the polyglot engine. Use the `log.file` option or configure a log handler instead.
* In host interop, `null` now adheres to Java semantics:
	* (Host interop's) `null` has no meta-object (e.g. `Value.getMetaObject()` returns `null`)
	* `Value.isMetaInstance(Object)` behaves like `instanceof` with respect to `null` (e.g. `null` is **NOT** an instance of any meta-object)
* Removed handling of `--jvm.*` and `--native.*` launcher options, which were deprecated since 1.0.0 RC14.
* Added the ability to specify a `TargetMappingPrecedence` of target type mappings for `HostAccess`  configurations that influence conversion order and precedence in relation to default  mappings and other target type mappings.
* Added `PolyglotException.isInterrupted()` to determine if an error was caused by an interruption of an application thread. The interrupted exceptions are no longer `PolyglotException.isCancelled()` but `PolyglotException.isInterrupted()`.
* All Truffle Graal runtime options (-Dgraal.) which were deprecated in GraalVM 20.1 are removed. The Truffle runtime options are no longer specified as Graal options (-Dgraal.). The Graal options must be replaced by corresponding engine options specified using [polyglot API](https://www.graalvm.org/sdk/javadoc/org/graalvm/polyglot/Engine.Builder.html#option-java.lang.String-java.lang.String-).
* Added `Engine.getCachedSources()` to return the sources that were previously cached by the engine.
* Added support a default `OptionType` for Java enums. `OptionType.defaultType(Class<?>)` is now always supported for `enum` classes.
* Added `Context.interrupt(Duration)` to interrupt a polyglot Context execution. The interrupt is non-destructive meaning that the polyglot Context can still be used for further execution.
* Added `Value.as(Class)` support for converting values to abstract host classes with a default constructor.
* Added `HostAccess.Builder.allowAllClassImplementations` to allow converting values to abstract host classes using `Value.as` and host interop (true by default for `HostAccess.ALL`, false otherwise).

## Version 20.2.0
* Added `-Dpolyglot.engine.AllowExperimentalOptions=true` to allow experimental options for all polyglot engines of a host VM. This system property is intended to be used for testing only and should not be enabled in production environments.
* Added [a factory method](https://www.graalvm.org/sdk/javadoc/org/graalvm/polyglot/io/FileSystem.html#newDefaultFileSystem--) creating a FileSystem based on the host Java NIO. The obtained instance can be used as a delegate in a decorating filesystem.
* Added `PolyglotException.isResourceExhausted()` to determine if an error was caused by a resource limit (e.g. OutOfMemoryError) that was exceeded.
* Added `Context.parse(Source)` to parse but not evaluate a source. Parsing a source allows to trigger e.g. syntax validation prior to executing the code.
* Added optional [FileSystem.isSameFile](https://www.graalvm.org/sdk/javadoc/org/graalvm/polyglot/io/FileSystem.html#isSameFile-java.nio.file.Path-java.nio.file.Path-java.nio.file.LinkOption...-) method testing if the given paths refer to the same physical file. The method can be overridden by the `FileSystem` implementer with a more efficient test.
* Added `EconomicMap.putIfAbsent(K, V)` to associate a value with the specified key if not already present in the map.

## Version 20.1.0
* The `PerformanceWarningsAreFatal` and `TracePerformanceWarnings` engine options take a comma separated list of performance warning types. Allowed warning types are `call` to enable virtual call warnings, `instanceof` to enable virtual instance of warnings and `store` to enables virtual store warnings. There are also `all` and `none` types to enable (disable) all performance warnings.
* The `<language-id>.home` system property that can be used in some development scenarios to specify a language's directory is deprecated. The `org.graalvm.language.<language-uid>.home` property should be used instead. Setting this new system property is reflected by the `HomeFinder` API.
* Added `CompilationFailureAction` engine option which deprecates `CompilationExceptionsArePrinted `, `CompilationExceptionsAreThrown`, `CompilationExceptionsAreFatal` and `PerformanceWarningsAreFatal` options.
* Added `TreatPerformanceWarningsAsErrors` engine option which deprecates the `PerformanceWarningsAreFatal` option. To replace the `PerformanceWarningsAreFatal` option use the `TreatPerformanceWarningsAsErrors` with `CompilationFailureAction` set to `ExitVM`.
* Added `bailout` into performance warning kinds used by `TracePerformanceWarnings`, `PerformanceWarningsAreFatal` and `CompilationExceptionsAreFatal` options.
* Added [OptionDescriptor.getDeprecationMessage](https://www.graalvm.org/sdk/javadoc/org/graalvm/options/OptionDescriptor.html#getDeprecationMessage--) returning the option deprecation reason. Added [OptionDescriptor.Builder.deprecationMessage()](https://www.graalvm.org/sdk/javadoc/org/graalvm/options/OptionDescriptor.Builder.html#deprecationMessage-java.lang.String-) to set the option deprecation reason.
* Added `Value.isMetaObject()`, `Value.getMetaQualifiedName()`, `Value.getMetaSimpleName()` and `Value.isMetaInstance(Object)` to allow language agnostic access to meta-objects like classes or types.  
* The result of `Value.getMetaObject()` will now return always [meta-objects](Value.isMetaObject). It is recommended but not required to change uses of meta-objects to use `Value.getMetaQualifiedName()` instead of `Value.toString()` to return a type name.
* Added [Context.Builder.hostClassLoader](https://www.graalvm.org/sdk/javadoc/org/graalvm/polyglot/Context.Builder.html#hostClassLoader-java.lang.ClassLoader-) to allow an embedder to specify a context ClassLoader for code execution.

## Version 20.0.0
* The deprecated `graalvm.home` and `graalvm.version` system properties have been removed, use the [HomeFinder](https://www.graalvm.org/sdk/javadoc/org/graalvm/home/HomeFinder.html) instead.
* Added `EventContext.createError` which allows to introduce guest application errors in execution listeners/nodes.
* Deprecated `Instrumenter.attachExecutionEventListener` and `ExecutionEventListener.onInputValue` as explicit input filters are not supported by event listeners. Use ExecutionEventNodes instead.
* Added [Context.Builder.currentWorkingDirectory](https://www.graalvm.org/sdk/javadoc/org/graalvm/polyglot/Context.Builder.html#currentWorkingDirectory-java.nio.file.Path-) to set the current working directory used by the guest application to resolve relative paths.
* The algorithm used to generate a unique [URI](https://www.graalvm.org/sdk/javadoc/org/graalvm/polyglot/Source.html#getURI--) for a `Source` built without an `URI` was changed to SHA-256.
* All Truffle Graal runtime options (-Dgraal.) will be deprecated with 20.1. The Truffle runtime options are no longer specified as Graal options (-Dgraal.). The Graal options must be replaced by corresponding engine options specified using [polyglot API](https://www.graalvm.org/sdk/javadoc/org/graalvm/polyglot/Engine.Builder.html#option-java.lang.String-java.lang.String-). The `TRUFFLE_STRICT_OPTION_DEPRECATION` environment variable can be used to detect usages of deprecated Graal options. When the `TRUFFLE_STRICT_OPTION_DEPRECATION` is set to `true` and the deprecated Graal option is used the engine throws a `PolyglotException` listing the used deprecated options and corresponding replacements.

## Version 19.3.0
* The default temporary directory can be configured by [FileSystem](http://www.graalvm.org/sdk/javadoc/org/graalvm/polyglot/io/FileSystem.html#getTempDirectory--).
* Added `org.graalvm.polyglot.ResourceLimits` that allows to specify context specific time and statement count execution limits.
* Added [HomeFinder](http://www.graalvm.org/sdk/javadoc/org/graalvm/home/HomeFinder.html), a utility class to find various paths of the running GraalVM.
* Contexts can now be closed if they are still explicitly entered using `Context.enter` on the current thread. This allows for simpler error recovery code.
* Added `Value.getContext()` to access the context a value is associated with.
* Added `org.graalvm.home.Version` version utility that allows to create, validate and compare GraalVM versions.
* Added Value API methods for interacting with exception objects: [Value#isException](http://www.graalvm.org/sdk/javadoc/org/graalvm/polyglot/Value.html#isException--) and [Value#throwException](http://www.graalvm.org/sdk/javadoc/org/graalvm/polyglot/Value.html#throwException--).
* Added target type mapping from exception objects to [PolyglotException](http://www.graalvm.org/sdk/javadoc/org/graalvm/polyglot/Value.html#as-java.lang.Class-).

## Version 19.2.0
* Added support for date, time, timezone and duration values in polyglot
	* Added methods to identify polyglot date, time, timezone and duration values in `Value`. See `Value.isDate`, `Value.isTime`, `Value.isTimeZone`, `Value.isDuration`.
	* Polyglot languages now interpret the `java.time` host values of type `LocalDate`, `LocalTime`, `LocalDateTime`, `ZonedDateTime`, `Instant`, `ZoneId` and `Duration`. They are mapped to the appropriate guest language types.
	* Added `ProxyDate`, `ProxyTime`, `ProxyTimeZone`, `ProxyInstant` and `ProxyDuration` to proxy date time and duration related guest values.
* Added `Context.Builder.timeZone(ZoneId)` to configure the default timezone of polyglot contexts.
* Added [OptionKey.mapOf](https://www.graalvm.org/truffle/javadoc/org/graalvm/options/OptionKey.html#mapOf) to group/accumulate key=value pairs for options whose keys are not known beforehand e.g. user-defined properties.
* Added ability to configure custom polyglot access configuration with `PolyglotAccess.newBuilder()`. It allows to configure fine-grained access control for polyglot bindings and between polyglot languages.

## Version 19.1.0
* Restricting guest languages from sub-process creation by [Context.Builder.allowCreateProcess](http://www.graalvm.org/sdk/javadoc/org/graalvm/polyglot/Context.Builder.html#allowCreateProcess-boolean-). Use `Context.newBuilder().allowCreateProcess(true)` to allow guest languages to create a new sub-process.
* Added a possibility to control sub-process creation using a custom [ProcessHandler](http://www.graalvm.org/sdk/javadoc/org/graalvm/polyglot/io/ProcessHandler.html) implementation. Use `Context.newBuilder().processHandler(handler)` to install a custom `ProcessHandler`.
* Restricting access to the host environment variables via [EnvironmentAccess](http://www.graalvm.org/sdk/javadoc/org/graalvm/polyglot/EnvironmentAccess.html) configurations. Use `EnvironmentAccess.INHERIT` to allow guest languages to read process environment variables.
* Deprecated `OptionValues#set`, [OptionValues](https://www.graalvm.org/sdk/javadoc/org/graalvm/options/OptionValues.html) should be read-only. If the value needs to be changed, it can be stored in the language or instrument and read from there.
* Removed deprecated `OptionCategory.DEBUG` (use `OptionCategory.INTERNAL` instead).
* The path separator can now be configured by [FileSystem](http://www.graalvm.org/sdk/javadoc/org/graalvm/polyglot/io/FileSystem.html#getPathSeparator--).

## Version 19.0.0
* `Value.as(Interface.class)` now requires interface classes to be annotated with `HostAccess.Implementable` in `EXPLICIT` host access mode. Added new APIs to configure implementable behavior in HostAccess.

## Version 1.0.0 RC16
* `--experimental-options` can now also be passed after polyglot options on the command line.
* `--version` changed default message to `IMPLEMENTATION-NAME (ENGINE-NAME GRAALVM-VERSION)`

## Version 1.0.0 RC15
* Renamed 'Graal SDK' to 'GraalVM SDK'
* Added optional [FileSystem.getMimeType](http://www.graalvm.org/sdk/javadoc/org/graalvm/polyglot/io/FileSystem.html#getMimeType-java.nio.file.Path-) and [FileSystem.getEncoding](http://www.graalvm.org/sdk/javadoc/org/graalvm/polyglot/io/FileSystem.html#getEncoding-java.nio.file.Path-) methods. These methods can be used by `FileSystem` implementer to provide file MIME type and encoding.
* Added a possibility to set an [encoding in Source builder](http://www.graalvm.org/sdk/javadoc/org/graalvm/polyglot/Source.Builder.html#encoding-java.nio.charset.Charset-)
* (**incompatible change**) Restricting access to the host language via [HostAccess](http://www.graalvm.org/sdk/javadoc/org/graalvm/polyglot/HostAccess.html) configurations. Use `Context.newBuilder().allowHostAccess(HostAccess.ALL)` to get previous behavior. Configurations that use `allowAllAccess(true)` are not affected by this incompatible change.
* Deprecated `Context.Builder.hostClassFilter` and added the new method `Context.Builder.allowHostClassLookup` as a replacement. The name was changed for clarity and now also accepts `null` to indicate that no host class lookup is allowed.
* (**incompatible change**) Restricting polyglot access for guest languages via [PolyglotAccess](http://www.graalvm.org/sdk/javadoc/org/graalvm/polyglot/PolyglotAccess.html) configurations. Use `Context.newBuilder().allowPolyglotAccess(PolyglotAccess.ALL)` to get previous behavior. Configurations that use `allowAllAccess(true)` are not affected by this incompatible change.
* Removed deprecated API class `ProxyPrimitive`.
* Started adding several options under `--engine` like `--engine.TraceCompilation`, which can also be set on the `Engine`. These options will progressively replace the `-Dgraal.*Truffle*` properties. The list can be seen by passing `--help:expert` to any language launcher.
* Experimental options now require `--experimental-options` on the command line to be passed to GraalVM language launchers, or [Context.Builder#allowExperimentalOptions](http://www.graalvm.org/sdk/javadoc/org/graalvm/polyglot/Context.Builder.html#allowExperimentalOptions-boolean-) and [Engine.Builder#allowExperimentalOptions](http://www.graalvm.org/sdk/javadoc/org/graalvm/polyglot/Engine.Builder.html#allowExperimentalOptions-boolean-) to be set in other scenarios.
* Added new API for target type mappings using the new HostAccess API.
* (**incompatible change**) Removed default lossy string coercions. Previous behavior can be restored using the following [snippets](https://github.com/oracle/graal/tree/master/truffle/src/com.oracle.truffle.api.test/src/com/oracle/truffle/api/test/examples/TargetMappings.java).

## Version 1.0.0 RC14
* Added [Context.Builder#allowExperimentalOptions](http://www.graalvm.org/sdk/javadoc/org/graalvm/polyglot/Context.Builder.html#allowExperimentalOptions-boolean-) to control whether experimental options can be passed to a Context.
* Added [Engine.Builder#allowExperimentalOptions](http://www.graalvm.org/sdk/javadoc/org/graalvm/polyglot/Engine.Builder.html#allowExperimentalOptions-boolean-) to control whether experimental instrument and engine options can be passed.
* Removed deprecated API class `ProxyPrimitive`.
* Restricting access (**incompatible change**) to host interop via [HostAccess](http://www.graalvm.org/sdk/javadoc/org/graalvm/polyglot/HostAccess.html) configurations. Use `Context.newBuilder().allowHostAccess(HostAccess.PUBLIC)` to get previous behavior.
* Restricting access (**incompatible change**) to the host language via [HostAccess](http://www.graalvm.org/sdk/javadoc/org/graalvm/polyglot/HostAccessPolicy.html) configurations. Use `Context.newBuilder().allowHostAccess(HostAccess.ALL)` to get previous behavior. Configurations that use `allowAllAccess(true)` are not affected by this incompatible change.
* Deprecated `Context.Builder.hostClassFilter` and added the new method `Context.Builder.allowHostClassLookup` as a replacement. The name was changed change for clarity and now also allows `null` values to indicate that no host class lookup is allowed.
* Deprecated `defaultValue` of `OptionType`. Default value of `OptionKey` is sufficient.
* `--vm.*` should now be used instead of `--native.*` or `--jvm.*` to pass VM options in GraalVM language launchers (the old style of option is still supported but deprecated and shows warnings on stderr). `--native` and `--jvm` should still be used to select the VM mode.
* `--jvm.help` or `--native.help` are deprecated in favor of `--help:vm`.

## Version 1.0.0 RC13
* [OptionCategory.DEBUG](https://www.graalvm.org/truffle/javadoc/org/graalvm/options/OptionCategory.html) has been renamed to `OptionCategory.INTERNAL` for clarity.
* Added `"static"` member to class objects that provides access to the class's static members.
* [OptionStability](https://www.graalvm.org/truffle/javadoc/org/graalvm/options/OptionStability.html) has been added for specifying the stability of an option.

## Version 1.0 RC11
* Added [SourceSection.hasLines()](http://www.graalvm.org/sdk/javadoc/org/graalvm/polyglot/SourceSection.html#hasLines--), [SourceSection.hasColumns()](http://www.graalvm.org/sdk/javadoc/org/graalvm/polyglot/SourceSection.html#hasColumns--) and [SourceSection.hasCharIndex()](http://www.graalvm.org/sdk/javadoc/org/graalvm/polyglot/SourceSection.html#hasCharIndex--) to distinguish which positions are defined and which are not.
* Added [FileSystem.getSeparator()](http://www.graalvm.org/sdk/javadoc/org/graalvm/polyglot/io/FileSystem.html#getSeparator--) to remove a dependency on NIO `FileSystem` for custom `Path` implementations.
* Added support for automatic string to primitive type conversion using the [Value API](http://www.graalvm.org/sdk/javadoc/org/graalvm/polyglot/Value.html#as-java.lang.Class-).

## Version 1.0 RC10
* Added [FileSystem.setCurrentWorkingDirectory](http://www.graalvm.org/sdk/javadoc/org/graalvm/polyglot/io/FileSystem.html#setCurrentWorkingDirectory-java.nio.file.Path-) method to set a current working directory for relative paths resolution in the polyglot FileSystem.

## Version 1.0 RC9
* Added a [Context.Builder.logHandler](http://www.graalvm.org/sdk/javadoc/org/graalvm/polyglot/Context.Builder.html#logHandler-java.io.OutputStream-) and [Engine.Builder.logHandler](http://www.graalvm.org/sdk/javadoc/org/graalvm/polyglot/Engine.Builder.html#logHandler-java.io.OutputStream-) methods to install a logging handler writing into a given `OutputStream`.
* `Value.asValue(Object)` now also works if no currently entered context is available.
* Primitives, host and `Proxy` values can now be shared between multiple context and engine instances. They no longer throw an `IllegalArgumentException` when shared. Primitive types are `Boolean`, `Byte`, `Short`, `Integer`, `Long`, `Float`, `Double`, `Character` and `String` of the `java.lang` package. Non primitive values originating from guest languages are not sharable.

## Version 1.0 RC8
* Added `MessageTransport` and `MessageEndpoint` to virtualize transport of messages to a peer URI.
* Added `Value.canInvokeMember()` and `Value.invokeMember()` to invoke a member of an object value.

## Version 1.0 RC7
* Graal SDK was relicensed from GPLv2 with CPE to Universal Permissive License (UPL).

## Version 1.0 RC6
* Added new `ByteSequence` utility to the IO package that is intended to be used as immutable byte sequence representation.
* Added support for byte based sources:
	* Byte based sources may be constructed using a `ByteSequence` or from a `File` or `URL`. Whether sources are interpreted as character or byte based sources depends on the specified language.
	* `Source.hasBytes()` and `Source.hasCharacters()` may be used to find out whether a source is character or byte based.
	* Byte based sources throw an `UnsupportedOperationException` if methods that access characters, line numbers or column numbers.
	* Added `Source.getBytes()` to access the contents of byte based sources.
* Added support for MIME types to sources:
	* MIME types can now be assigned using `Source.Builder.mimeType(String)` to sources in addition to the target language.
	* The MIME type of a source allows languages support different kinds of input.
	* `Language` instances allow access to the default and supported MIME types using `Language.getMimeTypes()` and `Language.getDefaultMimeType()`.
	* MIME types are automatically detected if the source is constructed from a `File` or `URL` if it is not specified explicitly.
	* Deprecated `Source.getInputStream()`. Use `Source.getCharacters()` or `Source.getBytes()` instead.
* Context methods now consistently throw `IllegalArgumentException` instead of `IllegalStateException` for unsupported sources or missing / inaccessible languages.
* Added `Engine.findHome()` to find the GraalVM home folder.

## Version 1.0 RC5
* `PolyglotException.getGuestObject()` now returns `null` to indicate that no exception object is available instead of returning a `Value` instance that returns `true` for `isNull()`.
* Added new [execution listener](http://www.graalvm.org/sdk/javadoc/org/graalvm/polyglot/management/ExecutionListener.html) API that allows for simple, efficient and fine grained introspection of executed code.

## Version 1.0 RC3

* Added support for [logging](http://www.graalvm.org/sdk/javadoc/org/graalvm/polyglot/Context.Builder.html#logHandler-java.util.logging.Handler-) in Truffle languages and instruments.

## Version 1.0 RC2
* Added `Value.asValue(Object)` to convert a Java object into its value representation using the currently entered context.
* Added `Context.getCurrent()` to lookup the current context to allow Java methods called by a Graal guest language to evaluate additional code in the current context.
* Removed deprecated `Context.exportSymbol` and `Context.importSymbol`.
* Removed deprecated `Source.getCode`.
* The code cache for sources is now weak. Code can be garbage collected if a source is no longer referenced but the Context or Engine is still active.
* Added `Source.Builder.cached(boolean)` to configure caching behavior by source.

## Version 1.0 RC1
* Added Context.Builder#allowHostClassLoading to allow loading of new classes by the guest language.
* Added `Value.getSourceLocation()` to find a function `SourceSection`.

## Version 0.33
* Expose Runtime name as Engine#getImplementationName();
* Deprecate Context#exportSymbol, Context#importSymbol, Context#lookup use Context#getBindings, Context#getPolyglotBindings instead.
* Remove deprecated API Engine#getLanguage, Engine#getInstrument.
* Remove deprecated Language#isHost.
* Deprecate ProxyPrimitive without replacement.
* Added Context.Builder#allAccess that allows to declare that a context has all access by default, also for new access rights.

## Version 0.31

* Added Value#as(Class) and Value.as(TypeLiteral) to convert to Java types.
* Added Context#asValue(Object) to convert Java values back to the polyglot Value representation.
* Added Value#isProxyObject() and Value#asProxyObject().

## Version 0.29

* Introduced Context.enter() and Context.leave() that allows explicitly entering and leaving the context to improve performance of performing many simple operations.
* Introduced Value.executeVoid to allow execution of functions more efficiently if not return value is expected.


## Version 0.26

* Initial revision of the polyglot API introduced.
* Initial revision of the native image API introduced.
* Initial revision of the options API introduced.<|MERGE_RESOLUTION|>--- conflicted
+++ resolved
@@ -4,11 +4,8 @@
 
 ## Version 24.1.0
 * GR-51177 Enable random offsets of runtime compiled function entry points for the UNTRUSTED polyglot sandbox policy.
-<<<<<<< HEAD
 * GR-51962 Added the system property `polyglot.engine.userResourceCache`, which enables embedders to override the default location of the resources cache folder for polyglot applications running on the JVM. By default, the resources cache folder is located in the `org.graalvm.polyglot` directory within the OS specific cache folder in the user's home directory. The main rationale behind this override is to accommodate applications running in containers where the user's home directory may not be writable.
-=======
 * GR-51402 Improved Polyglot guest function to host interface proxies to infer the expected return type from the corresponding type argument (`R`) of the generic target type (e.g. `BiFunction<T,U,R>`).
->>>>>>> 9b5e05eb
 
 ## Version 24.0.0
 * (GR-49334) Deprecated the `FileSystems#allowLanguageHomeAccess()` method and introduced `FileSystem#allowInternalResourceAccess()` as a replacement. To ensure compatibility, both methods now provide support for language homes and internal resources.
