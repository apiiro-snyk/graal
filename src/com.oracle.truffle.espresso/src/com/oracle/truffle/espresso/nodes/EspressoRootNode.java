/*
 * Copyright (c) 2019, 2019, Oracle and/or its affiliates. All rights reserved.
 * DO NOT ALTER OR REMOVE COPYRIGHT NOTICES OR THIS FILE HEADER.
 *
 * This code is free software; you can redistribute it and/or modify it
 * under the terms of the GNU General Public License version 2 only, as
 * published by the Free Software Foundation.
 *
 * This code is distributed in the hope that it will be useful, but WITHOUT
 * ANY WARRANTY; without even the implied warranty of MERCHANTABILITY or
 * FITNESS FOR A PARTICULAR PURPOSE.  See the GNU General Public License
 * version 2 for more details (a copy is included in the LICENSE file that
 * accompanied this code).
 *
 * You should have received a copy of the GNU General Public License version
 * 2 along with this work; if not, write to the Free Software Foundation,
 * Inc., 51 Franklin St, Fifth Floor, Boston, MA 02110-1301 USA.
 *
 * Please contact Oracle, 500 Oracle Parkway, Redwood Shores, CA 94065 USA
 * or visit www.oracle.com if you need additional information or have any
 * questions.
 */
package com.oracle.truffle.espresso.nodes;

import com.oracle.truffle.api.frame.FrameDescriptor;
import com.oracle.truffle.api.frame.FrameInstance;
import com.oracle.truffle.api.frame.VirtualFrame;
import com.oracle.truffle.api.instrumentation.InstrumentableNode.WrapperNode;
import com.oracle.truffle.api.nodes.Node;
import com.oracle.truffle.api.nodes.RootNode;
import com.oracle.truffle.api.source.SourceSection;
import com.oracle.truffle.espresso.impl.ContextAccess;
import com.oracle.truffle.espresso.impl.Method;
import com.oracle.truffle.espresso.runtime.EspressoContext;
<<<<<<< HEAD
import com.oracle.truffle.espresso.runtime.EspressoException;
import com.oracle.truffle.espresso.runtime.StaticObject;
import com.oracle.truffle.espresso.vm.InterpreterToVM;
=======
>>>>>>> dab35cd0

/**
 * The root of all executable bits in Espresso, includes everything that can be called a "method" in
 * Java. Regular (concrete) Java methods, native methods and intrinsics/substitutions.
 */
public abstract class EspressoRootNode extends RootNode implements ContextAccess {

    // must not be of type EspressoMethodNode as it might be wrapped by instrumentation
    @Child protected EspressoInstrumentableNode methodNode;

    EspressoRootNode(FrameDescriptor frameDescriptor, EspressoMethodNode methodNode) {
        super(methodNode.getMethod().getEspressoLanguage(), frameDescriptor);
        this.methodNode = methodNode;
    }

    public final Method getMethod() {
        return getMethodNode().getMethod();
    }

    @Override
    public final EspressoContext getContext() {
        return getMethodNode().getContext();
    }

    @Override
    public final String getName() {
        return getMethod().getDeclaringKlass().getType() + "." + getMethod().getName() + getMethod().getRawSignature();
    }

    @Override
<<<<<<< HEAD
    public final String toString() {
        return getName();
=======
    public Object execute(VirtualFrame frame) {
        return childNode.execute(frame);
>>>>>>> dab35cd0
    }

    @Override
    public final SourceSection getSourceSection() {
        return getMethodNode().getSourceSection();
    }

    public final boolean isBytecodeNode() {
        return getMethodNode() instanceof BytecodeNode;
    }

    private final EspressoMethodNode getMethodNode() {
        Node child = methodNode;
        if (child instanceof WrapperNode) {
            child = ((WrapperNode) child).getDelegateNode();
        }
        assert !(child instanceof WrapperNode);
        return (EspressoMethodNode) child;
    }

    public static EspressoRootNode create(FrameDescriptor descriptor, EspressoMethodNode methodNode) {
        if (methodNode.getMethod().isSynchronized()) {
            return new Synchronized(descriptor, methodNode);
        } else {
            return new Default(descriptor, methodNode);
        }
    }

    static final class Synchronized extends EspressoRootNode {

        Synchronized(FrameDescriptor frameDescriptor, EspressoMethodNode childNode) {
            super(frameDescriptor, childNode);
        }

        @Override
        public Object execute(VirtualFrame frame) {
            try {
                Method method = getMethod();
                assert method.isSynchronized();
                StaticObject monitor = method.isStatic()
                                ? /* class */ method.getDeclaringKlass().mirror()
                                : /* receiver */ (StaticObject) frame.getArguments()[0];
                // No owner checks in SVM. Manual monitor accesses is a safeguard against unbalanced
                // monitor accesses until Espresso has its own monitor handling.
                //
                // synchronized (monitor) {
                InterpreterToVM.monitorEnter(monitor);
                Object result;
                try {
                    result = methodNode.execute(frame);
                } finally {
                    InterpreterToVM.monitorExit(monitor);
                }
                return result;
            } catch (EspressoException e) {
                if (!(isBytecodeNode()) && e.isUnwinding(getMeta())) {
                    e.addStackFrame(getMethod(), -2, getMeta());
                }
                throw e;
            }
        }

    }

<<<<<<< HEAD
    static final class Default extends EspressoRootNode {

        Default(FrameDescriptor frameDescriptor, EspressoMethodNode childNode) {
            super(frameDescriptor, childNode);
        }

        @Override
        public Object execute(VirtualFrame frame) {
            try {
                return methodNode.execute(frame);
            } catch (EspressoException e) {
                if (!(isBytecodeNode()) && e.isUnwinding(getMeta())) {
                    e.addStackFrame(getMethod(), -2, getMeta());
                }
                throw e;
            }
        }

    }

=======
    public int readBCI(FrameInstance frameInstance) {
        assert childNode instanceof BytecodeNode;
        return ((BytecodeNode) childNode).readBCI(frameInstance);
    }
>>>>>>> dab35cd0
}<|MERGE_RESOLUTION|>--- conflicted
+++ resolved
@@ -32,12 +32,10 @@
 import com.oracle.truffle.espresso.impl.ContextAccess;
 import com.oracle.truffle.espresso.impl.Method;
 import com.oracle.truffle.espresso.runtime.EspressoContext;
-<<<<<<< HEAD
 import com.oracle.truffle.espresso.runtime.EspressoException;
 import com.oracle.truffle.espresso.runtime.StaticObject;
 import com.oracle.truffle.espresso.vm.InterpreterToVM;
-=======
->>>>>>> dab35cd0
+
 
 /**
  * The root of all executable bits in Espresso, includes everything that can be called a "method" in
@@ -68,13 +66,12 @@
     }
 
     @Override
-<<<<<<< HEAD
     public final String toString() {
         return getName();
-=======
+    }
+
     public Object execute(VirtualFrame frame) {
-        return childNode.execute(frame);
->>>>>>> dab35cd0
+        return methodNode.execute(frame);
     }
 
     @Override
@@ -103,6 +100,11 @@
         }
     }
 
+    public int readBCI(FrameInstance frameInstance) {
+        assert methodNode instanceof BytecodeNode;
+        return ((BytecodeNode) methodNode).readBCI(frameInstance);
+    }
+
     static final class Synchronized extends EspressoRootNode {
 
         Synchronized(FrameDescriptor frameDescriptor, EspressoMethodNode childNode) {
@@ -115,8 +117,8 @@
                 Method method = getMethod();
                 assert method.isSynchronized();
                 StaticObject monitor = method.isStatic()
-                                ? /* class */ method.getDeclaringKlass().mirror()
-                                : /* receiver */ (StaticObject) frame.getArguments()[0];
+                        ? /* class */ method.getDeclaringKlass().mirror()
+                        : /* receiver */ (StaticObject) frame.getArguments()[0];
                 // No owner checks in SVM. Manual monitor accesses is a safeguard against unbalanced
                 // monitor accesses until Espresso has its own monitor handling.
                 //
@@ -130,16 +132,11 @@
                 }
                 return result;
             } catch (EspressoException e) {
-                if (!(isBytecodeNode()) && e.isUnwinding(getMeta())) {
-                    e.addStackFrame(getMethod(), -2, getMeta());
-                }
                 throw e;
             }
         }
-
     }
 
-<<<<<<< HEAD
     static final class Default extends EspressoRootNode {
 
         Default(FrameDescriptor frameDescriptor, EspressoMethodNode childNode) {
@@ -151,19 +148,8 @@
             try {
                 return methodNode.execute(frame);
             } catch (EspressoException e) {
-                if (!(isBytecodeNode()) && e.isUnwinding(getMeta())) {
-                    e.addStackFrame(getMethod(), -2, getMeta());
-                }
                 throw e;
             }
         }
-
     }
-
-=======
-    public int readBCI(FrameInstance frameInstance) {
-        assert childNode instanceof BytecodeNode;
-        return ((BytecodeNode) childNode).readBCI(frameInstance);
-    }
->>>>>>> dab35cd0
 }