--- conflicted
+++ resolved
@@ -160,7 +160,7 @@
     }
 
     /** Methods for a {@link MemoryWalker} to access an aligned heap chunk. */
-    @AutomaticallyRegisteredImageSingleton(onlyWith = UseSerialOrEpsilonGC.class)
+    @AutomaticallyRegisteredImageSingleton(onlyWith = UseGraalCeGC.class)
     static final class MemoryWalkerAccessImpl extends HeapChunk.MemoryWalkerAccessImpl<AlignedHeapChunk.AlignedHeader> {
 
         @Platforms(Platform.HOSTED_ONLY.class)
@@ -177,20 +177,4 @@
             return getObjectsStart(heapChunk);
         }
     }
-<<<<<<< HEAD
-}
-
-@AutomaticFeature
-class AlignedHeapChunkMemoryWalkerAccessFeature implements Feature {
-    @Override
-    public boolean isInConfiguration(IsInConfigurationAccess access) {
-        return SubstrateOptions.useGraalCeGC();
-    }
-
-    @Override
-    public void afterRegistration(AfterRegistrationAccess access) {
-        ImageSingletons.add(AlignedHeapChunk.MemoryWalkerAccessImpl.class, new AlignedHeapChunk.MemoryWalkerAccessImpl());
-    }
-=======
->>>>>>> be4cb82a
 }