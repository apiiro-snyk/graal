--- conflicted
+++ resolved
@@ -56,14 +56,9 @@
 
 /** Base class for JFR unit tests. */
 public abstract class JfrTest {
-<<<<<<< HEAD
     protected Jfr jfr;
     protected Recording recording;
     private final ChronologicalComparator chronologicalComparator = new ChronologicalComparator();
-=======
-    private Jfr jfr;
-    private Recording recording;
->>>>>>> 0d4f4c7d
 
     @BeforeClass
     public static void checkForJFR() {
@@ -89,18 +84,12 @@
             checkRecording();
         } catch (Exception e) {
             Assert.fail("Fail to stop recording! Cause: " + e.getMessage());
-<<<<<<< HEAD
         }
         checkEvents();
         try {
             validateEvents();
         } catch (Throwable throwable) {
             Assert.fail("validateEvents failed: " + throwable.getMessage());
-        }
-        try {
-            checkRecording();
-=======
->>>>>>> 0d4f4c7d
         } finally {
             try {
                 jfr.cleanupRecording(recording);
@@ -121,16 +110,12 @@
         }
     }
 
-<<<<<<< HEAD
     public abstract String[] getTestedEvents();
 
     public void validateEvents() throws Throwable {
     }
 
     protected void checkEvents() {
-=======
-    private void checkEvents() {
->>>>>>> 0d4f4c7d
         HashSet<String> seenEvents = new HashSet<>();
         try (RecordingFile recordingFile = new RecordingFile(recording.getDestination())) {
             while (recordingFile.hasMoreEvents()) {
