/*
 * Copyright (c) 2020, 2021, Oracle and/or its affiliates. All rights reserved.
 * DO NOT ALTER OR REMOVE COPYRIGHT NOTICES OR THIS FILE HEADER.
 *
 * This code is free software; you can redistribute it and/or modify it
 * under the terms of the GNU General Public License version 2 only, as
 * published by the Free Software Foundation.  Oracle designates this
 * particular file as subject to the "Classpath" exception as provided
 * by Oracle in the LICENSE file that accompanied this code.
 *
 * This code is distributed in the hope that it will be useful, but WITHOUT
 * ANY WARRANTY; without even the implied warranty of MERCHANTABILITY or
 * FITNESS FOR A PARTICULAR PURPOSE.  See the GNU General Public License
 * version 2 for more details (a copy is included in the LICENSE file that
 * accompanied this code).
 *
 * You should have received a copy of the GNU General Public License version
 * 2 along with this work; if not, write to the Free Software Foundation,
 * Inc., 51 Franklin St, Fifth Floor, Boston, MA 02110-1301 USA.
 *
 * Please contact Oracle, 500 Oracle Parkway, Redwood Shores, CA 94065 USA
 * or visit www.oracle.com if you need additional information or have any
 * questions.
 */
package com.oracle.svm.core.jfr;

import org.graalvm.compiler.serviceprovider.JavaVersionUtil;
import org.graalvm.nativeimage.CurrentIsolate;
import org.graalvm.nativeimage.IsolateThread;
import org.graalvm.nativeimage.Platform;
import org.graalvm.nativeimage.Platforms;
import org.graalvm.nativeimage.StackValue;
import org.graalvm.word.UnsignedWord;
import org.graalvm.word.WordFactory;

import com.oracle.svm.core.SubstrateUtil;
import com.oracle.svm.core.UnmanagedMemoryUtil;
import com.oracle.svm.core.Uninterruptible;
import com.oracle.svm.core.jfr.events.ExecutionSampleEvent;
import com.oracle.svm.core.jfr.events.ThreadEndEvent;
import com.oracle.svm.core.jfr.events.ThreadStartEvent;
import com.oracle.svm.core.thread.JavaThreads;
import com.oracle.svm.core.thread.Target_java_lang_Thread;
import com.oracle.svm.core.thread.ThreadListener;
import com.oracle.svm.core.thread.VMOperation;
import com.oracle.svm.core.threadlocal.FastThreadLocalFactory;
import com.oracle.svm.core.threadlocal.FastThreadLocalLong;
import com.oracle.svm.core.threadlocal.FastThreadLocalObject;
import com.oracle.svm.core.threadlocal.FastThreadLocalWord;
import com.oracle.svm.core.util.VMError;

import org.graalvm.nativeimage.c.struct.RawField;
import org.graalvm.nativeimage.c.struct.RawStructure;
import com.oracle.svm.core.jfr.JfrBufferNodeLinkedList;

/**
 * This class holds various JFR-specific thread local values.
 *
 * Each thread uses both a Java and a native {@link JfrBuffer}:
 * <ul>
 * <li>The Java buffer is accessed by JFR events that are implemented as Java classes and written
 * using {@code EventWriter}.</li>
 * <li>The native buffer is accessed when {@link JfrNativeEventWriter} is used to write an
 * event.</li>
 * </ul>
 *
 * It is necessary to have separate buffers as a native JFR event (e.g., a GC or an allocation)
 * could otherwise destroy an Java-level JFR event. All methods that access a {@link JfrBuffer} must
 * be uninterruptible to avoid races with JFR code that is executed at a safepoint (such code may
 * modify the buffers of other threads).
 */
public class JfrThreadLocal implements ThreadListener {
    @RawStructure
    public interface JfrBufferNode extends com.oracle.svm.core.jdk.UninterruptibleEntry {
        @RawField
        JfrBuffer getValue();
        @RawField
        void setValue(JfrBuffer value);

        @RawField
        IsolateThread getThread();
        @RawField
        void setThread(IsolateThread thread);

        @RawField
        boolean getAlive();
        @RawField
        void setAlive(boolean alive);
        @RawField
        int getAcquired();

        @RawField
        void setAcquired(int value);

        @org.graalvm.nativeimage.c.struct.RawFieldOffset
        static int offsetOfAcquired() {
            throw VMError.unimplemented(); // replaced
        }
    }

    private static final FastThreadLocalObject<Target_jdk_jfr_internal_EventWriter> javaEventWriter = FastThreadLocalFactory.createObject(Target_jdk_jfr_internal_EventWriter.class,
                    "JfrThreadLocal.javaEventWriter");
    // *** holds a pointer to the buffer that's on the heap
//    private static final FastThreadLocalWord<JfrBuffer> javaBuffer = FastThreadLocalFactory.createWord("JfrThreadLocal.javaBuffer");
    private static final FastThreadLocalWord<JfrBufferNode> javaBufferNode = FastThreadLocalFactory.createWord("JfrThreadLocal.javaBufferNode");
//    private static final FastThreadLocalWord<JfrBuffer> nativeBuffer = FastThreadLocalFactory.createWord("JfrThreadLocal.nativeBuffer");
    private static final FastThreadLocalWord<JfrBufferNode> nativeBufferNode = FastThreadLocalFactory.createWord("JfrThreadLocal.nativeBufferNode");
    private static final FastThreadLocalWord<UnsignedWord> dataLost = FastThreadLocalFactory.createWord("JfrThreadLocal.dataLost");
    private static final FastThreadLocalLong threadId = FastThreadLocalFactory.createLong("JfrThreadLocal.threadId");
    private static final FastThreadLocalLong parentThreadId = FastThreadLocalFactory.createLong("JfrThreadLocal.parentThreadId");

    private long threadLocalBufferSize;
    private static JfrBufferNodeLinkedList javaBufferList;
    private static JfrBufferNodeLinkedList nativeBufferList;
    @Uninterruptible(reason = "Called from uninterruptible code.")
    public static JfrBufferNodeLinkedList getNativeBufferList(){
        return nativeBufferList;
    }
    @Uninterruptible(reason = "Called from uninterruptible code.")
    public static JfrBufferNodeLinkedList getJavaBufferList(){
        return javaBufferList;
    }
    @Uninterruptible(reason = "Called from uninterruptible code.")
    public static void lockNative(){
        int count = 0;
        while(!JfrBufferNodeLinkedList.acquire(nativeBufferNode.get())){
            count++;
            com.oracle.svm.core.util.VMError.guarantee(count < 100000, "^^^24");
        }
    }
    @Uninterruptible(reason = "Called from uninterruptible code.")
    public static void unlockNative(){
        JfrBufferNodeLinkedList.release(nativeBufferNode.get());
    }
    @Uninterruptible(reason = "Called from uninterruptible code.")
    public static void lockJava(){
        int count =0;
        while(!JfrBufferNodeLinkedList.acquire(javaBufferNode.get())){
            count++;
            com.oracle.svm.core.util.VMError.guarantee(count < 100000, "^^^25");
        }
    }
    @Uninterruptible(reason = "Called from uninterruptible code.")
    public static void unlockJava(){
        JfrBufferNodeLinkedList.release(javaBufferNode.get());
    }

    @Platforms(Platform.HOSTED_ONLY.class)
    public JfrThreadLocal() {
    }

    public void initialize(long bufferSize) { // *** at runtime?
        this.threadLocalBufferSize = bufferSize;
        javaBufferList = new JfrBufferNodeLinkedList();
        nativeBufferList = new JfrBufferNodeLinkedList();
    }

    @Uninterruptible(reason = "Accesses a JFR buffer.")
    @Override
    public void beforeThreadRun(IsolateThread isolateThread, Thread javaThread) {
        // We copy the thread id to a thread-local in the IsolateThread. This is necessary so that
        // we are always able to access that value without having to go through a heap-allocated
        // Java object.
        Target_java_lang_Thread t = SubstrateUtil.cast(javaThread, Target_java_lang_Thread.class);
        threadId.set(isolateThread, t.getId());
        parentThreadId.set(isolateThread, JavaThreads.getParentThreadId(javaThread));

        SubstrateJVM.getThreadRepo().registerThread(javaThread);

        // Emit ThreadStart event before thread.run().
        ThreadStartEvent.emit(isolateThread);

        // Register ExecutionSampleEvent after ThreadStart event and before thread.run().
        ExecutionSampleEvent.tryToRegisterExecutionSampleEventCallback();
    }

    @Uninterruptible(reason = "Accesses a JFR buffer.")
    @Override
    public void afterThreadExit(IsolateThread isolateThread, Thread javaThread) {
<<<<<<< HEAD

        /**
         *  *** Why do we need locks here? Avoid simultaneously flushing to disk TLB and promoting it (here).
         *  // *** no blocking on java buffer bc it is null! When guarantee nonNull, it blocks!   doesn't seem like adding the isolateThread param makes a diff
         * Still not sure why the JFR buffer spinlock was blocking
         */

=======
>>>>>>> ab06bc56
        // Emit ThreadEnd event after thread.run() finishes.
        ThreadEndEvent.emit(isolateThread);
        JfrBufferNode jbn = javaBufferNode.get(isolateThread);
        JfrBufferNode nbn = nativeBufferNode.get(isolateThread);

        if (jbn.isNonNull()) {
            JfrBuffer jb = jbn.getValue();
            assert jb.isNonNull() && jbn.getAlive();
//            while(!JfrBufferNodeLinkedList.acquire(jbn));

//            if (SubstrateJVM.isRecording()) {
//                if (jb.isNonNull()) {
//                    flush(jb, WordFactory.unsigned(0), 0);
//                }
//            }
            jbn.setAlive(false); // TODO: should this be atomic?
//            JfrBufferAccess.free(jb);
//            JfrBufferNodeLinkedList.release(jbn);
        }


        if (nbn.isNonNull()) {
            JfrBuffer nb = nbn.getValue();
            assert nb.isNonNull()  && nbn.getAlive();
//            while(!JfrBufferNodeLinkedList.acquire(nbn));

            // Flush all buffers if necessary.
//            if (SubstrateJVM.isRecording()) {
//                if (nb.isNonNull()) {
//                    flush(nb, WordFactory.unsigned(0), 0);
//                }
//            }
            nbn.setAlive(false);
//            JfrBufferAccess.free(nb);
//            JfrBufferNodeLinkedList.release(nbn);
        }


        // Free and reset all data.
        threadId.set(isolateThread, 0);
        parentThreadId.set(isolateThread, 0);
        dataLost.set(isolateThread, WordFactory.unsigned(0));
        javaEventWriter.set(isolateThread, null);
        javaBufferNode.set(isolateThread, WordFactory.nullPointer());
        nativeBufferNode.set(isolateThread, WordFactory.nullPointer());
    }

    @Uninterruptible(reason = "Called from uninterruptible code.", mayBeInlined = true)
    public long getTraceId(IsolateThread isolateThread) {
        return threadId.get(isolateThread);
    }

    @Uninterruptible(reason = "Called from uninterruptible code.", mayBeInlined = true)
    public long getParentThreadId(IsolateThread isolateThread) {
        return parentThreadId.get(isolateThread);
    }

    @Uninterruptible(reason = "Called from uninterruptible code.", mayBeInlined = true)
    public long getThreadLocalBufferSize() {
        return threadLocalBufferSize;
    }

    public Target_jdk_jfr_internal_EventWriter getEventWriter() {
        return javaEventWriter.get();
    }

    // If a safepoint happens in this method, the state that another thread can see is always
    // sufficiently consistent as the JFR buffer is still empty. So, this method does not need to be
    // uninterruptible.
    public Target_jdk_jfr_internal_EventWriter newEventWriter() {
        assert javaEventWriter.get() == null;
//        assert javaBuffer.get().isNull();
        assert javaBufferNode.get().isNull();

        JfrBuffer buffer = getJavaBuffer();
        if (buffer.isNull()) {
            throw new OutOfMemoryError("OOME for thread local buffer");
        }

        assert JfrBufferAccess.isEmpty(buffer) : "a fresh JFR buffer must be empty";
        long startPos = buffer.getPos().rawValue();
        long maxPos = JfrBufferAccess.getDataEnd(buffer).rawValue();
        long addressOfPos = JfrBufferAccess.getAddressOfPos(buffer).rawValue();
        long jfrThreadId = SubstrateJVM.getThreadId(CurrentIsolate.getCurrentThread());
        Target_jdk_jfr_internal_EventWriter result;
        if (JavaVersionUtil.JAVA_SPEC >= 19) {
            result = new Target_jdk_jfr_internal_EventWriter(startPos, maxPos, addressOfPos, jfrThreadId, true, false);
        } else {
            result = new Target_jdk_jfr_internal_EventWriter(startPos, maxPos, addressOfPos, jfrThreadId, true);
        }
        javaEventWriter.set(result);

        return result;
    }
    @Uninterruptible(reason = "Accesses a JFR buffer.")
    private static UnsignedWord getHeaderSize() {
        return com.oracle.svm.core.util.UnsignedUtils.roundUp(org.graalvm.nativeimage.c.struct.SizeOf.unsigned(JfrBufferNode.class), WordFactory.unsigned(com.oracle.svm.core.config.ConfigurationValues.getTarget().wordSize));
    }
    @Uninterruptible(reason = "Called from uninterruptible code.")
    private static JfrBufferNode allocate(com.oracle.svm.core.jfr.JfrBuffer buffer) {
        JfrBufferNode node = org.graalvm.nativeimage.ImageSingletons.lookup(org.graalvm.nativeimage.impl.UnmanagedMemorySupport.class).malloc(getHeaderSize());
        VMError.guarantee(node.isNonNull());
        node.setValue(buffer);
        node.setAlive(true);
        return node;
    }

    @Uninterruptible(reason = "Accesses a JFR buffer.")
    public JfrBuffer getJavaBuffer() {
        VMError.guarantee(threadId.get() > 0, "Thread local JFR data must be initialized");
//        JfrBuffer result = javaBuffer.get();
        JfrBufferNode result = javaBufferNode.get();
        if (result.isNull()) {
            JfrBuffer buffer = JfrBufferAccess.allocate(WordFactory.unsigned(threadLocalBufferSize), JfrBufferType.THREAD_LOCAL_JAVA);
//            javaBuffer.set(result);
            result = allocate(buffer);
            result.setThread(CurrentIsolate.getCurrentThread());
            javaBufferNode.set(result);
            javaBufferList.addNode(result);
        }
        return result.getValue();
    }

    @Uninterruptible(reason = "Accesses a JFR buffer.", callerMustBe = true)
    public JfrBuffer getNativeBuffer() {
        VMError.guarantee(threadId.get() > 0, "Thread local JFR data must be initialized");
//        JfrBuffer result = nativeBuffer.get();
        JfrBufferNode result = nativeBufferNode.get();
        if (result.isNull()) {
            JfrBuffer buffer = JfrBufferAccess.allocate(WordFactory.unsigned(threadLocalBufferSize), JfrBufferType.THREAD_LOCAL_NATIVE);
//            nativeBuffer.set(result);
            result = allocate(buffer);
            nativeBufferNode.set(result);
            nativeBufferList.addNode(result);
        }
        return result.getValue();
    }

    @Uninterruptible(reason = "Accesses a JFR buffer.", callerMustBe = true)
    public static JfrBuffer getJavaBuffer(IsolateThread thread) {
        assert (VMOperation.isInProgressAtSafepoint());
        JfrBufferNode result = javaBufferNode.get(thread);
//        return javaBuffer.get(thread);
        return result.getValue();
    }

    @Uninterruptible(reason = "Accesses a JFR buffer.", callerMustBe = true)
    public static JfrBuffer getNativeBuffer(IsolateThread thread) {
        assert (VMOperation.isInProgressAtSafepoint());
        JfrBufferNode result = nativeBufferNode.get(thread);
//        return nativeBuffer.get(thread);
        return result.getValue();
    }

    @Uninterruptible(reason = "Called from uninterruptible code.", mayBeInlined = true)
    public static void notifyEventWriter(IsolateThread thread) {
        if (javaEventWriter.get(thread) != null) {
            javaEventWriter.get(thread).notified = true;
        }
    }
    @Uninterruptible(reason = "Called from uninterruptible code.")
    private static boolean someNodeLocked() {
        if (javaBufferNode.get().isNull()) {
            return nativeBufferNode.get().getAcquired() == 1;
        } else if (nativeBufferNode.get().isNull()) {
            return javaBufferNode.get().getAcquired() == 1;
        } else {
            return (javaBufferNode.get().getAcquired() + nativeBufferNode.get().getAcquired() > 0); // One of the locks must be held
        }
    }
    @Uninterruptible(reason = "Accesses a JFR buffer.")
    public static JfrBuffer flush(JfrBuffer threadLocalBuffer, UnsignedWord uncommitted, int requested) {
//        com.oracle.svm.core.util.VMError.guarantee(someNodeLocked(), "^^^14");//assert someNodeLocked(); // new
        com.oracle.svm.core.util.VMError.guarantee(threadLocalBuffer.isNonNull(), "^^^15");//assert threadLocalBuffer.isNonNull();
        com.oracle.svm.core.util.VMError.guarantee(!com.oracle.svm.core.thread.VMOperation.isInProgressAtSafepoint() , "^^^70");//assert !acquire();

        int count =0;
        while(!JfrBufferAccess.acquire(threadLocalBuffer)); {// new
            count++;
            VMError.guarantee(count < 20000, "^^^60");
        }

        UnsignedWord unflushedSize = JfrBufferAccess.getUnflushedSize(threadLocalBuffer);
        if (unflushedSize.aboveThan(0)) {
            JfrGlobalMemory globalMemory = SubstrateJVM.getGlobalMemory();
            if (!globalMemory.write(threadLocalBuffer, unflushedSize)) {
                JfrBufferAccess.reinitialize(threadLocalBuffer);
                VMError.guarantee(false, "^^^71");
                writeDataLoss(threadLocalBuffer, unflushedSize);
                JfrBufferAccess.release(threadLocalBuffer);// new
                return WordFactory.nullPointer();
            }
        }

        if (uncommitted.aboveThan(0)) {
            // Copy all uncommitted memory to the start of the thread local buffer.
            assert JfrBufferAccess.getDataStart(threadLocalBuffer).add(uncommitted).belowOrEqual(JfrBufferAccess.getDataEnd(threadLocalBuffer));
            UnmanagedMemoryUtil.copy(threadLocalBuffer.getPos(), JfrBufferAccess.getDataStart(threadLocalBuffer), uncommitted);
        }
        JfrBufferAccess.reinitialize(threadLocalBuffer);
        assert JfrBufferAccess.getUnflushedSize(threadLocalBuffer).equal(0);
        if (threadLocalBuffer.getSize().aboveOrEqual(uncommitted.add(requested))) { // *** do we have enough space now?
            JfrBufferAccess.release(threadLocalBuffer);// new
            return threadLocalBuffer;
        }
        JfrBufferAccess.release(threadLocalBuffer);// new
        VMError.guarantee(false, "^^^72");
        return WordFactory.nullPointer();
    }

    @Uninterruptible(reason = "Accesses a JFR buffer.")
    private static void writeDataLoss(JfrBuffer buffer, UnsignedWord unflushedSize) {
        assert buffer.isNonNull();
        assert unflushedSize.aboveThan(0);
        UnsignedWord totalDataLoss = increaseDataLost(unflushedSize);
        if (SubstrateJVM.isRecording() && SubstrateJVM.get().isEnabled(JfrEvent.DataLoss)) {
            JfrNativeEventWriterData data = StackValue.get(JfrNativeEventWriterData.class);
            JfrNativeEventWriterDataAccess.initialize(data, buffer);

            JfrNativeEventWriter.beginSmallEvent(data, JfrEvent.DataLoss);
            JfrNativeEventWriter.putLong(data, JfrTicks.elapsedTicks());
            JfrNativeEventWriter.putLong(data, unflushedSize.rawValue());
            JfrNativeEventWriter.putLong(data, totalDataLoss.rawValue());
            JfrNativeEventWriter.endSmallEvent(data);
        }
    }

    @Uninterruptible(reason = "Called from uninterruptible code.", mayBeInlined = true)
    private static UnsignedWord increaseDataLost(UnsignedWord delta) {
        UnsignedWord result = dataLost.get().add(delta);
        dataLost.set(result);
        return result;
    }

    @Uninterruptible(reason = "Accesses a JFR buffer.")
    private static void freeBuffer(JfrBuffer buffer) {
        JfrBufferAccess.free(buffer);
    }
}<|MERGE_RESOLUTION|>--- conflicted
+++ resolved
@@ -177,16 +177,12 @@
     @Uninterruptible(reason = "Accesses a JFR buffer.")
     @Override
     public void afterThreadExit(IsolateThread isolateThread, Thread javaThread) {
-<<<<<<< HEAD
-
         /**
          *  *** Why do we need locks here? Avoid simultaneously flushing to disk TLB and promoting it (here).
          *  // *** no blocking on java buffer bc it is null! When guarantee nonNull, it blocks!   doesn't seem like adding the isolateThread param makes a diff
          * Still not sure why the JFR buffer spinlock was blocking
          */
 
-=======
->>>>>>> ab06bc56
         // Emit ThreadEnd event after thread.run() finishes.
         ThreadEndEvent.emit(isolateThread);
         JfrBufferNode jbn = javaBufferNode.get(isolateThread);
