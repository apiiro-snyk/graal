/*
 * Copyright (c) 2011, 2014, Oracle and/or its affiliates. All rights reserved.
 * DO NOT ALTER OR REMOVE COPYRIGHT NOTICES OR THIS FILE HEADER.
 *
 * This code is free software; you can redistribute it and/or modify it
 * under the terms of the GNU General Public License version 2 only, as
 * published by the Free Software Foundation.
 *
 * This code is distributed in the hope that it will be useful, but WITHOUT
 * ANY WARRANTY; without even the implied warranty of MERCHANTABILITY or
 * FITNESS FOR A PARTICULAR PURPOSE.  See the GNU General Public License
 * version 2 for more details (a copy is included in the LICENSE file that
 * accompanied this code).
 *
 * You should have received a copy of the GNU General Public License version
 * 2 along with this work; if not, write to the Free Software Foundation,
 * Inc., 51 Franklin St, Fifth Floor, Boston, MA 02110-1301 USA.
 *
 * Please contact Oracle, 500 Oracle Parkway, Redwood Shores, CA 94065 USA
 * or visit www.oracle.com if you need additional information or have any
 * questions.
 */
package org.graalvm.compiler.printer;

import static org.graalvm.compiler.graph.Edges.Type.Inputs;
import static org.graalvm.compiler.graph.Edges.Type.Successors;

import java.io.IOException;
import java.nio.channels.WritableByteChannel;
import java.util.Arrays;
import java.util.Collection;
import java.util.List;
import java.util.Map;

import jdk.vm.ci.meta.ResolvedJavaMethod;
import org.graalvm.compiler.api.replacements.SnippetReflectionProvider;
import org.graalvm.compiler.bytecode.Bytecode;
import org.graalvm.compiler.core.common.cfg.BlockMap;
<<<<<<< HEAD
import org.graalvm.compiler.debug.Debug;
import org.graalvm.compiler.debug.GraalDebugConfig;
=======
import org.graalvm.compiler.debug.DebugContext;
import org.graalvm.compiler.debug.DebugOptions;
>>>>>>> 3af5d3e2
import org.graalvm.compiler.graph.CachedGraph;
import org.graalvm.compiler.graph.Edges;
import org.graalvm.compiler.graph.Graph;
import org.graalvm.compiler.graph.InputEdges;
import org.graalvm.compiler.graph.Node;
import org.graalvm.compiler.graph.NodeClass;
import org.graalvm.compiler.graph.NodeMap;
import org.graalvm.compiler.nodeinfo.InputType;
import org.graalvm.compiler.nodes.AbstractBeginNode;
import org.graalvm.compiler.nodes.AbstractEndNode;
import org.graalvm.compiler.nodes.AbstractMergeNode;
import org.graalvm.compiler.nodes.ConstantNode;
import org.graalvm.compiler.nodes.ControlSinkNode;
import org.graalvm.compiler.nodes.ControlSplitNode;
import org.graalvm.compiler.nodes.FixedNode;
import org.graalvm.compiler.nodes.PhiNode;
import org.graalvm.compiler.nodes.ProxyNode;
<<<<<<< HEAD
import org.graalvm.compiler.nodes.StructuredGraph;
=======
import org.graalvm.compiler.nodes.StructuredGraph.ScheduleResult;
>>>>>>> 3af5d3e2
import org.graalvm.compiler.nodes.VirtualState;
import org.graalvm.compiler.nodes.cfg.Block;
import org.graalvm.compiler.nodes.cfg.ControlFlowGraph;

<<<<<<< HEAD
public class BinaryGraphPrinter extends AbstractGraphPrinter<BinaryGraphPrinter.GraphInfo, Node, NodeClass<?>, Edges, Block>
                implements GraphPrinter {
    private SnippetReflectionProvider snippetReflection;

    public BinaryGraphPrinter(WritableByteChannel channel) throws IOException {
        super(channel);
=======
import jdk.vm.ci.meta.JavaType;
import jdk.vm.ci.meta.ResolvedJavaField;
import jdk.vm.ci.meta.ResolvedJavaMethod;
import jdk.vm.ci.meta.Signature;
import org.graalvm.compiler.graph.NodeSourcePosition;

public class BinaryGraphPrinter implements GraphPrinter {

    private static final int CONSTANT_POOL_MAX_SIZE = 8000;

    private static final int BEGIN_GROUP = 0x00;
    private static final int BEGIN_GRAPH = 0x01;
    private static final int CLOSE_GROUP = 0x02;

    private static final int POOL_NEW = 0x00;
    private static final int POOL_STRING = 0x01;
    private static final int POOL_ENUM = 0x02;
    private static final int POOL_CLASS = 0x03;
    private static final int POOL_METHOD = 0x04;
    private static final int POOL_NULL = 0x05;
    private static final int POOL_NODE_CLASS = 0x06;
    private static final int POOL_FIELD = 0x07;
    private static final int POOL_SIGNATURE = 0x08;
    private static final int POOL_NODE_SOURCE_POSITION = 0x09;

    private static final int PROPERTY_POOL = 0x00;
    private static final int PROPERTY_INT = 0x01;
    private static final int PROPERTY_LONG = 0x02;
    private static final int PROPERTY_DOUBLE = 0x03;
    private static final int PROPERTY_FLOAT = 0x04;
    private static final int PROPERTY_TRUE = 0x05;
    private static final int PROPERTY_FALSE = 0x06;
    private static final int PROPERTY_ARRAY = 0x07;
    private static final int PROPERTY_SUBGRAPH = 0x08;

    private static final int KLASS = 0x00;
    private static final int ENUM_KLASS = 0x01;

    static final int CURRENT_MAJOR_VERSION = 4;
    static final int CURRENT_MINOR_VERSION = 0;

    static final byte[] MAGIC_BYTES = {'B', 'I', 'G', 'V'};

    private void writeVersion() throws IOException {
        writeBytesRaw(MAGIC_BYTES);
        writeByte(CURRENT_MAJOR_VERSION);
        writeByte(CURRENT_MINOR_VERSION);
    }

    private static final class ConstantPool extends LinkedHashMap<Object, Character> {

        private final LinkedList<Character> availableIds;
        private char nextId;
        private static final long serialVersionUID = -2676889957907285681L;

        ConstantPool() {
            super(50, 0.65f);
            availableIds = new LinkedList<>();
        }

        @Override
        protected boolean removeEldestEntry(java.util.Map.Entry<Object, Character> eldest) {
            if (size() > CONSTANT_POOL_MAX_SIZE) {
                availableIds.addFirst(eldest.getValue());
                return true;
            }
            return false;
        }

        private Character nextAvailableId() {
            if (!availableIds.isEmpty()) {
                return availableIds.removeFirst();
            }
            return nextId++;
        }

        public char add(Object obj) {
            Character id = nextAvailableId();
            put(obj, id);
            return id;
        }
    }

    private final ConstantPool constantPool;
    private final ByteBuffer buffer;
    private final WritableByteChannel channel;
    private final SnippetReflectionProvider snippetReflection;

    private static final Charset utf8 = Charset.forName("UTF-8");

    public BinaryGraphPrinter(WritableByteChannel channel, SnippetReflectionProvider snippetReflection) throws IOException {
        constantPool = new ConstantPool();
        this.snippetReflection = snippetReflection;
        buffer = ByteBuffer.allocateDirect(256 * 1024);
        this.channel = channel;
        writeVersion();
>>>>>>> 3af5d3e2
    }

    @Override
    public SnippetReflectionProvider getSnippetReflectionProvider() {
        return snippetReflection;
    }

    @Override
<<<<<<< HEAD
    public String formatTitle(int id, String format, Object... args) {
        return GraphPrinter.super.formatTitle(id, format, args);
    }

    @Override
    protected ResolvedJavaMethod findMethod(Object object) {
        if (object instanceof Bytecode) {
            return ((Bytecode) object).getMethod();
        } else if (object instanceof ResolvedJavaMethod) {
            return ((ResolvedJavaMethod) object);
        } else {
            return null;
        }
    }

    @Override
    protected NodeClass<?> findNodeClass(Object obj) {
        if (obj instanceof NodeClass<?>) {
            return (NodeClass<?>) obj;
=======
    public void print(DebugContext debug, Graph graph, Map<Object, Object> properties, int id, String format, Object... args) throws IOException {
        writeByte(BEGIN_GRAPH);
        if (CURRENT_MAJOR_VERSION >= 3) {
            writeInt(id);
            writeString(format);
            writeInt(args.length);
            for (Object a : args) {
                writePropertyObject(debug, a);
            }
        } else {
            writePoolObject(id + ": " + String.format(format, simplifyClassArgs(args)));
        }
        writeGraph(debug, graph, properties);
        flush();
    }

    private void writeGraph(DebugContext debug, Graph graph, Map<Object, Object> properties) throws IOException {
        boolean needSchedule = DebugOptions.PrintGraphWithSchedule.getValue(graph.getOptions()) || debug.contextLookup(Throwable.class) != null;
        ScheduleResult scheduleResult = needSchedule ? GraphPrinter.getScheduleOrNull(graph) : null;
        ControlFlowGraph cfg = scheduleResult == null ? debug.contextLookup(ControlFlowGraph.class) : scheduleResult.getCFG();
        BlockMap<List<Node>> blockToNodes = scheduleResult == null ? null : scheduleResult.getBlockToNodesMap();
        NodeMap<Block> nodeToBlocks = scheduleResult == null ? null : scheduleResult.getNodeToBlockMap();
        List<Block> blocks = cfg == null ? null : Arrays.asList(cfg.getBlocks());
        writeProperties(debug, properties);
        writeNodes(debug, graph, nodeToBlocks, cfg);
        writeBlocks(blocks, blockToNodes);
    }

    private void flush() throws IOException {
        buffer.flip();
        /*
         * Try not to let interrupted threads abort the write. There's still a race here but an
         * interrupt that's been pending for a long time shouldn't stop this writing.
         */
        boolean interrupted = Thread.interrupted();
        try {
            channel.write(buffer);
        } finally {
            if (interrupted) {
                Thread.currentThread().interrupt();
            }
>>>>>>> 3af5d3e2
        }
        if (obj instanceof Node) {
            return ((Node) obj).getNodeClass();
        }
        return null;
    }

    @Override
    protected Class<?> findJavaClass(NodeClass<?> node) {
        return node.getJavaClass();
    }

    @Override
    protected String findNameTemplate(NodeClass<?> nodeClass) {
        return nodeClass.getNameTemplate();
    }

    @Override
    protected final GraphInfo findGraph(Object obj) {
        if (obj instanceof Graph) {
            return new GraphInfo((Graph) obj);
        } else if (obj instanceof CachedGraph) {
            return new GraphInfo(((CachedGraph<?>) obj).getReadonlyCopy());
        } else {
            return null;
        }
    }

    @Override
    protected int findNodeId(Node n) {
        return getNodeId(n);
    }

    @Override
    protected final Edges findEdges(Node node, boolean dumpInputs) {
        NodeClass<?> nodeClass = node.getNodeClass();
        return findClassEdges(nodeClass, dumpInputs);
    }

    @Override
    protected final Edges findClassEdges(NodeClass<?> nodeClass, boolean dumpInputs) {
        return nodeClass.getEdges(dumpInputs ? Inputs : Successors);
    }

    @SuppressWarnings("deprecation")
    private static int getNodeId(Node node) {
        return node == null ? -1 : node.getId();
    }

    @Override
    protected List<Node> findBlockNodes(GraphInfo info, Block block) {
        return info.blockToNodes.get(block);
    }

    @Override
    protected int findBlockId(Block sux) {
        return sux.getId();
    }

    @Override
    protected List<Block> findBlockSuccessors(Block block) {
        return Arrays.asList(block.getSuccessors());
    }

    @Override
    protected Iterable<Node> findNodes(GraphInfo info) {
        return info.graph.getNodes();
    }

    @Override
    protected int findNodesCount(GraphInfo info) {
        return info.graph.getNodeCount();
    }

    @Override
    protected void findNodeProperties(Node node, Map<Object, Object> props, GraphInfo info) {
        node.getDebugProperties(props);
        Graph graph = info.graph;
        ControlFlowGraph cfg = info.cfg;
        NodeMap<Block> nodeToBlocks = info.nodeToBlocks;
        if (cfg != null && GraalDebugConfig.Options.PrintGraphProbabilities.getValue(graph.getOptions()) && node instanceof FixedNode) {
            try {
                props.put("probability", cfg.blockFor(node).probability());
            } catch (Throwable t) {
                props.put("probability", 0.0);
                props.put("probability-exception", t);
            }
        }

<<<<<<< HEAD
        try {
            props.put("NodeCost-Size", node.estimatedNodeSize());
            props.put("NodeCost-Cycles", node.estimatedNodeCycles());
        } catch (Throwable t) {
            props.put("node-cost-exception", t.getMessage());
=======
    @SuppressWarnings("all")
    private void addPoolEntry(Object object) throws IOException {
        char index = constantPool.add(object);
        writeByte(POOL_NEW);
        writeShort(index);
        if (object instanceof Class<?>) {
            Class<?> klass = (Class<?>) object;
            writeByte(POOL_CLASS);
            writeString(getClassName(klass));
            if (klass.isEnum()) {
                writeByte(ENUM_KLASS);
                Object[] enumConstants = klass.getEnumConstants();
                writeInt(enumConstants.length);
                for (Object o : enumConstants) {
                    writePoolObject(((Enum<?>) o).name());
                }
            } else {
                writeByte(KLASS);
            }
        } else if (object instanceof Enum<?>) {
            writeByte(POOL_ENUM);
            writePoolObject(object.getClass());
            writeInt(((Enum<?>) object).ordinal());
        } else if (object instanceof JavaType) {
            JavaType type = (JavaType) object;
            writeByte(POOL_CLASS);
            writeString(type.toJavaName());
            writeByte(KLASS);
        } else if (object instanceof NodeClass) {
            NodeClass<?> nodeClass = (NodeClass<?>) object;
            writeByte(POOL_NODE_CLASS);
            if (CURRENT_MAJOR_VERSION >= 3) {
                writePoolObject(nodeClass.getJavaClass());
                writeString(nodeClass.getNameTemplate());
            } else {
                writeString(nodeClass.getJavaClass().getSimpleName());
                String nameTemplate = nodeClass.getNameTemplate();
                writeString(nameTemplate.isEmpty() ? nodeClass.shortName() : nameTemplate);
            }
            writeEdgesInfo(nodeClass, Inputs);
            writeEdgesInfo(nodeClass, Successors);
        } else if (object instanceof ResolvedJavaMethod || object instanceof Bytecode) {
            writeByte(POOL_METHOD);
            ResolvedJavaMethod method;
            if (object instanceof Bytecode) {
                method = ((Bytecode) object).getMethod();
            } else {
                method = ((ResolvedJavaMethod) object);
            }
            writePoolObject(method.getDeclaringClass());
            writePoolObject(method.getName());
            writePoolObject(method.getSignature());
            writeInt(method.getModifiers());
            writeBytes(method.getCode());
        } else if (object instanceof ResolvedJavaField) {
            writeByte(POOL_FIELD);
            ResolvedJavaField field = ((ResolvedJavaField) object);
            writePoolObject(field.getDeclaringClass());
            writePoolObject(field.getName());
            writePoolObject(field.getType().getName());
            writeInt(field.getModifiers());
        } else if (object instanceof Signature) {
            writeByte(POOL_SIGNATURE);
            Signature signature = ((Signature) object);
            int args = signature.getParameterCount(false);
            writeShort((char) args);
            for (int i = 0; i < args; i++) {
                writePoolObject(signature.getParameterType(i, null).getName());
            }
            writePoolObject(signature.getReturnType(null).getName());
        } else if (CURRENT_MAJOR_VERSION >= 4 && object instanceof NodeSourcePosition) {
            writeByte(POOL_NODE_SOURCE_POSITION);
            NodeSourcePosition pos = (NodeSourcePosition) object;
            ResolvedJavaMethod method = pos.getMethod();
            writePoolObject(method);
            final int bci = pos.getBCI();
            writeInt(bci);
            StackTraceElement ste = method.asStackTraceElement(bci);
            if (ste != null) {
                String fn = ste.getFileName();
                writePoolObject(fn);
                if (fn != null) {
                    writeInt(ste.getLineNumber());
                }
            } else {
                writePoolObject(null);
            }
            writePoolObject(pos.getCaller());
        } else {
            writeByte(POOL_STRING);
            writeString(object.toString());
>>>>>>> 3af5d3e2
        }

        if (nodeToBlocks != null) {
            Object block = getBlockForNode(node, nodeToBlocks);
            if (block != null) {
                props.put("node-to-block", block);
            }
        }

<<<<<<< HEAD
        if (node instanceof ControlSinkNode) {
            props.put("category", "controlSink");
        } else if (node instanceof ControlSplitNode) {
            props.put("category", "controlSplit");
        } else if (node instanceof AbstractMergeNode) {
            props.put("category", "merge");
        } else if (node instanceof AbstractBeginNode) {
            props.put("category", "begin");
        } else if (node instanceof AbstractEndNode) {
            props.put("category", "end");
        } else if (node instanceof FixedNode) {
            props.put("category", "fixed");
        } else if (node instanceof VirtualState) {
            props.put("category", "state");
        } else if (node instanceof PhiNode) {
            props.put("category", "phi");
        } else if (node instanceof ProxyNode) {
            props.put("category", "proxy");
=======
    private void writePropertyObject(DebugContext debug, Object obj) throws IOException {
        if (obj instanceof Integer) {
            writeByte(PROPERTY_INT);
            writeInt(((Integer) obj).intValue());
        } else if (obj instanceof Long) {
            writeByte(PROPERTY_LONG);
            writeLong(((Long) obj).longValue());
        } else if (obj instanceof Double) {
            writeByte(PROPERTY_DOUBLE);
            writeDouble(((Double) obj).doubleValue());
        } else if (obj instanceof Float) {
            writeByte(PROPERTY_FLOAT);
            writeFloat(((Float) obj).floatValue());
        } else if (obj instanceof Boolean) {
            if (((Boolean) obj).booleanValue()) {
                writeByte(PROPERTY_TRUE);
            } else {
                writeByte(PROPERTY_FALSE);
            }
        } else if (obj instanceof Graph) {
            writeByte(PROPERTY_SUBGRAPH);
            writeGraph(debug, (Graph) obj, null);
        } else if (obj instanceof CachedGraph) {
            writeByte(PROPERTY_SUBGRAPH);
            writeGraph(debug, ((CachedGraph<?>) obj).getReadonlyCopy(), null);
        } else if (obj != null && obj.getClass().isArray()) {
            Class<?> componentType = obj.getClass().getComponentType();
            if (componentType.isPrimitive()) {
                if (componentType == Double.TYPE) {
                    writeByte(PROPERTY_ARRAY);
                    writeByte(PROPERTY_DOUBLE);
                    writeDoubles((double[]) obj);
                } else if (componentType == Integer.TYPE) {
                    writeByte(PROPERTY_ARRAY);
                    writeByte(PROPERTY_INT);
                    writeInts((int[]) obj);
                } else {
                    writeByte(PROPERTY_POOL);
                    writePoolObject(obj);
                }
            } else {
                writeByte(PROPERTY_ARRAY);
                writeByte(PROPERTY_POOL);
                Object[] array = (Object[]) obj;
                writeInt(array.length);
                for (Object o : array) {
                    writePoolObject(o);
                }
            }
>>>>>>> 3af5d3e2
        } else {
            if (node instanceof ConstantNode) {
                ConstantNode cn = (ConstantNode) node;
                updateStringPropertiesForConstant(props, cn);
            }
            props.put("category", "floating");
        }
    }

    private Object getBlockForNode(Node node, NodeMap<Block> nodeToBlocks) {
        if (nodeToBlocks.isNew(node)) {
            return "NEW (not in schedule)";
        } else {
            Block block = nodeToBlocks.get(node);
            if (block != null) {
                return block.getId();
            } else if (node instanceof PhiNode) {
                return getBlockForNode(((PhiNode) node).merge(), nodeToBlocks);
            }
        }
        return null;
    }

<<<<<<< HEAD
    @Override
    protected void findExtraNodes(Node node, Collection<? super Node> extraNodes) {
        if (node instanceof AbstractMergeNode) {
            AbstractMergeNode merge = (AbstractMergeNode) node;
            for (PhiNode phi : merge.phis()) {
                extraNodes.add(phi);
=======
    private void writeNodes(DebugContext debug, Graph graph, NodeMap<Block> nodeToBlocks, ControlFlowGraph cfg) throws IOException {
        Map<Object, Object> props = new HashMap<>();

        writeInt(graph.getNodeCount());

        for (Node node : graph.getNodes()) {
            NodeClass<?> nodeClass = node.getNodeClass();
            node.getDebugProperties(props);
            if (cfg != null && DebugOptions.PrintGraphProbabilities.getValue(graph.getOptions()) && node instanceof FixedNode) {
                try {
                    props.put("probability", cfg.blockFor(node).probability());
                } catch (Throwable t) {
                    props.put("probability", 0.0);
                    props.put("probability-exception", t);
                }
            }

            try {
                props.put("NodeCost-Size", node.estimatedNodeSize());
                props.put("NodeCost-Cycles", node.estimatedNodeCycles());
            } catch (Throwable t) {
                props.put("node-cost-exception", t.getMessage());
            }

            if (nodeToBlocks != null) {
                Object block = getBlockForNode(node, nodeToBlocks);
                if (block != null) {
                    props.put("node-to-block", block);
                }
            }

            if (node instanceof ControlSinkNode) {
                props.put("category", "controlSink");
            } else if (node instanceof ControlSplitNode) {
                props.put("category", "controlSplit");
            } else if (node instanceof AbstractMergeNode) {
                props.put("category", "merge");
            } else if (node instanceof AbstractBeginNode) {
                props.put("category", "begin");
            } else if (node instanceof AbstractEndNode) {
                props.put("category", "end");
            } else if (node instanceof FixedNode) {
                props.put("category", "fixed");
            } else if (node instanceof VirtualState) {
                props.put("category", "state");
            } else if (node instanceof PhiNode) {
                props.put("category", "phi");
            } else if (node instanceof ProxyNode) {
                props.put("category", "proxy");
            } else {
                if (node instanceof ConstantNode) {
                    ConstantNode cn = (ConstantNode) node;
                    updateStringPropertiesForConstant(props, cn);
                }
                props.put("category", "floating");
>>>>>>> 3af5d3e2
            }
        }
    }

<<<<<<< HEAD
    @Override
    protected boolean hasPredecessor(Node node) {
        return node.predecessor() != null;
    }
=======
            writeInt(getNodeId(node));
            writePoolObject(nodeClass);
            writeByte(node.predecessor() == null ? 0 : 1);
            writeProperties(debug, props);
            writeEdges(node, Inputs);
            writeEdges(node, Successors);
>>>>>>> 3af5d3e2

    @Override
    protected List<Block> findBlocks(GraphInfo graph) {
        return graph.blocks;
    }

<<<<<<< HEAD
    @Override
    public void print(Graph graph, Map<Object, Object> properties, int id, String format, Object... args) throws IOException {
        print(new GraphInfo(graph), properties, 0, format, args);
=======
    private void writeProperties(DebugContext debug, Map<Object, Object> props) throws IOException {
        if (props == null) {
            writeShort((char) 0);
            return;
        }
        // properties
        writeShort((char) props.size());
        for (Entry<Object, Object> entry : props.entrySet()) {
            String key = entry.getKey().toString();
            writePoolObject(key);
            writePropertyObject(debug, entry.getValue());
        }
>>>>>>> 3af5d3e2
    }

    @Override
    protected int findSize(Edges edges) {
        return edges.getCount();
    }

    @Override
    protected boolean isDirect(Edges edges, int i) {
        return i < edges.getDirectCount();
    }

    @Override
    protected String findName(Edges edges, int i) {
        return edges.getName(i);
    }

    @Override
<<<<<<< HEAD
    protected InputType findType(Edges edges, int i) {
        return ((InputEdges) edges).getInputType(i);
=======
    public void beginGroup(DebugContext debug, String name, String shortName, ResolvedJavaMethod method, int bci, Map<Object, Object> properties) throws IOException {
        writeByte(BEGIN_GROUP);
        writePoolObject(name);
        writePoolObject(shortName);
        writePoolObject(method);
        writeInt(bci);
        writeProperties(debug, properties);
>>>>>>> 3af5d3e2
    }

    @Override
    protected Node findNode(Node node, Edges edges, int i) {
        return Edges.getNode(node, edges.getOffsets(), i);
    }

    @Override
    protected List<Node> findNodes(Node node, Edges edges, int i) {
        return Edges.getNodeList(node, edges.getOffsets(), i);
    }

    static final class GraphInfo {
        final Graph graph;
        final ControlFlowGraph cfg;
        final BlockMap<List<Node>> blockToNodes;
        final NodeMap<Block> nodeToBlocks;
        final List<Block> blocks;

        private GraphInfo(Graph graph) {
            this.graph = graph;
            StructuredGraph.ScheduleResult scheduleResult = null;
            if (graph instanceof StructuredGraph) {

                StructuredGraph structuredGraph = (StructuredGraph) graph;
                scheduleResult = structuredGraph.getLastSchedule();
                if (scheduleResult == null) {

                    // Also provide a schedule when an error occurs
                    if (GraalDebugConfig.Options.PrintGraphWithSchedule.getValue(graph.getOptions()) || Debug.contextLookup(Throwable.class) != null) {
                        try {
                            SchedulePhase schedule = new SchedulePhase(graph.getOptions());
                            schedule.apply(structuredGraph);
                            scheduleResult = structuredGraph.getLastSchedule();
                        } catch (Throwable t) {
                        }
                    }

                }
            }
            cfg = scheduleResult == null ? Debug.contextLookup(ControlFlowGraph.class) : scheduleResult.getCFG();
            blockToNodes = scheduleResult == null ? null : scheduleResult.getBlockToNodesMap();
            nodeToBlocks = scheduleResult == null ? null : scheduleResult.getNodeToBlockMap();
            blocks = cfg == null ? null : Arrays.asList(cfg.getBlocks());
        }
    }

}<|MERGE_RESOLUTION|>--- conflicted
+++ resolved
@@ -32,17 +32,10 @@
 import java.util.List;
 import java.util.Map;
 
-import jdk.vm.ci.meta.ResolvedJavaMethod;
 import org.graalvm.compiler.api.replacements.SnippetReflectionProvider;
 import org.graalvm.compiler.bytecode.Bytecode;
 import org.graalvm.compiler.core.common.cfg.BlockMap;
-<<<<<<< HEAD
-import org.graalvm.compiler.debug.Debug;
-import org.graalvm.compiler.debug.GraalDebugConfig;
-=======
-import org.graalvm.compiler.debug.DebugContext;
 import org.graalvm.compiler.debug.DebugOptions;
->>>>>>> 3af5d3e2
 import org.graalvm.compiler.graph.CachedGraph;
 import org.graalvm.compiler.graph.Edges;
 import org.graalvm.compiler.graph.Graph;
@@ -60,120 +53,21 @@
 import org.graalvm.compiler.nodes.FixedNode;
 import org.graalvm.compiler.nodes.PhiNode;
 import org.graalvm.compiler.nodes.ProxyNode;
-<<<<<<< HEAD
-import org.graalvm.compiler.nodes.StructuredGraph;
-=======
-import org.graalvm.compiler.nodes.StructuredGraph.ScheduleResult;
->>>>>>> 3af5d3e2
 import org.graalvm.compiler.nodes.VirtualState;
 import org.graalvm.compiler.nodes.cfg.Block;
 import org.graalvm.compiler.nodes.cfg.ControlFlowGraph;
-
-<<<<<<< HEAD
+import jdk.vm.ci.meta.ResolvedJavaMethod;
+import org.graalvm.compiler.debug.DebugContext;
+import org.graalvm.compiler.nodes.StructuredGraph;
+import org.graalvm.compiler.phases.schedule.SchedulePhase;
+
 public class BinaryGraphPrinter extends AbstractGraphPrinter<BinaryGraphPrinter.GraphInfo, Node, NodeClass<?>, Edges, Block>
                 implements GraphPrinter {
     private SnippetReflectionProvider snippetReflection;
 
-    public BinaryGraphPrinter(WritableByteChannel channel) throws IOException {
+    public BinaryGraphPrinter(WritableByteChannel channel, SnippetReflectionProvider snippetReflection) throws IOException {
         super(channel);
-=======
-import jdk.vm.ci.meta.JavaType;
-import jdk.vm.ci.meta.ResolvedJavaField;
-import jdk.vm.ci.meta.ResolvedJavaMethod;
-import jdk.vm.ci.meta.Signature;
-import org.graalvm.compiler.graph.NodeSourcePosition;
-
-public class BinaryGraphPrinter implements GraphPrinter {
-
-    private static final int CONSTANT_POOL_MAX_SIZE = 8000;
-
-    private static final int BEGIN_GROUP = 0x00;
-    private static final int BEGIN_GRAPH = 0x01;
-    private static final int CLOSE_GROUP = 0x02;
-
-    private static final int POOL_NEW = 0x00;
-    private static final int POOL_STRING = 0x01;
-    private static final int POOL_ENUM = 0x02;
-    private static final int POOL_CLASS = 0x03;
-    private static final int POOL_METHOD = 0x04;
-    private static final int POOL_NULL = 0x05;
-    private static final int POOL_NODE_CLASS = 0x06;
-    private static final int POOL_FIELD = 0x07;
-    private static final int POOL_SIGNATURE = 0x08;
-    private static final int POOL_NODE_SOURCE_POSITION = 0x09;
-
-    private static final int PROPERTY_POOL = 0x00;
-    private static final int PROPERTY_INT = 0x01;
-    private static final int PROPERTY_LONG = 0x02;
-    private static final int PROPERTY_DOUBLE = 0x03;
-    private static final int PROPERTY_FLOAT = 0x04;
-    private static final int PROPERTY_TRUE = 0x05;
-    private static final int PROPERTY_FALSE = 0x06;
-    private static final int PROPERTY_ARRAY = 0x07;
-    private static final int PROPERTY_SUBGRAPH = 0x08;
-
-    private static final int KLASS = 0x00;
-    private static final int ENUM_KLASS = 0x01;
-
-    static final int CURRENT_MAJOR_VERSION = 4;
-    static final int CURRENT_MINOR_VERSION = 0;
-
-    static final byte[] MAGIC_BYTES = {'B', 'I', 'G', 'V'};
-
-    private void writeVersion() throws IOException {
-        writeBytesRaw(MAGIC_BYTES);
-        writeByte(CURRENT_MAJOR_VERSION);
-        writeByte(CURRENT_MINOR_VERSION);
-    }
-
-    private static final class ConstantPool extends LinkedHashMap<Object, Character> {
-
-        private final LinkedList<Character> availableIds;
-        private char nextId;
-        private static final long serialVersionUID = -2676889957907285681L;
-
-        ConstantPool() {
-            super(50, 0.65f);
-            availableIds = new LinkedList<>();
-        }
-
-        @Override
-        protected boolean removeEldestEntry(java.util.Map.Entry<Object, Character> eldest) {
-            if (size() > CONSTANT_POOL_MAX_SIZE) {
-                availableIds.addFirst(eldest.getValue());
-                return true;
-            }
-            return false;
-        }
-
-        private Character nextAvailableId() {
-            if (!availableIds.isEmpty()) {
-                return availableIds.removeFirst();
-            }
-            return nextId++;
-        }
-
-        public char add(Object obj) {
-            Character id = nextAvailableId();
-            put(obj, id);
-            return id;
-        }
-    }
-
-    private final ConstantPool constantPool;
-    private final ByteBuffer buffer;
-    private final WritableByteChannel channel;
-    private final SnippetReflectionProvider snippetReflection;
-
-    private static final Charset utf8 = Charset.forName("UTF-8");
-
-    public BinaryGraphPrinter(WritableByteChannel channel, SnippetReflectionProvider snippetReflection) throws IOException {
-        constantPool = new ConstantPool();
         this.snippetReflection = snippetReflection;
-        buffer = ByteBuffer.allocateDirect(256 * 1024);
-        this.channel = channel;
-        writeVersion();
->>>>>>> 3af5d3e2
     }
 
     @Override
@@ -182,9 +76,14 @@
     }
 
     @Override
-<<<<<<< HEAD
     public String formatTitle(int id, String format, Object... args) {
-        return GraphPrinter.super.formatTitle(id, format, args);
+        Object[] newArgs = GraphPrinter.super.simplifyClassArgs(args);
+        return id + ": " + String.format(format, newArgs);
+    }
+
+    @Override
+    public void beginGroup(DebugContext debug, String name, String shortName, ResolvedJavaMethod method, int bci, Map<Object, Object> properties) throws IOException {
+        beginGroup(new GraphInfo(debug, null), name, shortName, method, 0, properties);
     }
 
     @Override
@@ -202,49 +101,6 @@
     protected NodeClass<?> findNodeClass(Object obj) {
         if (obj instanceof NodeClass<?>) {
             return (NodeClass<?>) obj;
-=======
-    public void print(DebugContext debug, Graph graph, Map<Object, Object> properties, int id, String format, Object... args) throws IOException {
-        writeByte(BEGIN_GRAPH);
-        if (CURRENT_MAJOR_VERSION >= 3) {
-            writeInt(id);
-            writeString(format);
-            writeInt(args.length);
-            for (Object a : args) {
-                writePropertyObject(debug, a);
-            }
-        } else {
-            writePoolObject(id + ": " + String.format(format, simplifyClassArgs(args)));
-        }
-        writeGraph(debug, graph, properties);
-        flush();
-    }
-
-    private void writeGraph(DebugContext debug, Graph graph, Map<Object, Object> properties) throws IOException {
-        boolean needSchedule = DebugOptions.PrintGraphWithSchedule.getValue(graph.getOptions()) || debug.contextLookup(Throwable.class) != null;
-        ScheduleResult scheduleResult = needSchedule ? GraphPrinter.getScheduleOrNull(graph) : null;
-        ControlFlowGraph cfg = scheduleResult == null ? debug.contextLookup(ControlFlowGraph.class) : scheduleResult.getCFG();
-        BlockMap<List<Node>> blockToNodes = scheduleResult == null ? null : scheduleResult.getBlockToNodesMap();
-        NodeMap<Block> nodeToBlocks = scheduleResult == null ? null : scheduleResult.getNodeToBlockMap();
-        List<Block> blocks = cfg == null ? null : Arrays.asList(cfg.getBlocks());
-        writeProperties(debug, properties);
-        writeNodes(debug, graph, nodeToBlocks, cfg);
-        writeBlocks(blocks, blockToNodes);
-    }
-
-    private void flush() throws IOException {
-        buffer.flip();
-        /*
-         * Try not to let interrupted threads abort the write. There's still a race here but an
-         * interrupt that's been pending for a long time shouldn't stop this writing.
-         */
-        boolean interrupted = Thread.interrupted();
-        try {
-            channel.write(buffer);
-        } finally {
-            if (interrupted) {
-                Thread.currentThread().interrupt();
-            }
->>>>>>> 3af5d3e2
         }
         if (obj instanceof Node) {
             return ((Node) obj).getNodeClass();
@@ -263,11 +119,11 @@
     }
 
     @Override
-    protected final GraphInfo findGraph(Object obj) {
+    protected final GraphInfo findGraph(GraphInfo currrent, Object obj) {
         if (obj instanceof Graph) {
-            return new GraphInfo((Graph) obj);
+            return new GraphInfo(currrent.debug, (Graph) obj);
         } else if (obj instanceof CachedGraph) {
-            return new GraphInfo(((CachedGraph<?>) obj).getReadonlyCopy());
+            return new GraphInfo(currrent.debug, ((CachedGraph<?>) obj).getReadonlyCopy());
         } else {
             return null;
         }
@@ -325,7 +181,7 @@
         Graph graph = info.graph;
         ControlFlowGraph cfg = info.cfg;
         NodeMap<Block> nodeToBlocks = info.nodeToBlocks;
-        if (cfg != null && GraalDebugConfig.Options.PrintGraphProbabilities.getValue(graph.getOptions()) && node instanceof FixedNode) {
+        if (cfg != null && DebugOptions.PrintGraphProbabilities.getValue(graph.getOptions()) && node instanceof FixedNode) {
             try {
                 props.put("probability", cfg.blockFor(node).probability());
             } catch (Throwable t) {
@@ -334,105 +190,11 @@
             }
         }
 
-<<<<<<< HEAD
         try {
             props.put("NodeCost-Size", node.estimatedNodeSize());
             props.put("NodeCost-Cycles", node.estimatedNodeCycles());
         } catch (Throwable t) {
             props.put("node-cost-exception", t.getMessage());
-=======
-    @SuppressWarnings("all")
-    private void addPoolEntry(Object object) throws IOException {
-        char index = constantPool.add(object);
-        writeByte(POOL_NEW);
-        writeShort(index);
-        if (object instanceof Class<?>) {
-            Class<?> klass = (Class<?>) object;
-            writeByte(POOL_CLASS);
-            writeString(getClassName(klass));
-            if (klass.isEnum()) {
-                writeByte(ENUM_KLASS);
-                Object[] enumConstants = klass.getEnumConstants();
-                writeInt(enumConstants.length);
-                for (Object o : enumConstants) {
-                    writePoolObject(((Enum<?>) o).name());
-                }
-            } else {
-                writeByte(KLASS);
-            }
-        } else if (object instanceof Enum<?>) {
-            writeByte(POOL_ENUM);
-            writePoolObject(object.getClass());
-            writeInt(((Enum<?>) object).ordinal());
-        } else if (object instanceof JavaType) {
-            JavaType type = (JavaType) object;
-            writeByte(POOL_CLASS);
-            writeString(type.toJavaName());
-            writeByte(KLASS);
-        } else if (object instanceof NodeClass) {
-            NodeClass<?> nodeClass = (NodeClass<?>) object;
-            writeByte(POOL_NODE_CLASS);
-            if (CURRENT_MAJOR_VERSION >= 3) {
-                writePoolObject(nodeClass.getJavaClass());
-                writeString(nodeClass.getNameTemplate());
-            } else {
-                writeString(nodeClass.getJavaClass().getSimpleName());
-                String nameTemplate = nodeClass.getNameTemplate();
-                writeString(nameTemplate.isEmpty() ? nodeClass.shortName() : nameTemplate);
-            }
-            writeEdgesInfo(nodeClass, Inputs);
-            writeEdgesInfo(nodeClass, Successors);
-        } else if (object instanceof ResolvedJavaMethod || object instanceof Bytecode) {
-            writeByte(POOL_METHOD);
-            ResolvedJavaMethod method;
-            if (object instanceof Bytecode) {
-                method = ((Bytecode) object).getMethod();
-            } else {
-                method = ((ResolvedJavaMethod) object);
-            }
-            writePoolObject(method.getDeclaringClass());
-            writePoolObject(method.getName());
-            writePoolObject(method.getSignature());
-            writeInt(method.getModifiers());
-            writeBytes(method.getCode());
-        } else if (object instanceof ResolvedJavaField) {
-            writeByte(POOL_FIELD);
-            ResolvedJavaField field = ((ResolvedJavaField) object);
-            writePoolObject(field.getDeclaringClass());
-            writePoolObject(field.getName());
-            writePoolObject(field.getType().getName());
-            writeInt(field.getModifiers());
-        } else if (object instanceof Signature) {
-            writeByte(POOL_SIGNATURE);
-            Signature signature = ((Signature) object);
-            int args = signature.getParameterCount(false);
-            writeShort((char) args);
-            for (int i = 0; i < args; i++) {
-                writePoolObject(signature.getParameterType(i, null).getName());
-            }
-            writePoolObject(signature.getReturnType(null).getName());
-        } else if (CURRENT_MAJOR_VERSION >= 4 && object instanceof NodeSourcePosition) {
-            writeByte(POOL_NODE_SOURCE_POSITION);
-            NodeSourcePosition pos = (NodeSourcePosition) object;
-            ResolvedJavaMethod method = pos.getMethod();
-            writePoolObject(method);
-            final int bci = pos.getBCI();
-            writeInt(bci);
-            StackTraceElement ste = method.asStackTraceElement(bci);
-            if (ste != null) {
-                String fn = ste.getFileName();
-                writePoolObject(fn);
-                if (fn != null) {
-                    writeInt(ste.getLineNumber());
-                }
-            } else {
-                writePoolObject(null);
-            }
-            writePoolObject(pos.getCaller());
-        } else {
-            writeByte(POOL_STRING);
-            writeString(object.toString());
->>>>>>> 3af5d3e2
         }
 
         if (nodeToBlocks != null) {
@@ -442,7 +204,6 @@
             }
         }
 
-<<<<<<< HEAD
         if (node instanceof ControlSinkNode) {
             props.put("category", "controlSink");
         } else if (node instanceof ControlSplitNode) {
@@ -461,57 +222,6 @@
             props.put("category", "phi");
         } else if (node instanceof ProxyNode) {
             props.put("category", "proxy");
-=======
-    private void writePropertyObject(DebugContext debug, Object obj) throws IOException {
-        if (obj instanceof Integer) {
-            writeByte(PROPERTY_INT);
-            writeInt(((Integer) obj).intValue());
-        } else if (obj instanceof Long) {
-            writeByte(PROPERTY_LONG);
-            writeLong(((Long) obj).longValue());
-        } else if (obj instanceof Double) {
-            writeByte(PROPERTY_DOUBLE);
-            writeDouble(((Double) obj).doubleValue());
-        } else if (obj instanceof Float) {
-            writeByte(PROPERTY_FLOAT);
-            writeFloat(((Float) obj).floatValue());
-        } else if (obj instanceof Boolean) {
-            if (((Boolean) obj).booleanValue()) {
-                writeByte(PROPERTY_TRUE);
-            } else {
-                writeByte(PROPERTY_FALSE);
-            }
-        } else if (obj instanceof Graph) {
-            writeByte(PROPERTY_SUBGRAPH);
-            writeGraph(debug, (Graph) obj, null);
-        } else if (obj instanceof CachedGraph) {
-            writeByte(PROPERTY_SUBGRAPH);
-            writeGraph(debug, ((CachedGraph<?>) obj).getReadonlyCopy(), null);
-        } else if (obj != null && obj.getClass().isArray()) {
-            Class<?> componentType = obj.getClass().getComponentType();
-            if (componentType.isPrimitive()) {
-                if (componentType == Double.TYPE) {
-                    writeByte(PROPERTY_ARRAY);
-                    writeByte(PROPERTY_DOUBLE);
-                    writeDoubles((double[]) obj);
-                } else if (componentType == Integer.TYPE) {
-                    writeByte(PROPERTY_ARRAY);
-                    writeByte(PROPERTY_INT);
-                    writeInts((int[]) obj);
-                } else {
-                    writeByte(PROPERTY_POOL);
-                    writePoolObject(obj);
-                }
-            } else {
-                writeByte(PROPERTY_ARRAY);
-                writeByte(PROPERTY_POOL);
-                Object[] array = (Object[]) obj;
-                writeInt(array.length);
-                for (Object o : array) {
-                    writePoolObject(o);
-                }
-            }
->>>>>>> 3af5d3e2
         } else {
             if (node instanceof ConstantNode) {
                 ConstantNode cn = (ConstantNode) node;
@@ -535,111 +245,29 @@
         return null;
     }
 
-<<<<<<< HEAD
     @Override
     protected void findExtraNodes(Node node, Collection<? super Node> extraNodes) {
         if (node instanceof AbstractMergeNode) {
             AbstractMergeNode merge = (AbstractMergeNode) node;
             for (PhiNode phi : merge.phis()) {
                 extraNodes.add(phi);
-=======
-    private void writeNodes(DebugContext debug, Graph graph, NodeMap<Block> nodeToBlocks, ControlFlowGraph cfg) throws IOException {
-        Map<Object, Object> props = new HashMap<>();
-
-        writeInt(graph.getNodeCount());
-
-        for (Node node : graph.getNodes()) {
-            NodeClass<?> nodeClass = node.getNodeClass();
-            node.getDebugProperties(props);
-            if (cfg != null && DebugOptions.PrintGraphProbabilities.getValue(graph.getOptions()) && node instanceof FixedNode) {
-                try {
-                    props.put("probability", cfg.blockFor(node).probability());
-                } catch (Throwable t) {
-                    props.put("probability", 0.0);
-                    props.put("probability-exception", t);
-                }
-            }
-
-            try {
-                props.put("NodeCost-Size", node.estimatedNodeSize());
-                props.put("NodeCost-Cycles", node.estimatedNodeCycles());
-            } catch (Throwable t) {
-                props.put("node-cost-exception", t.getMessage());
-            }
-
-            if (nodeToBlocks != null) {
-                Object block = getBlockForNode(node, nodeToBlocks);
-                if (block != null) {
-                    props.put("node-to-block", block);
-                }
-            }
-
-            if (node instanceof ControlSinkNode) {
-                props.put("category", "controlSink");
-            } else if (node instanceof ControlSplitNode) {
-                props.put("category", "controlSplit");
-            } else if (node instanceof AbstractMergeNode) {
-                props.put("category", "merge");
-            } else if (node instanceof AbstractBeginNode) {
-                props.put("category", "begin");
-            } else if (node instanceof AbstractEndNode) {
-                props.put("category", "end");
-            } else if (node instanceof FixedNode) {
-                props.put("category", "fixed");
-            } else if (node instanceof VirtualState) {
-                props.put("category", "state");
-            } else if (node instanceof PhiNode) {
-                props.put("category", "phi");
-            } else if (node instanceof ProxyNode) {
-                props.put("category", "proxy");
-            } else {
-                if (node instanceof ConstantNode) {
-                    ConstantNode cn = (ConstantNode) node;
-                    updateStringPropertiesForConstant(props, cn);
-                }
-                props.put("category", "floating");
->>>>>>> 3af5d3e2
-            }
-        }
-    }
-
-<<<<<<< HEAD
+            }
+        }
+    }
+
     @Override
     protected boolean hasPredecessor(Node node) {
         return node.predecessor() != null;
     }
-=======
-            writeInt(getNodeId(node));
-            writePoolObject(nodeClass);
-            writeByte(node.predecessor() == null ? 0 : 1);
-            writeProperties(debug, props);
-            writeEdges(node, Inputs);
-            writeEdges(node, Successors);
->>>>>>> 3af5d3e2
 
     @Override
     protected List<Block> findBlocks(GraphInfo graph) {
         return graph.blocks;
     }
 
-<<<<<<< HEAD
-    @Override
-    public void print(Graph graph, Map<Object, Object> properties, int id, String format, Object... args) throws IOException {
-        print(new GraphInfo(graph), properties, 0, format, args);
-=======
-    private void writeProperties(DebugContext debug, Map<Object, Object> props) throws IOException {
-        if (props == null) {
-            writeShort((char) 0);
-            return;
-        }
-        // properties
-        writeShort((char) props.size());
-        for (Entry<Object, Object> entry : props.entrySet()) {
-            String key = entry.getKey().toString();
-            writePoolObject(key);
-            writePropertyObject(debug, entry.getValue());
-        }
->>>>>>> 3af5d3e2
+    @Override
+    public void print(DebugContext debug, Graph graph, Map<Object, Object> properties, int id, String format, Object... args) throws IOException {
+        print(new GraphInfo(debug, graph), properties, 0, format, args);
     }
 
     @Override
@@ -658,18 +286,8 @@
     }
 
     @Override
-<<<<<<< HEAD
     protected InputType findType(Edges edges, int i) {
         return ((InputEdges) edges).getInputType(i);
-=======
-    public void beginGroup(DebugContext debug, String name, String shortName, ResolvedJavaMethod method, int bci, Map<Object, Object> properties) throws IOException {
-        writeByte(BEGIN_GROUP);
-        writePoolObject(name);
-        writePoolObject(shortName);
-        writePoolObject(method);
-        writeInt(bci);
-        writeProperties(debug, properties);
->>>>>>> 3af5d3e2
     }
 
     @Override
@@ -683,13 +301,15 @@
     }
 
     static final class GraphInfo {
+        final DebugContext debug;
         final Graph graph;
         final ControlFlowGraph cfg;
         final BlockMap<List<Node>> blockToNodes;
         final NodeMap<Block> nodeToBlocks;
         final List<Block> blocks;
 
-        private GraphInfo(Graph graph) {
+        private GraphInfo(DebugContext debug, Graph graph) {
+            this.debug = debug;
             this.graph = graph;
             StructuredGraph.ScheduleResult scheduleResult = null;
             if (graph instanceof StructuredGraph) {
@@ -699,7 +319,7 @@
                 if (scheduleResult == null) {
 
                     // Also provide a schedule when an error occurs
-                    if (GraalDebugConfig.Options.PrintGraphWithSchedule.getValue(graph.getOptions()) || Debug.contextLookup(Throwable.class) != null) {
+                    if (DebugOptions.PrintGraphWithSchedule.getValue(graph.getOptions()) || debug.contextLookup(Throwable.class) != null) {
                         try {
                             SchedulePhase schedule = new SchedulePhase(graph.getOptions());
                             schedule.apply(structuredGraph);
@@ -710,7 +330,7 @@
 
                 }
             }
-            cfg = scheduleResult == null ? Debug.contextLookup(ControlFlowGraph.class) : scheduleResult.getCFG();
+            cfg = scheduleResult == null ? debug.contextLookup(ControlFlowGraph.class) : scheduleResult.getCFG();
             blockToNodes = scheduleResult == null ? null : scheduleResult.getBlockToNodesMap();
             nodeToBlocks = scheduleResult == null ? null : scheduleResult.getNodeToBlockMap();
             blocks = cfg == null ? null : Arrays.asList(cfg.getBlocks());
