/*
 * Copyright (c) 2013, 2022, Oracle and/or its affiliates. All rights reserved.
 * DO NOT ALTER OR REMOVE COPYRIGHT NOTICES OR THIS FILE HEADER.
 *
 * This code is free software; you can redistribute it and/or modify it
 * under the terms of the GNU General Public License version 2 only, as
 * published by the Free Software Foundation.  Oracle designates this
 * particular file as subject to the "Classpath" exception as provided
 * by Oracle in the LICENSE file that accompanied this code.
 *
 * This code is distributed in the hope that it will be useful, but WITHOUT
 * ANY WARRANTY; without even the implied warranty of MERCHANTABILITY or
 * FITNESS FOR A PARTICULAR PURPOSE.  See the GNU General Public License
 * version 2 for more details (a copy is included in the LICENSE file that
 * accompanied this code).
 *
 * You should have received a copy of the GNU General Public License version
 * 2 along with this work; if not, write to the Free Software Foundation,
 * Inc., 51 Franklin St, Fifth Floor, Boston, MA 02110-1301 USA.
 *
 * Please contact Oracle, 500 Oracle Parkway, Redwood Shores, CA 94065 USA
 * or visit www.oracle.com if you need additional information or have any
 * questions.
 */

package org.graalvm.compiler.asm.aarch64;

import static jdk.vm.ci.aarch64.AArch64.CPU;
import static jdk.vm.ci.aarch64.AArch64.SIMD;
import static jdk.vm.ci.aarch64.AArch64.rscratch1;
import static jdk.vm.ci.aarch64.AArch64.rscratch2;
import static jdk.vm.ci.aarch64.AArch64.sp;
import static jdk.vm.ci.aarch64.AArch64.zr;
import static org.graalvm.compiler.asm.aarch64.AArch64Address.AddressingMode.IMMEDIATE_SIGNED_UNSCALED;
import static org.graalvm.compiler.asm.aarch64.AArch64Address.AddressingMode.IMMEDIATE_UNSIGNED_SCALED;
import static org.graalvm.compiler.asm.aarch64.AArch64Assembler.Instruction.LDP;
import static org.graalvm.compiler.asm.aarch64.AArch64Assembler.Instruction.STP;

import org.graalvm.compiler.asm.BranchTargetOutOfBoundsException;
import org.graalvm.compiler.asm.Label;
import org.graalvm.compiler.asm.aarch64.AArch64ASIMDAssembler.ASIMDSize;
import org.graalvm.compiler.asm.aarch64.AArch64Address.AddressingMode;
import org.graalvm.compiler.asm.aarch64.AArch64MacroAssembler.MovSequenceAnnotation.MovAction;
import org.graalvm.compiler.core.common.NumUtil;
import org.graalvm.compiler.debug.GraalError;

import jdk.vm.ci.aarch64.AArch64;
import jdk.vm.ci.code.Register;
import jdk.vm.ci.code.TargetDescription;

public class AArch64MacroAssembler extends AArch64Assembler {

    private final ScratchRegister[] scratchRegister = new ScratchRegister[]{new ScratchRegister(rscratch1), new ScratchRegister(rscratch2)};

    // Points to the next free scratch register
    private int nextFreeScratchRegister = 0;

    // Last immediate ldr/str instruction, which is a candidate to be merged.
    private AArch64MemoryEncoding lastImmLoadStoreEncoding;
    private boolean isImmLoadStoreMerged = false;

    public final AArch64ASIMDMacroAssembler neon;

    // preferred byte alignment for the start of a loop
    public static final int PREFERRED_LOOP_ALIGNMENT = 16;

<<<<<<< HEAD
=======
    // preferred byte alignment for a branch target
    public static final int PREFERRED_BRANCH_TARGET_ALIGNMENT = 16;

>>>>>>> 05f66b39
    public AArch64MacroAssembler(TargetDescription target) {
        super(target);
        this.neon = new AArch64ASIMDMacroAssembler(this);
    }

    public class ScratchRegister implements AutoCloseable {
        private final Register register;

        public ScratchRegister(Register register) {
            this.register = register;
        }

        public Register getRegister() {
            return register;
        }

        @Override
        public void close() {
            assert nextFreeScratchRegister > 0 : "Close called too often";
            nextFreeScratchRegister--;
        }
    }

    public ScratchRegister getScratchRegister() {
        return scratchRegister[nextFreeScratchRegister++];
    }

    @Override
    public void bind(Label l) {
        super.bind(l);
        // Clear last ldr/str instruction to prevent the labeled ldr/str being merged.
        lastImmLoadStoreEncoding = null;
    }

    /**
     * Retrieves pc relative offset between current position and provided bound label.
     */
    public int getPCRelativeOffset(Label label) {
        assert label.isBound();
        int offset = label.position() - position();
        assert (offset & 0x3) == 0 : "unexpected alignment";
        return offset;
    }

    private static class AArch64MemoryEncoding {
        private AArch64Address address;
        private Register result;
        private int byteMemoryTransferSize;
        private boolean isStore;
        private boolean isFP;
        private int position;

        AArch64MemoryEncoding(int byteMemoryTransferSize, Register result, AArch64Address address, boolean isStore, boolean isFP, int position) {
            this.byteMemoryTransferSize = byteMemoryTransferSize;
            this.result = result;
            this.address = address;
            this.isStore = isStore;
            this.isFP = isFP;
            this.position = position;
            AArch64Address.AddressingMode addressingMode = address.getAddressingMode();
            assert addressingMode == IMMEDIATE_UNSIGNED_SCALED || addressingMode == IMMEDIATE_SIGNED_UNSCALED : "Invalid address mode" +
                            "to merge: " + addressingMode;
        }

        Register getBase() {
            return address.getBase();
        }

        int getOffset() {
            if (address.getAddressingMode() == IMMEDIATE_SIGNED_UNSCALED) {
                return address.getImmediateRaw();
            }
            return address.getImmediate() * byteMemoryTransferSize;
        }
    }

    /**
     *
     * Returns an AArch64Address pointing to {@code base + displacement}.
     *
     * <p>
     * This methods chooses the appropriate way to generate this address, by first trying to use an
     * immediate addressing mode, and then resorting to using the scratch register and a register
     * offset addressing mode. If it is unable to create an address then it will return null.
     *
     * @param bitMemoryTransferSize bit size of memory operation this address will be used in.
     * @param scratchReg scratch register to use if immediate addressing mode cannot be used. Should
     *            be set to zero-register if scratch register is not available.
     */
    private AArch64Address tryMakeAddress(int bitMemoryTransferSize, Register base, long displacement, Register scratchReg) {
        assert !base.equals(scratchReg);
        assert bitMemoryTransferSize == 8 || bitMemoryTransferSize == 16 || bitMemoryTransferSize == 32 || bitMemoryTransferSize == 64 || bitMemoryTransferSize == 128;
        if (displacement == 0) {
            return AArch64Address.createBaseRegisterOnlyAddress(bitMemoryTransferSize, base);
        } else {
            /* Addresses using IMMEDIATE_UNSIGNED_SCALED must be non-negative and shiftable. */
            boolean canScale = displacement >= 0 && AArch64Address.isOffsetAligned(bitMemoryTransferSize, displacement);
            AArch64Address.AddressingMode mode = canScale ? IMMEDIATE_UNSIGNED_SCALED : IMMEDIATE_SIGNED_UNSCALED;
            if (NumUtil.isInt(displacement) && AArch64Address.isValidImmediateAddress(bitMemoryTransferSize, mode, NumUtil.safeToInt(displacement))) {
                return AArch64Address.createImmediateAddress(bitMemoryTransferSize, mode, base, NumUtil.safeToInt(displacement));
            } else if (scratchReg.equals(zr)) {
                /* Address generation requires scratch register, but one was not provided. */
                return null;
            } else {
                mov(scratchReg, displacement);
                return AArch64Address.createRegisterOffsetAddress(bitMemoryTransferSize, base, scratchReg, false);
            }
        }
    }

    /**
     * Generates an address of the form {@code base + displacement}.
     *
     * Will return null if displacement cannot be represented directly as an immediate address.
     *
     * @param bitMemoryTransferSize bit size of memory operation this address will be used in.
     * @param base general purpose register. May not be null or the zero register.
     * @param displacement arbitrary displacement added to base.
     * @return AArch64Address referencing memory at {@code base + displacement}.
     */
    public AArch64Address tryMakeAddress(int bitMemoryTransferSize, Register base, long displacement) {
        return tryMakeAddress(bitMemoryTransferSize, base, displacement, zr);
    }

    /**
     *
     * Returns an AArch64Address pointing to {@code base + displacement}.
     *
     * Will fail if displacement cannot be represented directly as an immediate address and a
     * scratch register is not provided.
     *
     * @param bitMemoryTransferSize bit size of memory operation this address will be used in.
     * @param scratchReg scratch register to use if immediate addressing mode cannot be used. Should
     *            be set to zero-register if scratch register is not available.
     */
    public AArch64Address makeAddress(int bitMemoryTransferSize, Register base, long displacement, Register scratchReg) {
        AArch64Address address = tryMakeAddress(bitMemoryTransferSize, base, displacement, scratchReg);
        GraalError.guarantee(address != null, "Address generation requires scratch register.");
        return address;
    }

    /**
     * Generates an address of the form {@code base + displacement}.
     *
     * Will fail if displacement cannot be represented directly as an immediate address.
     *
     * @param bitMemoryTransferSize bit size of memory operation this address will be used in.
     * @param base general purpose register. May not be null or the zero register.
     * @param displacement arbitrary displacement added to base.
     * @return AArch64Address referencing memory at {@code base + displacement}.
     */
    public AArch64Address makeAddress(int bitMemoryTransferSize, Register base, long displacement) {
        return makeAddress(bitMemoryTransferSize, base, displacement, zr);
    }

    /**
     * Generates an address of the form {@code base + displacement}.
     *
     * Will fail if displacement cannot be represented directly as an immediate address.
     *
     * @param bitMemoryTransferSize bit size of memory operation this address will be used in.
     * @param base general purpose register. May not be null or the zero register.
     * @param displacement arbitrary displacement added to base.
     * @return AArch64Address referencing memory at {@code base + displacement}.
     */
    @Override
    public AArch64Address makeAddress(int bitMemoryTransferSize, Register base, int displacement) {
        return makeAddress(bitMemoryTransferSize, base, displacement, zr);
    }

    /**
     * Loads memory address into register.
     *
     * @param dst general purpose register. May not be null, zero-register or stackpointer.
     * @param address address whose value is loaded into dst. May not be null,
     *            {@link org.graalvm.compiler.asm.aarch64.AArch64Address.AddressingMode#IMMEDIATE_POST_INDEXED
     *            POST_INDEXED},
     *            {@link org.graalvm.compiler.asm.aarch64.AArch64Address.AddressingMode#IMMEDIATE_PRE_INDEXED
     *            PRE_INDEXED},
     *            {@link org.graalvm.compiler.asm.aarch64.AArch64Address.AddressingMode#IMMEDIATE_PAIR_SIGNED_SCALED
     *            PAIR_SIGNED_SCALED},
     *            {@link org.graalvm.compiler.asm.aarch64.AArch64Address.AddressingMode#IMMEDIATE_PAIR_POST_INDEXED
     *            PAIR_POST_INDEXED}, or
     *            {@link org.graalvm.compiler.asm.aarch64.AArch64Address.AddressingMode#IMMEDIATE_PAIR_PRE_INDEXED
     *            PAIR PRE_INDEXED}.
     */
    public void loadAddress(Register dst, AArch64Address address) {
        assert dst.getRegisterCategory().equals(CPU);

        int size = address.getBitMemoryTransferSize();
        switch (address.getAddressingMode()) {
            case IMMEDIATE_UNSIGNED_SCALED:
                assert size != AArch64Address.ANY_SIZE;
                int scaledImmediate = address.getImmediateRaw() << getLog2TransferSize(size);
                add(64, dst, address.getBase(), scaledImmediate);
                break;
            case IMMEDIATE_SIGNED_UNSCALED:
                int immediate = address.getImmediateRaw();
                add(64, dst, address.getBase(), immediate);
                break;
            case REGISTER_OFFSET:
                assert !(address.isRegisterOffsetScaled() && size == AArch64Address.ANY_SIZE);
                add(64, dst, address.getBase(), address.getOffset(), ShiftType.LSL, address.isRegisterOffsetScaled() ? getLog2TransferSize(size) : 0);
                break;
            case EXTENDED_REGISTER_OFFSET:
                assert !(address.isRegisterOffsetScaled() && size == AArch64Address.ANY_SIZE);
                add(64, dst, address.getBase(), address.getOffset(), address.getExtendType(), address.isRegisterOffsetScaled() ? getLog2TransferSize(size) : 0);
                break;
            case BASE_REGISTER_ONLY:
                mov(64, dst, address.getBase());
                break;
            default:
                throw GraalError.shouldNotReachHere();
        }
    }

    /**
     * Loads requested base + displacement into destination register while also confirming the
     * displacement is properly aligned for the provided transfer size.
     */
    public void loadAlignedAddress(int bitMemoryTransferSize, Register dst, Register base, long displacement) {
        GraalError.guarantee(AArch64Address.isOffsetAligned(bitMemoryTransferSize, displacement), "Displacement must be aligned.");
        add(64, dst, base, displacement);
    }

    private boolean tryMerge(int byteMemoryTransferSize, Register rt, AArch64Address address, boolean isStore, boolean isFP) {
        isImmLoadStoreMerged = false;
        if (lastImmLoadStoreEncoding == null) {
            return false;
        }

        // Only immediate scaled/unscaled address can be merged.
        // Pre-index and post-index mode can't be merged.
        AArch64Address.AddressingMode addressMode = address.getAddressingMode();
        if (addressMode != IMMEDIATE_UNSIGNED_SCALED && addressMode != IMMEDIATE_SIGNED_UNSCALED) {
            return false;
        }

        // Only the two adjacent ldrs/strs can be merged.
        int lastPosition = position() - 4;
        if (lastPosition < 0 || lastPosition != lastImmLoadStoreEncoding.position) {
            return false;
        }

        if (isStore != lastImmLoadStoreEncoding.isStore || isFP != lastImmLoadStoreEncoding.isFP) {
            return false;
        }

        // Only merge ldr/str with the same size of 32, 64, or 128 (for FP) bits
        if (byteMemoryTransferSize != lastImmLoadStoreEncoding.byteMemoryTransferSize || (byteMemoryTransferSize != 4 && byteMemoryTransferSize != 8 && (!isFP || byteMemoryTransferSize != 16))) {
            return false;
        }

        // Base register must be the same one.
        Register curBase = address.getBase();
        Register preBase = lastImmLoadStoreEncoding.getBase();
        if (!curBase.equals(preBase)) {
            return false;
        }

        // If the two ldrs have the same rt register, they can't be merged.
        // If the two ldrs have dependence, they can't be merged.
        Register curRt = rt;
        Register preRt = lastImmLoadStoreEncoding.result;
        if (!isStore && (curRt.equals(preRt) || preRt.equals(curBase))) {
            return false;
        }

        // Offset checking. Offsets of the two ldrs/strs must be continuous.
        int curOffset = address.getImmediateRaw();
        if (addressMode == IMMEDIATE_UNSIGNED_SCALED) {
            curOffset = curOffset * byteMemoryTransferSize;
        }
        int preOffset = lastImmLoadStoreEncoding.getOffset();
        if (Math.abs(curOffset - preOffset) != byteMemoryTransferSize) {
            return false;
        }

        /*
         * Offset must be in ldp/stp instruction's range. Remember that ldp/stp has 7 bits reserved
         * for the offset and hence can represent the values [-64, 63].
         */
        int offset = Math.min(curOffset, preOffset);
        int minOffset = -64 * byteMemoryTransferSize;
        int maxOffset = 63 * byteMemoryTransferSize;
        if (offset < minOffset || offset > maxOffset) {
            return false;
        }

        // Alignment checking.
        if (isFlagSet(AArch64.Flag.AvoidUnalignedAccesses)) {
            // AArch64 sp is 16-bytes aligned.
            if (curBase.equals(sp)) {
                long pairMask = byteMemoryTransferSize * 2 - 1;
                if ((offset & pairMask) != 0) {
                    return false;
                }
            } else {
                // If base is not sp, we can't guarantee the access is aligned.
                return false;
            }
        } else {
            // ldp/stp only supports sizeInBytes aligned offset.
            long mask = byteMemoryTransferSize - 1;
            if ((curOffset & mask) != 0 || (preOffset & mask) != 0) {
                return false;
            }
        }

        // Merge two ldrs/strs to ldp/stp.
        Register rt1;
        Register rt2;
        if (preOffset < curOffset) {
            rt1 = preRt;
            rt2 = curRt;
        } else {
            rt1 = curRt;
            rt2 = preRt;
        }

        int bitMemoryTransferSize = byteMemoryTransferSize * Byte.SIZE;
        AArch64Address pairAddress = AArch64Address.createImmediateAddress(bitMemoryTransferSize, AArch64Address.AddressingMode.IMMEDIATE_PAIR_SIGNED_SCALED, curBase, offset);
        Instruction instruction = isStore ? STP : LDP;
        insertLdpStp(lastPosition, bitMemoryTransferSize, instruction, isFP, rt1, rt2, pairAddress);
        lastImmLoadStoreEncoding = null;
        isImmLoadStoreMerged = true;
        return true;
    }

    /**
     * Try to merge two continuous ldr/str to one ldp/stp. If this current ldr/str is not merged,
     * save it as the last ldr/str.
     */
    private boolean tryMergeLoadStore(int srcSize, Register rt, AArch64Address address, boolean isStore, boolean isFP) {
        int byteMemoryTransferSize = srcSize / Byte.SIZE;
        if (tryMerge(byteMemoryTransferSize, rt, address, isStore, isFP)) {
            return true;
        }

        // Save last ldr/str if it is not merged.
        AArch64Address.AddressingMode addressMode = address.getAddressingMode();
        if (addressMode == IMMEDIATE_UNSIGNED_SCALED || addressMode == IMMEDIATE_SIGNED_UNSCALED) {
            if (addressMode == IMMEDIATE_SIGNED_UNSCALED) {
                long mask = byteMemoryTransferSize - 1;
                int offset = address.getImmediateRaw();
                if ((offset & mask) != 0) {
                    return false;
                }
            }
            lastImmLoadStoreEncoding = new AArch64MemoryEncoding(byteMemoryTransferSize, rt, address, isStore, isFP, position());
        }
        return false;
    }

    public boolean isImmLoadStoreMerged() {
        return isImmLoadStoreMerged;
    }

    /**
     * Generates a move between two general purpose registers.
     *
     * @param size register size. Has to be 32 or 64.
     */
    public void mov(int size, Register dst, Register src) {
        if (dst.equals(src) && size == 64) {
            /* No action necessary */
        } else if (dst.equals(sp) || src.equals(sp)) {
            add(size, dst, src, 0);
        } else {
            orr(size, dst, zr, src);
        }
    }

    /**
     * Generates a 32-bit immediate move code sequence.
     *
     * @param dst general purpose register. May not be null, stackpointer or zero-register.
     * @param imm the value to move into the register.
     * @param needsImmAnnotation Flag denoting if annotation should be added.
     */
    private void mov32(Register dst, int imm, boolean needsImmAnnotation) {
        MovAction[] includeSet = {MovAction.SKIPPED, MovAction.SKIPPED};
        int pos = position();

        // Split 32-bit imm into low16 and high16 parts.
        int low16 = imm & 0xFFFF;
        int high16 = (imm >>> 16) & 0xFFFF;

        // Generate code sequence with a combination of MOVZ or MOVN with MOVK.
        if (high16 == 0) {
            movz(32, dst, low16, 0);
            includeSet[0] = MovAction.USED;
        } else if (high16 == 0xFFFF) {
            movn(32, dst, low16 ^ 0xFFFF, 0);
            includeSet[0] = MovAction.NEGATED;
        } else if (low16 == 0) {
            movz(32, dst, high16, 16);
            includeSet[1] = MovAction.USED;
        } else if (low16 == 0xFFFF) {
            movn(32, dst, high16 ^ 0xFFFF, 16);
            includeSet[1] = MovAction.NEGATED;
        } else {
            // Neither of the 2 parts is all-0s or all-1s. Generate 2 instructions.
            movz(32, dst, low16, 0);
            movk(32, dst, high16, 16);
            includeSet[0] = MovAction.USED;
            includeSet[1] = MovAction.USED;
        }
        if (needsImmAnnotation) {
            annotateImmediateMovSequence(pos, includeSet);
        }
    }

    /**
     * Generates a 64-bit immediate move code sequence.
     *
     * @param dst general purpose register. May not be null, stackpointer or zero-register.
     * @param imm the value to move into the register
     * @param needsImmAnnotation Flag denoting if annotation should be added.
     */
    private void mov64(Register dst, long imm, boolean needsImmAnnotation) {
        MovAction[] includeSet = {MovAction.SKIPPED, MovAction.SKIPPED, MovAction.SKIPPED, MovAction.SKIPPED};
        int pos = position();
        int[] chunks = new int[4];
        int zeroCount = 0;
        int negCount = 0;

        // Split 64-bit imm into 4 chunks and count the numbers of all-0 and all-1 chunks.
        for (int i = 0; i < 4; i++) {
            int chunk = (int) ((imm >>> (i * 16)) & 0xFFFFL);
            if (chunk == 0) {
                zeroCount++;
            } else if (chunk == 0xFFFF) {
                negCount++;
            }
            chunks[i] = chunk;
        }

        // Generate code sequence with a combination of MOVZ or MOVN with MOVK.
        if (zeroCount == 4) {
            // Generate only one MOVZ.
            movz(64, dst, 0, 0);
            includeSet[0] = MovAction.USED;
        } else if (negCount == 4) {
            // Generate only one MOVN.
            movn(64, dst, 0, 0);
            includeSet[0] = MovAction.NEGATED;
        } else if (zeroCount == 3) {
            // Generate only one MOVZ.
            for (int i = 0; i < 4; i++) {
                if (chunks[i] != 0) {
                    movz(64, dst, chunks[i], i * 16);
                    includeSet[i] = MovAction.USED;
                    break;
                }
            }
        } else if (negCount == 3) {
            // Generate only one MOVN.
            for (int i = 0; i < 4; i++) {
                if (chunks[i] != 0xFFFF) {
                    movn(64, dst, chunks[i] ^ 0xFFFF, i * 16);
                    includeSet[i] = MovAction.NEGATED;
                    break;
                }
            }
        } else if (zeroCount == 2) {
            // Generate one MOVZ and one MOVK.
            int i;
            for (i = 0; i < 4; i++) {
                if (chunks[i] != 0) {
                    movz(64, dst, chunks[i], i * 16);
                    includeSet[i] = MovAction.USED;
                    break;
                }
            }
            for (int k = i + 1; k < 4; k++) {
                if (chunks[k] != 0) {
                    movk(64, dst, chunks[k], k * 16);
                    includeSet[k] = MovAction.USED;
                    break;
                }
            }
        } else if (negCount == 2) {
            // Generate one MOVN and one MOVK.
            int i;
            for (i = 0; i < 4; i++) {
                if (chunks[i] != 0xFFFF) {
                    movn(64, dst, chunks[i] ^ 0xFFFF, i * 16);
                    includeSet[i] = MovAction.NEGATED;
                    break;
                }
            }
            for (int k = i + 1; k < 4; k++) {
                if (chunks[k] != 0xFFFF) {
                    movk(64, dst, chunks[k], k * 16);
                    includeSet[k] = MovAction.USED;
                    break;
                }
            }
        } else if (zeroCount == 1) {
            // Generate one MOVZ and two MOVKs.
            int i;
            for (i = 0; i < 4; i++) {
                if (chunks[i] != 0) {
                    movz(64, dst, chunks[i], i * 16);
                    includeSet[i] = MovAction.USED;
                    break;
                }
            }
            int numMovks = 0;
            for (int k = i + 1; k < 4; k++) {
                if (chunks[k] != 0) {
                    movk(64, dst, chunks[k], k * 16);
                    includeSet[k] = MovAction.USED;
                    numMovks++;
                }
            }
            assert numMovks == 2;
        } else if (negCount == 1) {
            // Generate one MOVN and two MOVKs.
            int i;
            for (i = 0; i < 4; i++) {
                if (chunks[i] != 0xFFFF) {
                    movn(64, dst, chunks[i] ^ 0xFFFF, i * 16);
                    includeSet[i] = MovAction.NEGATED;
                    break;
                }
            }
            int numMovks = 0;
            for (int k = i + 1; k < 4; k++) {
                if (chunks[k] != 0xFFFF) {
                    movk(64, dst, chunks[k], k * 16);
                    includeSet[k] = MovAction.USED;
                    numMovks++;
                }
            }
            assert numMovks == 2;
        } else {
            // Generate one MOVZ and three MOVKs
            movz(64, dst, chunks[0], 0);
            movk(64, dst, chunks[1], 16);
            movk(64, dst, chunks[2], 32);
            movk(64, dst, chunks[3], 48);
            includeSet[0] = MovAction.USED;
            includeSet[1] = MovAction.USED;
            includeSet[2] = MovAction.USED;
            includeSet[3] = MovAction.USED;
        }
        if (needsImmAnnotation) {
            annotateImmediateMovSequence(pos, includeSet);
        }
    }

    /**
     * Loads immediate into register.
     *
     * @param dst general purpose register. May not be null, zero-register or stackpointer.
     * @param imm immediate loaded into register.
     */
    public void mov(Register dst, int imm) {
        mov(dst, imm, false);
    }

    /**
     * Loads immediate into register.
     *
     * @param dst general purpose register. May not be null, zero-register or stackpointer.
     * @param imm immediate loaded into register.
     */
    public void mov(Register dst, long imm) {
        mov(dst, imm, false);
    }

    /**
     * Loads immediate into register.
     *
     * @param dst general purpose register. May not be null, zero-register or stackpointer.
     * @param imm immediate loaded into register.
     * @param needsImmAnnotation Flag to signal of the immediate value should be annotated.
     */
    public void mov(Register dst, int imm, boolean needsImmAnnotation) {
        if (!needsImmAnnotation && imm == 0) {
            mov(32, dst, zr);
        } else if (!needsImmAnnotation && isLogicalImmediate(32, imm)) {
            orr(32, dst, zr, imm);
        } else {
            mov32(dst, imm, needsImmAnnotation);
        }
    }

    /**
     * Loads immediate into register.
     *
     * @param dst general purpose register. May not be null, zero-register or stackpointer.
     * @param imm immediate loaded into register.
     * @param needsImmAnnotation Flag to signal of the immediate value should be annotated.
     */
    public void mov(Register dst, long imm, boolean needsImmAnnotation) {
        assert dst.getRegisterCategory().equals(CPU);
        if (!needsImmAnnotation && imm == 0L) {
            mov(64, dst, zr);
        } else if (!needsImmAnnotation && isLogicalImmediate(64, imm)) {
            orr(64, dst, zr, imm);
        } else {
            mov64(dst, imm, needsImmAnnotation);
        }
    }

    /**
     * Generates a 48-bit immediate move code sequence. The immediate may later be updated by
     * HotSpot.
     *
     * In AArch64 mode the virtual address space is 48-bits in size, so we only need three
     * instructions to create a patchable instruction sequence that can reach anywhere.
     *
     * @param dst general purpose register. May not be null, stackpointer or zero-register.
     * @param imm
     */
    public void movNativeAddress(Register dst, long imm) {
        movNativeAddress(dst, imm, false);
    }

    /**
     * Generates a 48-bit immediate move code sequence. The immediate may later be updated by
     * HotSpot.
     *
     * In AArch64 mode the virtual address space is 48-bits in size, so we only need three
     * instructions to create a patchable instruction sequence that can reach anywhere.
     *
     * @param dst general purpose register. May not be null, stackpointer or zero-register.
     * @param imm The immediate address
     * @param needsImmAnnotation Flag to signal of the immediate value should be annotated.
     */
    public void movNativeAddress(Register dst, long imm, boolean needsImmAnnotation) {
        assert (imm & 0xFFFF_0000_0000_0000L) == 0;
        // We have to move all non zero parts of the immediate in 16-bit chunks
        boolean firstMove = true;
        int pos = position();
        for (int offset = 0; offset < 48; offset += 16) {
            int chunk = (int) (imm >> offset) & NumUtil.getNbitNumberInt(16);
            if (firstMove) {
                movz(64, dst, chunk, offset);
                firstMove = false;
            } else {
                movk(64, dst, chunk, offset);
            }
        }
        if (needsImmAnnotation) {
            MovAction[] includeSet = {MovAction.USED, MovAction.USED, MovAction.USED};
            annotateImmediateMovSequence(pos, includeSet);
        }
        assert !firstMove;
    }

    /**
     * Generates a 32-bit immediate move code sequence. The immediate may later be updated by
     * HotSpot.
     *
     * @param dst general purpose register. May not be null, stackpointer or zero-register.
     * @param imm
     */
    public void movNarrowAddress(Register dst, long imm) {
        assert (imm & 0xFFFF_FFFF_0000_0000L) == 0;
        movz(64, dst, (int) (imm >>> 16), 16);
        movk(64, dst, (int) (imm & 0xffff), 0);
    }

    /**
     * Loads a srcSize value from address into rt sign-extending it if necessary.
     *
     * @param targetSize size of target register in bits. Must be 32 or 64.
     * @param srcSize size of memory read in bits. Must be 8, 16 or 32 and smaller or equal to
     *            targetSize.
     * @param rt general purpose register. May not be null or stackpointer.
     * @param address all addressing modes allowed. May not be null.
     */
    @Override
    public void ldrs(int targetSize, int srcSize, Register rt, AArch64Address address) {
        assert targetSize == 32 || targetSize == 64;
        assert srcSize <= targetSize;
        if (targetSize == srcSize) {
            ldr(srcSize, rt, address);
        } else {
            super.ldrs(targetSize, srcSize, rt, address);
        }
    }

    /**
     * Loads a srcSize value from address into rt.
     *
     * @param srcSize size of memory read in bits. Must be 8, 16 or 32 and smaller or equal to
     *            targetSize.
     * @param rt general purpose register. May not be null or stackpointer.
     * @param address all addressing modes allowed. May not be null.
     */
    @Override
    public void ldr(int srcSize, Register rt, AArch64Address address) {
        ldr(srcSize, rt, address, true);
    }

    /**
     * Loads a srcSize value from address into rt.
     *
     * In addition, if requested, tries to merge two adjacent loads into one ldp.
     */
    public void ldr(int srcSize, Register rt, AArch64Address address, boolean tryMerge) {
        if (!tryMerge) {
            /* Need to reset state information normally generated during tryMergeLoadStore. */
            isImmLoadStoreMerged = false;
            lastImmLoadStoreEncoding = null;
            super.ldr(srcSize, rt, address);
        } else if (!tryMergeLoadStore(srcSize, rt, address, false, false)) {
            super.ldr(srcSize, rt, address);
        }
    }

    /**
     * Stores register rt into memory pointed by address.
     *
     * @param destSize number of bits written to memory. Must be 8, 16, 32 or 64.
     * @param rt general purpose register. May not be null or stackpointer.
     * @param address all addressing modes allowed. May not be null.
     */
    @Override
    public void str(int destSize, Register rt, AArch64Address address) {
        str(destSize, rt, address, true);
    }

    /**
     * Stores register rt into memory pointed by address.
     *
     * In addition, if requested, tries to merge two adjacent stores into one stp.
     */
    public void str(int destSize, Register rt, AArch64Address address, boolean tryMerge) {
        if (!tryMerge) {
            /* Need to reset state information normally generated during tryMergeLoadStore. */
            isImmLoadStoreMerged = false;
            lastImmLoadStoreEncoding = null;
            super.str(destSize, rt, address);
        } else if (!tryMergeLoadStore(destSize, rt, address, true, false)) {
            super.str(destSize, rt, address);
        }
    }

    /* Load-Store Single FP register (5.7.1.1) */
    /**
     * Floating point load.
     *
     * @param size number of bits read from memory into rt. Must be 8, 16, 32, 64 or 128.
     * @param rt floating point register. May not be null.
     * @param address all addressing modes allowed. May not be null.
     */
    @Override
    public void fldr(int size, Register rt, AArch64Address address) {
        fldr(size, rt, address, true);
    }

    /**
     * Floating point load.
     *
     * In addition, if requested, tries to merge two adjacent loads into one fldp.
     */
    public void fldr(int size, Register rt, AArch64Address address, boolean tryMerge) {
        if (!tryMerge) {
            /* Need to reset state information normally generated during tryMergeLoadStore. */
            isImmLoadStoreMerged = false;
            lastImmLoadStoreEncoding = null;
            super.fldr(size, rt, address);
        } else if (!(tryMergeLoadStore(size, rt, address, false, true))) {
            super.fldr(size, rt, address);
        }
    }

    /**
     * Floating point store.
     *
     * @param size number of bits read from memory into rt. Must be 32 or 64.
     * @param rt floating point register. May not be null.
     * @param address all addressing modes allowed. May not be null.
     */
    @Override
    public void fstr(int size, Register rt, AArch64Address address) {
        fstr(size, rt, address, true);
    }

    /**
     * Floating point store.
     *
     * In addition, if requested, tries to merge two adjacent stores into one stp.
     */
    public void fstr(int size, Register rt, AArch64Address address, boolean tryMerge) {
        if (!tryMerge) {
            /* Need to reset state information normally generated during tryMergeLoadStore. */
            isImmLoadStoreMerged = false;
            lastImmLoadStoreEncoding = null;
            super.fstr(size, rt, address);
        } else if (!(tryMergeLoadStore(size, rt, address, true, true))) {
            super.fstr(size, rt, address);
        }
    }

    /* exclusive access */
    /**
     * Load exclusive. Natural alignment of address is required.
     *
     * @param size size of memory read in bits. Must be 8, 16, 32 or 64.
     * @param rt general purpose register. May not be null or stackpointer.
     * @param rn general purpose register.
     * @param acquire memory model flag. Decide whether the load has acquire semantics.
     */
    public void loadExclusive(int size, Register rt, Register rn, boolean acquire) {
        if (acquire) {
            ldaxr(size, rt, rn);
        } else {
            ldxr(size, rt, rn);
        }
    }

    /**
     * Store exclusive. Natural alignment of address is required. rs and rt may not point to the
     * same register.
     *
     * @param size size of bits written to memory. Must be 8, 16, 32 or 64.
     * @param rs general purpose register. Set to exclusive access status. 0 means success,
     *            everything else failure. May not be null, or stackpointer.
     * @param rt general purpose register. May not be null or stackpointer.
     * @param rn general purpose register.
     * @param release memory model flag. Decide whether the store has release semantics.
     */
    public void storeExclusive(int size, Register rs, Register rt, Register rn, boolean release) {
        if (release) {
            stlxr(size, rs, rt, rn);
        } else {
            stxr(size, rs, rt, rn);
        }
    }

    /**
     * Conditional set. dst = 1 if condition else 0.
     *
     * @param dst general purpose register. May not be null or stackpointer.
     * @param condition any condition. May not be null.
     */
    public void cset(int size, Register dst, ConditionFlag condition) {
        super.csinc(size, dst, zr, zr, condition.negate());
    }

    private static ExtendType getLSLExtendType(int size) {
        assert size == 32 || size == 64;
        return size == 32 ? ExtendType.UXTW : ExtendType.UXTX;
    }

    /**
     * dst = src1 + src2.
     *
     * @param size register size. Has to be 32 or 64.
     * @param dst general purpose register. May not be null. Can be zr if src1 != sp. Can be sp if
     *            src1 != zr.
     * @param src1 general purpose register. May not be null. Can be zr if dst != sp. Can be sp if
     *            dst != zr.
     * @param src2 general purpose register. May not be null or stackpointer.
     */
    public void add(int size, Register dst, Register src1, Register src2) {
        assert !(dst.equals(sp) && src1.equals(zr)) && !(dst.equals(zr) && src1.equals(sp));
        if (dst.equals(sp) || src1.equals(sp)) {
            super.add(size, dst, src1, src2, getLSLExtendType(size), 0);
        } else {
            super.add(size, dst, src1, src2, ShiftType.LSL, 0);
        }
    }

    /**
     * dst = src1 + src2 and sets condition flags.
     *
     * @param size register size. Has to be 32 or 64.
     * @param dst general purpose register. May not be null or stackpointer.
     * @param src1 general purpose register. May not be null.
     * @param src2 general purpose register. May not be null or stackpointer.
     */
    public void adds(int size, Register dst, Register src1, Register src2) {
        if (src1.equals(sp)) {
            super.adds(size, dst, src1, src2, getLSLExtendType(size), 0);
        } else {
            super.adds(size, dst, src1, src2, ShiftType.LSL, 0);
        }
    }

    /**
     * dst = src1 - src2.
     *
     * @param size register size. Has to be 32 or 64.
     * @param dst general purpose register. May not be null. Can be zr if src1 != sp. Can be sp if
     *            src1 != zr.
     * @param src1 general purpose register. May not be null. Can be zr if dst != sp. Can be sp if
     *            dst != zr.
     * @param src2 general purpose register. May not be null or stackpointer.
     */
    public void sub(int size, Register dst, Register src1, Register src2) {
        assert !(dst.equals(sp) && src1.equals(zr)) && !(dst.equals(zr) && src1.equals(sp));
        if (dst.equals(sp) || src1.equals(sp)) {
            super.sub(size, dst, src1, src2, getLSLExtendType(size), 0);
        } else {
            super.sub(size, dst, src1, src2, ShiftType.LSL, 0);
        }
    }

    /**
     * dst = src1 - src2 and sets condition flags.
     *
     * @param size register size. Has to be 32 or 64.
     * @param dst general purpose register. May not be null or stackpointer.
     * @param src1 general purpose register. May not be null.
     * @param src2 general purpose register. May not be null or stackpointer.
     */
    public void subs(int size, Register dst, Register src1, Register src2) {
        if (src1.equals(sp)) {
            super.subs(size, dst, src1, src2, getLSLExtendType(size), 0);
        } else {
            super.subs(size, dst, src1, src2, ShiftType.LSL, 0);
        }
    }

    /**
     * dst = src1 + shiftType(src2, shiftAmt & (size - 1)).
     *
     * @param size register size. Has to be 32 or 64.
     * @param dst general purpose register. May not be null or stackpointer.
     * @param src1 general purpose register. May not be null or stackpointer.
     * @param src2 general purpose register. May not be null or stackpointer.
     * @param shiftType any type but ROR.
     * @param shiftAmt arbitrary shift amount.
     */
    @Override
    public void add(int size, Register dst, Register src1, Register src2, ShiftType shiftType, int shiftAmt) {
        int clampedShift = clampShiftAmt(size, shiftAmt);
        if (clampedShift == 0) {
            /* Make explicit no shift is being performed. */
            add(size, dst, src1, src2);
        } else {
            super.add(size, dst, src1, src2, shiftType, clampedShift);
        }
    }

    /**
     * dst = src1 - shiftType(src2, shiftAmt & (size-1)) and sets condition flags.
     *
     * @param size register size. Has to be 32 or 64.
     * @param dst general purpose register. May not be null or stackpointer.
     * @param src1 general purpose register. May not be null or stackpointer.
     * @param src2 general purpose register. May not be null or stackpointer.
     * @param shiftType any type but ROR.
     * @param shiftAmt arbitrary shift amount.
     */
    @Override
    public void sub(int size, Register dst, Register src1, Register src2, ShiftType shiftType, int shiftAmt) {
        int clampedShift = clampShiftAmt(size, shiftAmt);
        if (clampedShift == 0) {
            /* Make explicit no shift is being performed. */
            sub(size, dst, src1, src2);
        } else {
            super.sub(size, dst, src1, src2, shiftType, clampedShift);
        }
    }

    /**
     * dst = -src.
     *
     * @param size register size. Has to be 32 or 64.
     * @param dst general purpose register. May not be null or stackpointer.
     * @param src general purpose register. May not be null or stackpointer.
     */
    public void neg(int size, Register dst, Register src) {
        sub(size, dst, zr, src);
    }

    /**
     * dst = -(shiftType(src, shiftAmt & (size - 1))).
     *
     * @param size register size. Has to be 32 or 64.
     * @param dst general purpose register. May not be null or stackpointer.
     * @param src general purpose register. May not be null or stackpointer.
     * @param shiftType right or left shift, arithmetic or logical.
     * @param shiftAmt number of shift bits. Has to be between 0 and (size - 1).
     */
    public void neg(int size, Register dst, Register src, ShiftType shiftType, int shiftAmt) {
        sub(size, dst, zr, src, shiftType, shiftAmt);
    }

    /**
     * dst = src + immediate.
     *
     * If immediate >= 2^24, then this method uses the scratch register to hold the immediate value.
     *
     * @param size register size. Has to be 32 or 64.
     * @param dst general purpose register. May not be null or zero-register.
     * @param src general purpose register. May not be null or zero-register.
     * @param immediate 32-bit signed int.
     * @param scratch general purpose register to hold immediate value (if necessary).
     */
    public void add(int size, Register dst, Register src, int immediate, Register scratch) {
        assert (!dst.equals(zr) && !src.equals(zr));
        if (immediate < 0) {
            sub(size, dst, src, -immediate, scratch);
        } else if (NumUtil.isUnsignedNbit(24, immediate) || !dst.equals(src)) {
            add(size, dst, src, immediate);
        } else {
            assert scratch != null;
            assert !scratch.equals(zr);
            mov(scratch, immediate);
            add(size, dst, src, scratch);
        }
    }

    /**
     * dst = src + immediate.
     *
     * If immediate >= 2^24, then this method assumes dst and src are not the same register.
     *
     * @param size register size. Has to be 32 or 64.
     * @param dst general purpose register. May not be null or zero-register.
     * @param src general purpose register. May not be null or zero-register.
     * @param immediate 32-bit signed int
     */
    @Override
    public void add(int size, Register dst, Register src, int immediate) {
        assert (!dst.equals(zr) && !src.equals(zr));
        if (immediate < 0) {
            sub(size, dst, src, -immediate);
        } else if (isAddSubtractImmediate(immediate, false)) {
            if (!(dst.equals(src) && immediate == 0)) {
                super.add(size, dst, src, immediate);
            }
        } else if (NumUtil.isUnsignedNbit(24, immediate)) {
            super.add(size, dst, src, immediate & (NumUtil.getNbitNumberInt(12) << 12));
            super.add(size, dst, dst, immediate & NumUtil.getNbitNumberInt(12));
        } else {
            assert !dst.equals(src);
            mov(dst, immediate);
            add(size, dst, src, dst);
        }
    }

    /**
     * dst = src + immediate.
     *
     * @param size register size. Has to be 32 or 64.
     * @param dst general purpose register. May not be null or zero-register.
     * @param src general purpose register. May not be null or zero-register.
     * @param immediate 64-bit signed int
     */
    public void add(int size, Register dst, Register src, long immediate) {
        if (NumUtil.isInt(immediate)) {
            add(size, dst, src, (int) immediate);
        } else {
            assert (!dst.equals(zr) && !src.equals(zr));
            assert !dst.equals(src);
            assert size == 64;
            mov(dst, immediate);
            add(size, dst, src, dst);
        }
    }

    /**
     * dst = src + aimm and sets condition flags.
     *
     * @param size register size. Has to be 32 or 64.
     * @param dst general purpose register. May not be null or stackpointer.
     * @param src general purpose register. May not be null or zero-register.
     * @param immediate arithmetic immediate.
     */
    @Override
    public void adds(int size, Register dst, Register src, int immediate) {
        assert (!dst.equals(sp) && !src.equals(zr));
        if (immediate < 0) {
            subs(size, dst, src, -immediate);
        } else {
            super.adds(size, dst, src, immediate);
        }
    }

    /**
     * dst = src - immediate.
     *
     * If immediate >= 2^24, then this method uses the scratch register to hold the immediate value.
     *
     * @param size register size. Has to be 32 or 64.
     * @param dst general purpose register. May not be null or zero-register.
     * @param src general purpose register. May not be null or zero-register.
     * @param immediate 32-bit signed int.
     * @param scratch general purpose register to hold immediate value (if necessary).
     */
    public void sub(int size, Register dst, Register src, int immediate, Register scratch) {
        assert (!dst.equals(zr) && !src.equals(zr));
        if (immediate < 0) {
            add(size, dst, src, -immediate, scratch);
        }
        if (NumUtil.isUnsignedNbit(24, immediate) || !dst.equals(src)) {
            sub(size, dst, src, immediate);
        } else {
            assert scratch != null;
            assert !scratch.equals(zr);
            mov(scratch, immediate);
            sub(size, dst, src, scratch);
        }
    }

    /**
     * dst = src - immediate.
     *
     * If immediate >= 2^24, then this method assumes dst and src are not the same register.
     *
     * @param size register size. Has to be 32 or 64.
     * @param dst general purpose register. May not be null or zero-register.
     * @param src general purpose register. May not be null or zero-register.
     * @param immediate 32-bit signed int
     */
    @Override
    public void sub(int size, Register dst, Register src, int immediate) {
        assert (!dst.equals(zr) && !src.equals(zr));
        if (immediate < 0) {
            add(size, dst, src, -immediate);
        } else if (isAddSubtractImmediate(immediate, false)) {
            if (!(dst.equals(src) && immediate == 0)) {
                super.sub(size, dst, src, immediate);
            }
        } else if (NumUtil.isUnsignedNbit(24, immediate)) {
            super.sub(size, dst, src, immediate & (NumUtil.getNbitNumberInt(12) << 12));
            super.sub(size, dst, dst, immediate & NumUtil.getNbitNumberInt(12));
        } else {
            assert !dst.equals(src);
            mov(dst, immediate);
            sub(size, dst, src, dst);
        }
    }

    /**
     * dst = src - aimm and sets condition flags.
     *
     * @param size register size. Has to be 32 or 64.
     * @param dst general purpose register. May not be null or stackpointer.
     * @param src general purpose register. May not be null or zero-register.
     * @param immediate arithmetic immediate.
     */
    @Override
    public void subs(int size, Register dst, Register src, int immediate) {
        assert (!dst.equals(sp) && !src.equals(zr));
        if (immediate < 0) {
            adds(size, dst, src, -immediate);
        } else {
            super.subs(size, dst, src, immediate);
        }
    }

    /**
     * dst = src1 * src2.
     *
     * @param size register size. Has to be 32 or 64.
     * @param dst general purpose register. May not be null or the stackpointer.
     * @param src1 general purpose register. May not be null or the stackpointer.
     * @param src2 general purpose register. May not be null or the stackpointer.
     */
    public void mul(int size, Register dst, Register src1, Register src2) {
        super.madd(size, dst, src1, src2, zr);
    }

    /**
     * dst = 0 - src1 * src2.
     *
     * @param size register size. Has to be 32 or 64.
     * @param dst general purpose register. May not be null or the stackpointer.
     * @param src1 general purpose register. May not be null or the stackpointer.
     * @param src2 general purpose register. May not be null or the stackpointer.
     */
    public void mneg(int size, Register dst, Register src1, Register src2) {
        super.msub(size, dst, src1, src2, zr);
    }

    /**
     * Unsigned multiply high. dst = (src1 * src2) >> size
     *
     * @param size register size. Has to be 32 or 64.
     * @param dst general purpose register. May not be null or the stackpointer.
     * @param src1 general purpose register. May not be null or the stackpointer.
     * @param src2 general purpose register. May not be null or the stackpointer.
     */
    public void umulh(int size, Register dst, Register src1, Register src2) {
        assert (!dst.equals(sp) && !src1.equals(sp) && !src2.equals(sp));
        assert size == 32 || size == 64;
        if (size == 64) {
            super.umulh(dst, src1, src2);
        } else {
            // xDst = wSrc1 * wSrc2
            super.umaddl(dst, src1, src2, zr);
            // xDst = xDst >> 32
            lsr(64, dst, dst, 32);
        }
    }

    /**
     * Signed multiply high. dst = (src1 * src2) >> size
     *
     * @param size register size. Has to be 32 or 64.
     * @param dst general purpose register. May not be null or the stackpointer.
     * @param src1 general purpose register. May not be null or the stackpointer.
     * @param src2 general purpose register. May not be null or the stackpointer.
     */
    public void smulh(int size, Register dst, Register src1, Register src2) {
        assert (!dst.equals(sp) && !src1.equals(sp) && !src2.equals(sp));
        assert size == 32 || size == 64;
        if (size == 64) {
            super.smulh(dst, src1, src2);
        } else {
            // xDst = wSrc1 * wSrc2
            super.smaddl(dst, src1, src2, zr);
            // xDst = xDst >> 32
            lsr(64, dst, dst, 32);
        }
    }

    /**
     * Signed multiply long. xDst = wSrc1 * wSrc2
     *
     * @param dst 64-bit general purpose register. May not be null or the stackpointer.
     * @param src1 32-bit general purpose register. May not be null or the stackpointer.
     * @param src2 32-bit general purpose register. May not be null or the stackpointer.
     */
    public void smull(Register dst, Register src1, Register src2) {
        this.smaddl(dst, src1, src2, zr);
    }

    /**
     * Signed multiply-negate long. xDst = -(wSrc1 * wSrc2)
     *
     * @param dst 64-bit general purpose register. May not be null or the stackpointer.
     * @param src1 32-bit general purpose register. May not be null or the stackpointer.
     * @param src2 32-bit general purpose register. May not be null or the stackpointer.
     */
    public void smnegl(Register dst, Register src1, Register src2) {
        this.smsubl(dst, src1, src2, zr);
    }

    /**
     * Compare instructions are add/subtract instructions and so support unsigned 12-bit immediate
     * values (optionally left-shifted by 12).
     *
     * @param imm immediate value to be tested.
     * @return true if immediate can be used directly with comparison instructions, false otherwise.
     */
    public static boolean isComparisonImmediate(long imm) {
        return isAddSubtractImmediate(imm, true);
    }

    /**
     * C.6.2.179 Logical Shift Left (immediate).
     * <p>
     * dst = src << (shiftAmt & (size - 1)).
     *
     * @param size register size. Has to be 32 or 64.
     * @param dst general purpose register. May not be null, stackpointer or zero-register.
     * @param src general purpose register. May not be null, stackpointer or zero-register.
     * @param shiftAmt amount by which src is shifted.
     */
    public void lsl(int size, Register dst, Register src, long shiftAmt) {
        int clampedShift = clampShiftAmt(size, shiftAmt);
        if (clampedShift != 0 || !dst.equals(src)) {
            int immr = (-clampedShift) & (size - 1);
            int imms = size - 1 - clampedShift;
            super.ubfm(size, dst, src, immr, imms);
        }
    }

    /**
     * C.6.2.182 Logical Shift Right (immediate).
     * <p>
     * dst = src >>> (shiftAmt & (size - 1)).
     *
     * @param size register size. Has to be 32 or 64.
     * @param dst general purpose register. May not be null, stackpointer or zero-register.
     * @param src general purpose register. May not be null, stackpointer or zero-register.
     * @param shiftAmt amount by which src is shifted.
     */
    public void lsr(int size, Register dst, Register src, long shiftAmt) {
        int clampedShift = clampShiftAmt(size, shiftAmt);
        if (clampedShift != 0 || !dst.equals(src)) {
            super.ubfm(size, dst, src, clampedShift, size - 1);
        }
    }

    /**
     * dst = src >> (shiftAmt & log2(size)).
     *
     * @param size register size. Has to be 32 or 64.
     * @param dst general purpose register. May not be null, stackpointer or zero-register.
     * @param src general purpose register. May not be null, stackpointer or zero-register.
     * @param shiftAmt amount by which src is shifted.
     */
    public void asr(int size, Register dst, Register src, long shiftAmt) {
        int clampedShift = clampShiftAmt(size, shiftAmt);
        if (clampedShift != 0 || !dst.equals(src)) {
            super.sbfm(size, dst, src, clampedShift, size - 1);
        }
    }

    /**
     * C.6.2.228 Rotate right (register). dst = rotateRight(src1, (src2 & (size - 1))).<br>
     *
     * Preferred alias for RORV (C6.2.228)
     *
     * @param size register size. Has to be 32 or 64.
     * @param dst general purpose register. May not be null or stackpointer.
     * @param src1 general purpose register. May not be null or stackpointer.
     * @param src2 general purpose register. It holds a shift amount from 0 to (size - 1) in its
     *            bottom 5 bits. May not be null or stackpointer.
     */
    public void ror(int size, Register dst, Register src1, Register src2) {
        super.rorv(size, dst, src1, src2);
    }

    /**
     * Rotate right (immediate). dst = rotateRight(src1, shift).
     *
     * @param size register size. Has to be 32 or 64.
     * @param dst general purpose register. May not be null or stackpointer.
     * @param src general purpose register. May not be null or stackpointer.
     * @param shiftAmt amount by which src is rotated. The value depends on the instruction variant,
     *            it can be 0 to (size - 1).
     */
    public void ror(int size, Register dst, Register src, long shiftAmt) {
        int clampedShift = clampShiftAmt(size, shiftAmt);
        if (clampedShift != 0 || !dst.equals(src)) {
            super.extr(size, dst, src, src, clampedShift);
        }
    }

    /**
     * Clamps shiftAmt into range 0 <= shiftamt < size according to JLS.
     *
     * @param size size of operation. Must be 32 or 64.
     * @param shiftAmt arbitrary shift amount.
     * @return value between 0 and size - 1 inclusive that is equivalent to shiftAmt according to
     *         JLS.
     */
    public static int clampShiftAmt(int size, long shiftAmt) {
        assert size == 32 || size == 64;
        return (int) (shiftAmt & (size - 1));
    }

    /**
     * dst = src1 & src2.
     *
     * @param size register size. Has to be 32 or 64.
     * @param dst general purpose register. May not be null or stackpointer.
     * @param src1 general purpose register. May not be null or stackpointer.
     * @param src2 general purpose register. May not be null or stackpointer.
     */
    public void and(int size, Register dst, Register src1, Register src2) {
        super.and(size, dst, src1, src2, ShiftType.LSL, 0);
    }

    /**
     * dst = src1 ^ src2.
     *
     * @param size register size. Has to be 32 or 64.
     * @param dst general purpose register. May not be null or stackpointer.
     * @param src1 general purpose register. May not be null or stackpointer.
     * @param src2 general purpose register. May not be null or stackpointer.
     */
    public void eor(int size, Register dst, Register src1, Register src2) {
        super.eor(size, dst, src1, src2, ShiftType.LSL, 0);
    }

    /**
     * dst = src1 | src2.
     *
     * @param size register size. Has to be 32 or 64.
     * @param dst general purpose register. May not be null or stackpointer.
     * @param src1 general purpose register. May not be null or stackpointer.
     * @param src2 general purpose register. May not be null or stackpointer.
     */
    public void orr(int size, Register dst, Register src1, Register src2) {
        super.orr(size, dst, src1, src2, ShiftType.LSL, 0);
    }

    /**
     * dst = src1 & (~src2).
     *
     * @param size register size. Has to be 32 or 64.
     * @param dst general purpose register. May not be null or stackpointer.
     * @param src1 general purpose register. May not be null or stackpointer.
     * @param src2 general purpose register. May not be null or stackpointer.
     */
    public void bic(int size, Register dst, Register src1, Register src2) {
        super.bic(size, dst, src1, src2, ShiftType.LSL, 0);
    }

    /**
     * dst = src & (~imm).
     *
     * @param size register size. Has to be 32 or 64.
     * @param dst general purpose register. May not be null or stackpointer.
     * @param src general purpose register. May not be null or stackpointer.
     * @param imm immediate to encode.
     */
    public void bic(int size, Register dst, Register src, long imm) {
        super.and(size, dst, src, ~(imm));
    }

    /**
     * dst = src1 ^ (~src2).
     *
     * @param size register size. Has to be 32 or 64.
     * @param dst general purpose register. May not be null or stackpointer.
     * @param src1 general purpose register. May not be null or stackpointer.
     * @param src2 general purpose register. May not be null or stackpointer.
     */
    public void eon(int size, Register dst, Register src1, Register src2) {
        super.eon(size, dst, src1, src2, ShiftType.LSL, 0);
    }

    /**
     * dst = src1 | (~src2).
     *
     * @param size register size. Has to be 32 or 64.
     * @param dst general purpose register. May not be null or stackpointer.
     * @param src1 general purpose register. May not be null or stackpointer.
     * @param src2 general purpose register. May not be null or stackpointer.
     */
    public void orn(int size, Register dst, Register src1, Register src2) {
        super.orn(size, dst, src1, src2, ShiftType.LSL, 0);
    }

    /**
     * dst = ~src.
     *
     * @param size register size. Has to be 32 or 64.
     * @param dst general purpose register. May not be null or stackpointer.
     * @param src general purpose register. May not be null or stackpointer.
     */
    public void not(int size, Register dst, Register src) {
        super.orn(size, dst, zr, src, ShiftType.LSL, 0);
    }

    /**
     * dst = src1 & ~(src2) and sets condition flags.
     *
     * @param size register size. Has to be 32 or 64.
     * @param dst general purpose register. May not be null or stackpointer.
     * @param src1 general purpose register. May not be null or stackpointer.
     * @param src2 general purpose register. May not be null or stackpointer.
     */
    public void bics(int size, Register dst, Register src1, Register src2) {
        super.bics(size, dst, src1, src2, ShiftType.LSL, 0);
    }

    /**
     * Sign-extend value from src into dst.
     *
     * @param destSize destination register size. Must be 32 or 64.
     * @param srcSize source register size. Must be smaller than destSize.
     * @param dst general purpose register. May not be null, stackpointer or zero-register.
     * @param src general purpose register. May not be null, stackpointer or zero-register.
     */
    public void sxt(int destSize, int srcSize, Register dst, Register src) {
        assert (srcSize < destSize && srcSize > 0);
        super.sbfm(destSize, dst, src, 0, srcSize - 1);
    }

    /**
     * @param size size of instruction immediate will be encoded within.
     * @param imm immediate to encode.
     * @return True if the immediate can be directly encoded within a logical immediate.
     */
    public static boolean isLogicalImmediate(int size, long imm) {
        assert size == 32 || size == 64;
        boolean is64bit = size == 64;
        long maskedImm = size == 64 ? imm : imm & NumUtil.getNbitNumberLong(32);
        return LogicalBitmaskImmediateEncoding.canEncode(is64bit, maskedImm);
    }

    /* Float instructions */

    /**
     * Moves integer to float, float to integer, or float to float. Does not support integer to
     * integer moves.
     *
     * @param size register size. Has to be 32 or 64.
     * @param dst Either floating-point or general-purpose register. If general-purpose register may
     *            not be stackpointer or zero register. Cannot be null in any case.
     * @param src Either floating-point or general-purpose register. If general-purpose register may
     *            not be stackpointer. Cannot be null in any case.
     */
    @Override
    public void fmov(int size, Register dst, Register src) {
        assert size == 32 || size == 64;
        assert !(dst.getRegisterCategory().equals(CPU) && src.getRegisterCategory().equals(CPU)) : "src and dst cannot both be integer registers.";
        if (dst.getRegisterCategory().equals(CPU)) {
            fmovFpu2Cpu(size, dst, src);
        } else if (src.getRegisterCategory().equals(CPU)) {
            fmovCpu2Fpu(size, dst, src);
        } else {
            super.fmov(size, dst, src);
        }
    }

    /**
     *
     * @param size register size. Has to be 32 or 64.
     * @param dst floating point register. May not be null.
     * @param imm immediate that is loaded into dst. If size is 32 only float immediates can be
     *            loaded, i.e. (float) imm == imm must be true. In all cases
     *            {@code isFloatImmediate}, respectively {@code #isDoubleImmediate} must be true
     *            depending on size.
     */
    @Override
    public void fmov(int size, Register dst, double imm) {
        assert size == 32 || size == 64;
        if (imm == 0.0) {
            assert Double.doubleToRawLongBits(imm) == 0L : "-0.0 is not a valid immediate.";
            neon.moviVI(ASIMDSize.HalfReg, dst, 0);
        } else {
            super.fmov(size, dst, imm);
        }
    }

    /**
     *
     * @return true if immediate can be loaded directly into floating-point register, false
     *         otherwise.
     */
    public static boolean isDoubleImmediate(double imm) {
        return Double.doubleToRawLongBits(imm) == 0L || AArch64Assembler.isDoubleImmediate(imm);
    }

    /**
     *
     * @return true if immediate can be loaded directly into floating-point register, false
     *         otherwise.
     */
    public static boolean isFloatImmediate(float imm) {
        return Float.floatToRawIntBits(imm) == 0 || AArch64Assembler.isFloatImmediate(imm);
    }

    /* Branches */

    /**
     * Compares x and y and sets condition flags.
     *
     * @param size register size. Has to be 32 or 64.
     * @param x general purpose register. May not be null.
     * @param y general purpose register. May not be null or stackpointer.
     */
    public void cmp(int size, Register x, Register y) {
        assert size == 32 || size == 64;
        subs(size, zr, x, y);
    }

    /**
     * Compares x to y and sets condition flags.
     *
     * @param size register size. Has to be 32 or 64.
     * @param x general purpose register. May not be null or zero-register.
     * @param y comparison immediate, {@link #isComparisonImmediate(long)} has to be true for it.
     */
    public void compare(int size, Register x, int y) {
        assert size == 32 || size == 64;
        assert isComparisonImmediate(y);
        /*
         * AArch64 has two compare instructions supporting an immediate operand: compare (cmp) and
         * compare negative (cmn), which are aliases for SUBS and ADDS, respectively. In both
         * instructions, the immediate value must be an unsigned value. Hence, if a negative
         * immediate is provided, we instead issue a cmn with the immediate negated.
         */
        if (y >= 0) {
            // issue compare (cmp)
            subs(size, zr, x, y);
        } else {
            // issue compare negative (cmn)
            adds(size, zr, x, -y);
        }
    }

    /**
     * Compares x to (extendType(y) << imm) and sets condition flags.
     *
     * This is an alias for {@link #subs(int, Register, Register, Register, ExtendType, int)}.
     *
     * @param size register size. Has to be 32 or 64.
     * @param x general purpose register. May not be null or zero-register.
     * @param y general purpose register. May not be null or stackpointer.
     * @param extendType defines how y is extended to be the same size as x.
     * @param shiftAmt must be in range 0 to 4.
     */
    public void cmp(int size, Register x, Register y, ExtendType extendType, int shiftAmt) {
        assert size == 32 || size == 64;
        subs(size, zr, x, y, extendType, shiftAmt);
    }

    /**
     * Sets condition flags according to result of x & y.
     *
     * @param size register size. Has to be 32 or 64.
     * @param dst general purpose register. May not be null or stack-pointer.
     * @param x general purpose register. May not be null or stackpointer.
     * @param y general purpose register. May not be null or stackpointer.
     */
    public void ands(int size, Register dst, Register x, Register y) {
        super.ands(size, dst, x, y, ShiftType.LSL, 0);
    }

    /**
     * C6.2.334 Test bits (immediate).<br>
     *
     * Sets condition flags according to the result of x & bimm
     */
    public void tst(int size, Register x, long bimm) {
        ands(size, zr, x, bimm);
    }

    /**
     * C6.2.335 Test bits (register).<br>
     *
     * Sets condition flags according to the result of x & y
     */
    public void tst(int size, Register x, Register y) {
        ands(size, zr, x, y);
    }

    /**
     * When patching up Labels we have to know what kind of code to generate.
     */
    private enum PatchLabelKind { // (AArch64 instruction)
        BRANCH_CONDITIONALLY(0x0), // (B.cond)
        BRANCH_UNCONDITIONALLY(0x1), // (B)
        COMPARE_REG_BRANCH_NONZERO(0x2), // (CBNZ)
        COMPARE_REG_BRANCH_ZERO(0x3), // (CBZ)
        TEST_BIT_BRANCH_NONZERO(0x4), // (TBNZ)
        TEST_BIT_BRANCH_ZERO(0x5), // (TBZ)
        ADR(0x6), // (ADR)
        JUMP_TABLE_TARGET_OFFSET(0x7); // (signed 32-bit integer value)

        /**
         * Offset by which additional information encoded within the instruction to be patched must
         * be shifted by.
         */
        static final int INFORMATION_OFFSET = 5;

        final int encoding;

        PatchLabelKind(int encoding) {
            this.encoding = encoding;
        }

        /**
         * @return PatchLabelKind with given encoding.
         */
        static PatchLabelKind fromEncoding(int encoding) {
            return values()[encoding & NumUtil.getNbitNumberInt(INFORMATION_OFFSET)];
        }

        static int encode(PatchLabelKind patchKind, int extraInformation) {
            assert NumUtil.isUnsignedNbit(32 - INFORMATION_OFFSET, extraInformation);
            return patchKind.encoding | (extraInformation << INFORMATION_OFFSET);
        }

        static int decodeExtraInformation(int encoding) {
            return encoding >>> INFORMATION_OFFSET;
        }

    }

    public void adr(Register dst, Label label) {
        // TODO Handle case where offset is too large for a single jump instruction
        if (label.isBound()) {
            super.adr(dst, getPCRelativeOffset(label));
        } else {
            label.addPatchAt(position(), this);
            int extraInformation = dst.encoding;
            emitInt(PatchLabelKind.encode(PatchLabelKind.ADR, extraInformation));
        }
    }

    /**
     * Compare register and branch if non-zero.
     *
     * @param size Instruction size in bits. Should be either 32 or 64.
     * @param cmp general purpose register. May not be null, zero-register or stackpointer.
     * @param label Can only handle 21-bit word-aligned offsets for now. May be unbound. Non null.
     */
    public void cbnz(int size, Register cmp, Label label) {
        // TODO Handle case where offset is too large for a single jump instruction
        assert size == 32 || size == 64;
        if (label.isBound()) {
            super.cbnz(size, cmp, getPCRelativeOffset(label));
        } else {
            label.addPatchAt(position(), this);
            int regEncoding = cmp.encoding << 1;
            int sizeEncoding = size == 64 ? 1 : 0;
            int extraInformation = regEncoding | sizeEncoding;
            emitInt(PatchLabelKind.encode(PatchLabelKind.COMPARE_REG_BRANCH_NONZERO, extraInformation));
        }
    }

    /**
     * Compare register and branch if zero.
     *
     * @param size Instruction size in bits. Should be either 32 or 64.
     * @param cmp general purpose register. May not be null, zero-register or stackpointer.
     * @param label Can only handle 21-bit word-aligned offsets for now. May be unbound. Non null.
     */
    public void cbz(int size, Register cmp, Label label) {
        // TODO Handle case where offset is too large for a single jump instruction
        assert size == 32 || size == 64;
        if (label.isBound()) {
            super.cbz(size, cmp, getPCRelativeOffset(label));
        } else {
            label.addPatchAt(position(), this);
            int regEncoding = cmp.encoding << 1;
            int sizeEncoding = size == 64 ? 1 : 0;
            int extraInformation = regEncoding | sizeEncoding;
            emitInt(PatchLabelKind.encode(PatchLabelKind.COMPARE_REG_BRANCH_ZERO, extraInformation));
        }
    }

    /**
     * Test a single bit and branch if the bit is nonzero.
     *
     * @param cmp general purpose register. May not be null, zero-register or stackpointer.
     * @param uimm6 Unsigned 6-bit bit index.
     * @param label Can only handle 16-bit word-aligned offsets for now. May be unbound. Non null.
     */
    public void tbnz(Register cmp, int uimm6, Label label) {
        assert NumUtil.isUnsignedNbit(6, uimm6);
        if (label.isBound()) {
            super.tbnz(cmp, uimm6, getPCRelativeOffset(label));
        } else {
            label.addPatchAt(position(), this);
            int regEncoding = cmp.encoding << 6;
            int extraInformation = regEncoding | uimm6;
            emitInt(PatchLabelKind.encode(PatchLabelKind.TEST_BIT_BRANCH_NONZERO, extraInformation));
        }
    }

    /**
     * Test a single bit and branch if the bit is zero.
     *
     * @param cmp general purpose register. May not be null, zero-register or stackpointer.
     * @param uimm6 Unsigned 6-bit bit index.
     * @param label Can only handle 16-bit word-aligned offsets for now. May be unbound. Non null.
     */
    public void tbz(Register cmp, int uimm6, Label label) {
        assert NumUtil.isUnsignedNbit(6, uimm6);
        if (label.isBound()) {
            super.tbz(cmp, uimm6, getPCRelativeOffset(label));
        } else {
            label.addPatchAt(position(), this);
            int regEncoding = cmp.encoding << 6;
            int extraInformation = regEncoding | uimm6;
            emitInt(PatchLabelKind.encode(PatchLabelKind.TEST_BIT_BRANCH_ZERO, extraInformation));
        }
    }

    /**
     * Branches to label if condition is true.
     *
     * @param condition any condition value allowed. Non null.
     * @param label Can only handle 21-bit word-aligned offsets for now. May be unbound. Non null.
     */
    public void branchConditionally(ConditionFlag condition, Label label) {
        // TODO Handle case where offset is too large for a single jump instruction
        if (label.isBound()) {
            super.b(condition, getPCRelativeOffset(label));
        } else {
            label.addPatchAt(position(), this);
            int extraInformation = condition.encoding;
            emitInt(PatchLabelKind.encode(PatchLabelKind.BRANCH_CONDITIONALLY, extraInformation));
        }
    }

    /**
     * Branches if condition is true. Address of jump is patched up by the runtime.
     *
     * @param condition any condition value allowed. Non null.
     */
    public void branchConditionally(ConditionFlag condition) {
        // Correct offset is fixed up by HotSpot later.
        super.b(condition, 0);
    }

    /**
     * Jumps to label.
     *
     * param label Can only handle signed 28-bit offsets. May be unbound. Non null.
     */
    @Override
    public void jmp(Label label) {
        // TODO Handle case where offset is too large for a single jump instruction
        if (label.isBound()) {
            super.b(getPCRelativeOffset(label));
        } else {
            label.addPatchAt(position(), this);
            emitInt(PatchLabelKind.encode(PatchLabelKind.BRANCH_UNCONDITIONALLY, 0));
        }
    }

    /**
     * Jump to address in dest.
     *
     * @param dest General purpose register. May not be null, zero-register or stackpointer.
     */
    public void jmp(Register dest) {
        super.br(dest);
    }

    /**
     * Immediate jump instruction fixed up by the runtime.
     */
    public void jmp() {
        super.b();
    }

    /**
     * Emits offset to store in JumpTable for given JumpTable start ({@code jumpTable}) and jump
     * target ({@code entryTarget}).
     */
    public void emitJumpTableOffset(Label jumpTable, Label entryTarget) {
        if (entryTarget.isBound()) {
            int targetOffset = entryTarget.position() - jumpTable.position();
            emitInt(targetOffset);
        } else {
            int offsetToJumpTableBase = position() - jumpTable.position();
            entryTarget.addPatchAt(position(), this);
            emitInt(PatchLabelKind.encode(PatchLabelKind.JUMP_TABLE_TARGET_OFFSET, offsetToJumpTableBase));
        }
    }

    /**
     *
     * @return true if immediate offset can be used in a single branch instruction.
     */
    public static boolean isBranchImmediateOffset(long imm) {
        return NumUtil.isSignedNbit(28, imm);
    }

    /* system instructions */

    /**
     * Exception codes used when calling hlt instruction.
     */
    public enum AArch64ExceptionCode {
        NO_SWITCH_TARGET(0x0),
        BREAKPOINT(0x1);

        public final int encoding;

        AArch64ExceptionCode(int encoding) {
            this.encoding = encoding;
        }
    }

    /**
     * Halting mode software breakpoint: Enters halting mode debug state if enabled, else treated as
     * UNALLOCATED instruction.
     *
     * @param exceptionCode exception code specifying why halt was called. Non null.
     */
    public void hlt(AArch64ExceptionCode exceptionCode) {
        super.hlt(exceptionCode.encoding);
    }

    /**
     * Monitor mode software breakpoint: exception routed to a debug monitor executing in a higher
     * exception level.
     *
     * @param exceptionCode exception code specifying why break was called. Non null.
     */
    public void brk(AArch64ExceptionCode exceptionCode) {
        super.brk(exceptionCode.encoding);
    }

    public void pause() {
        super.hint(SystemHint.YIELD);
    }

    /**
     * Executes no-op instruction. No registers or flags are updated, except for PC.
     */
    public void nop() {
        super.hint(SystemHint.NOP);
    }

    /**
     * Consumption of Speculative Data Barrier. This is a memory barrier that controls speculative
     * execution and data value prediction.
     */
    public void csdb() {
        super.hint(SystemHint.CSDB);
    }

    /**
     * Ensures current execution state is committed before continuing.
     */
    public void fullSystemBarrier() {
        super.dsb(BarrierKind.SYSTEM);
        super.isb();
    }

    /**
     * Same as {@link #nop()}.
     */
    @Override
    public void ensureUniquePC() {
        nop();
    }

    /**
     * Create an invalid instruction to signify an error.
     */
    public void illegal() {
        emitInt(0xFFFFFFFF);
    }

    /**
     * Aligns PC.
     *
     * @param modulus Has to be positive multiple of 4.
     */
    @Override
    public void align(int modulus) {
        assert modulus > 0 && (modulus & 0x3) == 0 : "Modulus has to be a positive multiple of 4.";
        if (position() % modulus == 0) {
            return;
        }
        int offset = modulus - position() % modulus;
        for (int i = 0; i < offset; i += 4) {
            nop();
        }
    }

    /**
     * Patches jump targets when label gets bound.
     */
    @Override
    protected void patchJumpTarget(int patchPos, int jumpTarget) {
        final int instruction = getInt(patchPos);
        final int pcRelativeOffset = jumpTarget - patchPos;
        PatchLabelKind type = PatchLabelKind.fromEncoding(instruction);
        final int extraInformation = PatchLabelKind.decodeExtraInformation(instruction);
        switch (type) {
            case BRANCH_CONDITIONALLY:
                ConditionFlag condition = ConditionFlag.fromEncoding(extraInformation);
                super.b(condition, pcRelativeOffset, patchPos);
                break;
            case BRANCH_UNCONDITIONALLY:
                super.b(pcRelativeOffset, patchPos);
                break;
            case COMPARE_REG_BRANCH_NONZERO:
            case COMPARE_REG_BRANCH_ZERO: {
                if (!NumUtil.isSignedNbit(21, pcRelativeOffset)) {
                    throw new BranchTargetOutOfBoundsException(true, "Branch target %d out of bounds", pcRelativeOffset);
                }
                int regEncoding = extraInformation >>> 1;
                int sizeEncoding = extraInformation & 1;
                Register reg = AArch64.cpuRegisters.get(regEncoding);
                // 1 => 64; 0 => 32
                int size = sizeEncoding == 1 ? 64 : 32;
                if (type == PatchLabelKind.COMPARE_REG_BRANCH_NONZERO) {
                    super.cbnz(size, reg, pcRelativeOffset, patchPos);
                } else {
                    super.cbz(size, reg, pcRelativeOffset, patchPos);
                }
                break;
            }
            case TEST_BIT_BRANCH_NONZERO:
            case TEST_BIT_BRANCH_ZERO: {
                if (!NumUtil.isSignedNbit(16, pcRelativeOffset)) {
                    throw new BranchTargetOutOfBoundsException(true, "Branch target %d out of bounds", pcRelativeOffset);
                }
                int uimm6 = extraInformation & NumUtil.getNbitNumberInt(6);
                int regEncoding = extraInformation >>> 6;
                Register reg = AArch64.cpuRegisters.get(regEncoding);
                if (type == PatchLabelKind.TEST_BIT_BRANCH_NONZERO) {
                    super.tbnz(reg, uimm6, pcRelativeOffset, patchPos);
                } else {
                    super.tbz(reg, uimm6, pcRelativeOffset, patchPos);
                }
                break;
            }
            case ADR: {
                Register reg = AArch64.cpuRegisters.get(extraInformation);
                super.adr(reg, pcRelativeOffset, patchPos);
                break;
            }
            case JUMP_TABLE_TARGET_OFFSET: {
                int offsetToJumpTableBase = extraInformation;
                int jumpTableBase = patchPos - offsetToJumpTableBase;
                int targetOffset = jumpTarget - jumpTableBase;
                emitInt(targetOffset, patchPos);
                break;
            }
            default:
                throw GraalError.shouldNotReachHere();
        }
    }

    @Override
    public AArch64Address getPlaceholder(int instructionStartPosition) {
        return AArch64Address.PLACEHOLDER;
    }

    /**
     * Emits patchable adrp add sequence.
     */
    public void adrpAdd(Register dst) {
        if (codePatchingAnnotationConsumer != null) {
            codePatchingAnnotationConsumer.accept(new AdrpAddMacroInstruction(position()));
        }
        super.adrp(dst);
        super.add(64, dst, dst, 0);
    }

    /**
     * Count the set bits of src register.
     *
     * @param size src register size. Has to be 32 or 64.
     * @param dst general purpose register. Should not be null or zero-register.
     * @param src general purpose register. Should not be null.
     * @param vreg SIMD register. Should not be null.
     */
    public void popcnt(int size, Register dst, Register src, Register vreg) {
        assert 32 == size || 64 == size : "Invalid data size";
        assert dst.getRegisterCategory().equals(CPU);
        assert src.getRegisterCategory().equals(CPU);
        assert vreg.getRegisterCategory().equals(SIMD);

        fmov(size, vreg, src);
        neon.cntVV(ASIMDSize.HalfReg, vreg, vreg);
        neon.addvSV(ASIMDSize.HalfReg, AArch64ASIMDAssembler.ElementSize.Byte, vreg, vreg);
        neon.umovGX(AArch64ASIMDAssembler.ElementSize.DoubleWord, dst, vreg, 0);
    }

    public void cacheWriteback(AArch64Address line) {
        assert line.getAddressingMode() == AddressingMode.BASE_REGISTER_ONLY : line;
        // writeback using clear virtual address to point of persistence
        dc(DataCacheOperationType.CVAP, line.getBase());
    }

    /**
     * Emits patchable adrp ldr sequence.
     */
    public void adrpLdr(int srcSize, Register result, Register addressReg) {
        if (codePatchingAnnotationConsumer != null) {
            codePatchingAnnotationConsumer.accept(new AdrpLdrMacroInstruction(position(), srcSize));
        }
        super.adrp(addressReg);
        AArch64Address address = AArch64Address.createImmediateAddress(srcSize, AArch64Address.AddressingMode.IMMEDIATE_UNSIGNED_SCALED, addressReg, 0x0);
        this.ldr(srcSize, result, address, false);
    }

    public static class AdrpLdrMacroInstruction extends AArch64Assembler.PatchableCodeAnnotation {
        public final int srcSize;

        public AdrpLdrMacroInstruction(int position, int srcSize) {
            super(position);
            this.srcSize = srcSize;
        }

        @Override
        public String toString() {
            return "ADRP_LDR";
        }

        @Override
        public void patch(long startAddress, int relative, byte[] code) {
            long targetAddress = startAddress + relative;
            int relativePageDifference = PatcherUtil.computeRelativePageDifference(targetAddress, startAddress, 1 << 12);
            int originalInst = PatcherUtil.readInstruction(code, instructionPosition);
            int newInst = PatcherUtil.patchAdrpHi21(originalInst, relativePageDifference & 0x1FFFFF);
            PatcherUtil.writeInstruction(code, instructionPosition, newInst);
            originalInst = PatcherUtil.readInstruction(code, instructionPosition + 4);
            newInst = PatcherUtil.patchLdrLo12(originalInst, (int) targetAddress & 0xFFF, srcSize);
            PatcherUtil.writeInstruction(code, instructionPosition + 4, newInst);
        }
    }

    public static class AdrpAddMacroInstruction extends AArch64Assembler.PatchableCodeAnnotation {
        public AdrpAddMacroInstruction(int position) {
            super(position);
        }

        @Override
        public String toString() {
            return "ADRP_ADD";
        }

        @Override
        public void patch(long startAddress, int relative, byte[] code) {
            long targetAddress = startAddress + relative;
            int relativePageDifference = PatcherUtil.computeRelativePageDifference(targetAddress, startAddress, 1 << 12);
            int originalInst = PatcherUtil.readInstruction(code, instructionPosition);
            int newInst = PatcherUtil.patchAdrpHi21(originalInst, relativePageDifference & 0x1FFFFF);
            PatcherUtil.writeInstruction(code, instructionPosition, newInst);
            originalInst = PatcherUtil.readInstruction(code, instructionPosition + 4);
            newInst = PatcherUtil.patchAddLo12(originalInst, (int) targetAddress & 0xFFF);
            PatcherUtil.writeInstruction(code, instructionPosition + 4, newInst);
        }
    }

    private void annotateImmediateMovSequence(int pos, MovSequenceAnnotation.MovAction[] includeSet) {
        if (codePatchingAnnotationConsumer != null) {
            codePatchingAnnotationConsumer.accept(new MovSequenceAnnotation(pos, includeSet));
        }
    }

    public static class MovSequenceAnnotation extends AArch64Assembler.PatchableCodeAnnotation {

        /**
         * An enum to indicate how each 16-bit immediate chunk is represented within a sequence of
         * mov instructions.
         */
        public enum MovAction {
            USED, // mov instruction is in place for this chunk.
            SKIPPED, // no mov instruction is in place for this chunk.
            NEGATED; // movn instruction is in place for this chunk.
        }

        /**
         * The size of the operand, in bytes.
         */
        public final MovAction[] includeSet;

        MovSequenceAnnotation(int instructionPosition, MovAction[] includeSet) {
            super(instructionPosition);
            this.includeSet = includeSet;
        }

        @Override
        public String toString() {
            return "MOV_SEQ";
        }

        @Override
        public void patch(long startAddress, int relative, byte[] code) {
            /*
             * Each move has a 16 bit immediate operand. We use a series of shifted moves to
             * represent immediate values larger than 16 bits.
             */
            // first retrieving the target address
            long curValue = startAddress + relative;
            int siteOffset = 0;
            boolean containsNegatedMov = false;
            for (MovAction include : includeSet) {
                if (include == MovAction.NEGATED) {
                    containsNegatedMov = true;
                    break;
                }
            }
            for (int i = 0; i < includeSet.length; i++) {
                int value = (int) curValue & 0xFFFF;
                curValue = curValue >> 16;
                switch (includeSet[i]) {
                    case USED:
                        break;
                    case SKIPPED:
                        assert value == (containsNegatedMov ? 0xFFFF : 0) : "Unable to patch this value.";
                        continue;
                    case NEGATED:
                        value = value ^ 0xFFFF;
                        break;
                }
                int instOffset = instructionPosition + siteOffset;
                int originalInst = PatcherUtil.readInstruction(code, instOffset);
                int newInst = PatcherUtil.patchMov(originalInst, value);
                PatcherUtil.writeInstruction(code, instOffset, newInst);
                siteOffset += 4;
            }
        }
    }
}<|MERGE_RESOLUTION|>--- conflicted
+++ resolved
@@ -64,12 +64,9 @@
     // preferred byte alignment for the start of a loop
     public static final int PREFERRED_LOOP_ALIGNMENT = 16;
 
-<<<<<<< HEAD
-=======
     // preferred byte alignment for a branch target
     public static final int PREFERRED_BRANCH_TARGET_ALIGNMENT = 16;
 
->>>>>>> 05f66b39
     public AArch64MacroAssembler(TargetDescription target) {
         super(target);
         this.neon = new AArch64ASIMDMacroAssembler(this);
